--- conflicted
+++ resolved
@@ -179,22 +179,10 @@
 
   protected static final int DEFAULT_STATEMENT_TIMEOUT_MS = 30000;
 
-<<<<<<< HEAD
-=======
   // Assuming maximum control connection created will be 3 in any test where config reload is
   // required.
   protected static final int MAX_ATTEMPTS_TO_DESTROY_CONTROL_CONN = 3;
 
-  protected static Map<String, String> FailOnConflictTestGflags = new HashMap<String, String>()
-    {
-      {
-          put("enable_wait_queues", "false");
-          // The retries are set to 2 to speed up the tests.
-          put("ysql_pg_conf_csv", maxQueryLayerRetriesConf(2));
-      }
-    };
-
->>>>>>> ac9164b6
   protected static ConcurrentSkipListSet<Integer> stuckBackendPidsConcMap =
       new ConcurrentSkipListSet<>();
 
