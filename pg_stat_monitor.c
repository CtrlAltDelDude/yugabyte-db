--- conflicted
+++ resolved
@@ -27,11 +27,7 @@
 
 PG_MODULE_MAGIC;
 
-<<<<<<< HEAD
-#define BUILD_VERSION                   "Dev"
-=======
 #define BUILD_VERSION                   "1.0.1"
->>>>>>> 1f9b1fef
 #define PG_STAT_STATEMENTS_COLS         53  /* maximum of above */
 #define PGSM_TEXT_FILE                  "/tmp/pg_stat_monitor_query"
 
