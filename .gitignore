<<<<<<< HEAD
log/
results/
tmp_check/
regression.diffs
regression.out
*.bc
*.o
*.so
=======
# Most common in-tree build directory.
#
# Note: build output files are not explicitly listed here because they are
# expected to fall within in the build directory (and indeed, if they're
# outside for some reason, we want to know as it's likely an error).
build/

perf.data
perf.data.old
oprofile_data
.ycm_extra_conf.pyc
*.kdev4
.kdev4/
.metadata/
*.iml

# spark testing
extracted_from_archive.sha256

# VIM/emacs stuff
*.sw?
*~
# These files could be used to auto-save vim sessions.
.session.vim
.session.vim.lock

# IDE cruft
.settings/
.idea/
nbproject/
.project
.cproject
.csettings/

# WWW dependencies which are not checked in directly
www/tracing.*

# Python
*.py[ocd]
python_virtual_env/
venv/

# Backup files
*.bak

# Core dumps
core.*

# CLion directories
/cmake-build-debug

# screen sometimes makes these, I think
/hardcopy.*

# Temporary files
.DS_Store
.DS_Store.out
.\#*.proto

# C# Object files
*.userprefs

# These files might appear when applying patches.
*.orig
*.rej

.tags
.tags_sorted_by_file
cscope.out

build/python_virtual_env
build/venv
*.versionsBackup

# We can use this for marking the thirdparty directory inside a working directory as "unusable" so
# that a shared thirdparty directory would be picked automatically instead.
.yb_thirdparty_do_not_use

.vscode

hs_err_pid*.log

compile_commands.json

test_results.json
test_failures.json
*_test_report.json

# Eclipse and Eclipse-compatible tools
.classpath
.metadata/

# Diagram generator for docs
rrdiagram*.jar*

.clangd

# Indexes built with clangd-indexer
*.dex
# Allows us to generate YAML-format clangd indexes.
clangd_*.yml

.cache

target/

thirdparty/

# We don't use any submodules anymore.
submodules/

# Local Netlify folder
.netlify/

*.log
!python/yugabyte/test_data/org_yb_pgsql_TestDropTableWithConcurrentTxn_testDmlTxnDrop_1pct_sample.log

managed/yba-installer/bin/yba-ctl
managed/.devspace
managed/yba-installer/yba-ctl
managed/devops/pex/pexEnv/
managed/src/main/java/com/yugabyte/yw/common/operator/io/*

*.bad_clang_tidy_output.*
*.compiler_errors.txt

# jenv local version
**/.java-version
>>>>>>> 2349d7c2
<|MERGE_RESOLUTION|>--- conflicted
+++ resolved
@@ -1,13 +1,3 @@
-<<<<<<< HEAD
-log/
-results/
-tmp_check/
-regression.diffs
-regression.out
-*.bc
-*.o
-*.so
-=======
 # Most common in-tree build directory.
 #
 # Note: build output files are not explicitly listed here because they are
@@ -135,5 +125,4 @@
 *.compiler_errors.txt
 
 # jenv local version
-**/.java-version
->>>>>>> 2349d7c2
+**/.java-version