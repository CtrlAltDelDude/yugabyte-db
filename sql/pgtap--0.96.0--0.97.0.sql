CREATE OR REPLACE FUNCTION _is_indexed( NAME, NAME, TEXT[] )
RETURNS BOOL AS $$
    WITH icols AS (
        SELECT _ikeys($1, $2, ci.relname) AS cols
          FROM pg_catalog.pg_index x
          JOIN pg_catalog.pg_class ct    ON ct.oid = x.indrelid
          JOIN pg_catalog.pg_class ci    ON ci.oid = x.indexrelid
          JOIN pg_catalog.pg_namespace n ON n.oid = ct.relnamespace
         WHERE n.nspname  = $1
           AND ct.relname = $2
    ) SELECT EXISTS( SELECT TRUE from icols WHERE cols = $3 )
$$ LANGUAGE sql;

CREATE OR REPLACE FUNCTION _is_indexed( NAME, TEXT[] )
RETURNS BOOL AS $$
    WITH icols AS (
        SELECT _ikeys($1, ci.relname) AS cols
          FROM pg_catalog.pg_index x
          JOIN pg_catalog.pg_class ct    ON ct.oid = x.indrelid
          JOIN pg_catalog.pg_class ci    ON ci.oid = x.indexrelid
         WHERE ct.relname = $1
           AND pg_catalog.pg_table_is_visible(ct.oid)
    ) SELECT EXISTS( SELECT TRUE from icols WHERE cols = $2 )
$$ LANGUAGE sql;

-- is_indexed( schema, table, columns[], description )
CREATE OR REPLACE FUNCTION is_indexed ( NAME, NAME, NAME[], TEXT )
RETURNS TEXT AS $$
   SELECT ok( _is_indexed($1, $2, $3), $4 );
$$ LANGUAGE sql;

-- is_indexed( schema, table, columns[] )
CREATE OR REPLACE FUNCTION is_indexed ( NAME, NAME, NAME[] )
RETURNS TEXT AS $$
   SELECT ok(
       _is_indexed($1, $2, $3),
       'Should have an index on ' ||  quote_ident($1) || '.' || quote_ident($2) || '(' || array_to_string( $3, ', ' ) || ')'
    );
$$ LANGUAGE sql;

-- is_indexed( table, columns[], description )
CREATE OR REPLACE FUNCTION is_indexed ( NAME, NAME[], TEXT )
RETURNS TEXT AS $$
   SELECT ok( _is_indexed($1, $2), $3 );
$$ LANGUAGE sql;

-- is_indexed( table, columns[] )
CREATE OR REPLACE FUNCTION is_indexed ( NAME, NAME[] )
RETURNS TEXT AS $$
   SELECT ok(
       _is_indexed($1, $2),
       'Should have an index on ' ||  quote_ident($1) || '(' || array_to_string( $2, ', ' ) || ')'
   );
$$ LANGUAGE sql;

-- is_indexed( schema, table, column, description )
CREATE OR REPLACE FUNCTION is_indexed ( NAME, NAME, NAME, TEXT )
RETURNS TEXT AS $$
   SELECT ok ( _is_indexed( $1, $2, ARRAY[$3]::NAME[]), $4);
$$ LANGUAGE sql;

-- is_indexed( schema, table, column )
-- is_indexed( table, column, description )
CREATE OR REPLACE FUNCTION is_indexed ( NAME, NAME, NAME )
RETURNS TEXT AS $$
    SELECT CASE WHEN _is_schema( $1 ) THEN
                -- Looking for schema.table index.
                is_indexed( $1, $2, ARRAY[$3]::NAME[] )
           ELSE
                -- Looking for particular columns.
                is_indexed( $1, ARRAY[$2]::NAME[], $3 )
           END;
$$ LANGUAGE sql;

-- is_indexed( table, column )
CREATE OR REPLACE FUNCTION is_indexed ( NAME, NAME )
RETURNS TEXT AS $$
<<<<<<< HEAD
   SELECT ok ( _is_indexed( $1, ARRAY[$2]::NAME[]) );
$$ LANGUAGE sql;

-- pg_version_num()
CREATE OR REPLACE FUNCTION pg_version_num()
RETURNS integer AS $$
    SELECT substring(s.a[1] FROM '[[:digit:]]+')::int * 10000
           + COALESCE(substring(s.a[2] FROM '[[:digit:]]+')::int, 0) * 100
           + COALESCE(substring(s.a[3] FROM '[[:digit:]]+')::int, 0)
      FROM (
          SELECT string_to_array(current_setting('server_version'), '.') AS a
      ) AS s;
$$ LANGUAGE SQL IMMUTABLE;
    
=======
   SELECT ok ( _is_indexed( $1, ARRAY[$2]::NAME[]),
              'An index on ' || quote_ident($1) || ' on column '
                  || $2::text || ' should exist');
$$ LANGUAGE sql;

>>>>>>> bf8a89a7
-- isnt_definer( schema, function, args[], description )
CREATE OR REPLACE FUNCTION isnt_definer ( NAME, NAME, NAME[], TEXT )
RETURNS TEXT AS $$
    SELECT _func_compare($1, $2, $3, NOT _definer($1, $2, $3), $4 );
$$ LANGUAGE SQL;

-- isnt_definer( schema, function, args[] )
CREATE OR REPLACE FUNCTION isnt_definer( NAME, NAME, NAME[] )
RETURNS TEXT AS $$
    SELECT ok(
        NOT _definer($1, $2, $3),
        'Function ' || quote_ident($1) || '.' || quote_ident($2) || '(' ||
        array_to_string($3, ', ') || ') should be not security definer'
    );
$$ LANGUAGE sql;

-- isnt_definer( schema, function, description )
CREATE OR REPLACE FUNCTION isnt_definer ( NAME, NAME, TEXT )
RETURNS TEXT AS $$
    SELECT _func_compare($1, $2, NOT _definer($1, $2), $3 );
$$ LANGUAGE SQL;

-- isnt_definer( schema, function )
CREATE OR REPLACE FUNCTION isnt_definer( NAME, NAME )
RETURNS TEXT AS $$
    SELECT ok(
        NOT _definer($1, $2),
        'Function ' || quote_ident($1) || '.' || quote_ident($2) || '() should be not security definer'
    );
$$ LANGUAGE sql;

-- isnt_definer( function, args[], description )
CREATE OR REPLACE FUNCTION isnt_definer ( NAME, NAME[], TEXT )
RETURNS TEXT AS $$
    SELECT _func_compare(NULL, $1, $2, NOT _definer($1, $2), $3 );
$$ LANGUAGE SQL;

-- isnt_definer( function, args[] )
CREATE OR REPLACE FUNCTION isnt_definer( NAME, NAME[] )
RETURNS TEXT AS $$
    SELECT ok(
        NOT _definer($1, $2),
        'Function ' || quote_ident($1) || '(' ||
        array_to_string($2, ', ') || ') should be not security definer'
    );
$$ LANGUAGE sql;

-- isnt_definer( function, description )
CREATE OR REPLACE FUNCTION isnt_definer( NAME, TEXT )
RETURNS TEXT AS $$
    SELECT _func_compare(NULL, $1, NOT _definer($1), $2 );
$$ LANGUAGE sql;

-- isnt_definer( function )
CREATE OR REPLACE FUNCTION isnt_definer( NAME )
RETURNS TEXT AS $$
    SELECT ok( NOT _definer($1), 'Function ' || quote_ident($1) || '() should be not security definer' );
$$ LANGUAGE sql;

-- isnt_aggregate( schema, function, args[], description )
CREATE OR REPLACE FUNCTION isnt_aggregate ( NAME, NAME, NAME[], TEXT )
RETURNS TEXT AS $$
    SELECT _func_compare($1, $2, $3, NOT _agg($1, $2, $3), $4 );
$$ LANGUAGE SQL;

-- isnt_aggregate( schema, function, args[] )
CREATE OR REPLACE FUNCTION isnt_aggregate( NAME, NAME, NAME[] )
RETURNS TEXT AS $$
    SELECT ok(
        NOT _agg($1, $2, $3),
        'Function ' || quote_ident($1) || '.' || quote_ident($2) || '(' ||
        array_to_string($3, ', ') || ') should not be an aggregate function'
    );
$$ LANGUAGE sql;

-- isnt_aggregate( schema, function, description )
CREATE OR REPLACE FUNCTION isnt_aggregate ( NAME, NAME, TEXT )
RETURNS TEXT AS $$
    SELECT _func_compare($1, $2, NOT _agg($1, $2), $3 );
$$ LANGUAGE SQL;

-- isnt_aggregate( schema, function )
CREATE OR REPLACE FUNCTION isnt_aggregate( NAME, NAME )
RETURNS TEXT AS $$
    SELECT ok(
        NOT _agg($1, $2),
        'Function ' || quote_ident($1) || '.' || quote_ident($2) || '() should not be an aggregate function'
    );
$$ LANGUAGE sql;

-- isnt_aggregate( function, args[], description )
CREATE OR REPLACE FUNCTION isnt_aggregate ( NAME, NAME[], TEXT )
RETURNS TEXT AS $$
    SELECT _func_compare(NULL, $1, $2, NOT _agg($1, $2), $3 );
$$ LANGUAGE SQL;

-- isnt_aggregate( function, args[] )
CREATE OR REPLACE FUNCTION isnt_aggregate( NAME, NAME[] )
RETURNS TEXT AS $$
    SELECT ok(
        NOT _agg($1, $2),
        'Function ' || quote_ident($1) || '(' ||
        array_to_string($2, ', ') || ') should not be an aggregate function'
    );
$$ LANGUAGE sql;

-- isnt_aggregate( function, description )
CREATE OR REPLACE FUNCTION isnt_aggregate( NAME, TEXT )
RETURNS TEXT AS $$
    SELECT _func_compare(NULL, $1, NOT _agg($1), $2 );
$$ LANGUAGE sql;

-- isnt_aggregate( function )
CREATE OR REPLACE FUNCTION isnt_aggregate( NAME )
RETURNS TEXT AS $$
    SELECT ok( NOT _agg($1), 'Function ' || quote_ident($1) || '() should not be an aggregate function' );
<<<<<<< HEAD
$$ LANGUAGE sql;
=======
$$ LANGUAGE sql;
>>>>>>> bf8a89a7
<|MERGE_RESOLUTION|>--- conflicted
+++ resolved
@@ -75,8 +75,9 @@
 -- is_indexed( table, column )
 CREATE OR REPLACE FUNCTION is_indexed ( NAME, NAME )
 RETURNS TEXT AS $$
-<<<<<<< HEAD
-   SELECT ok ( _is_indexed( $1, ARRAY[$2]::NAME[]) );
+   SELECT ok ( _is_indexed( $1, ARRAY[$2]::NAME[]),
+              'An index on ' || quote_ident($1) || ' on column '
+                  || $2::text || ' should exist');
 $$ LANGUAGE sql;
 
 -- pg_version_num()
@@ -89,15 +90,9 @@
           SELECT string_to_array(current_setting('server_version'), '.') AS a
       ) AS s;
 $$ LANGUAGE SQL IMMUTABLE;
-    
-=======
-   SELECT ok ( _is_indexed( $1, ARRAY[$2]::NAME[]),
-              'An index on ' || quote_ident($1) || ' on column '
-                  || $2::text || ' should exist');
-$$ LANGUAGE sql;
-
->>>>>>> bf8a89a7
--- isnt_definer( schema, function, args[], description )
+
+
+    -- isnt_definer( schema, function, args[], description )
 CREATE OR REPLACE FUNCTION isnt_definer ( NAME, NAME, NAME[], TEXT )
 RETURNS TEXT AS $$
     SELECT _func_compare($1, $2, $3, NOT _definer($1, $2, $3), $4 );
@@ -213,8 +208,4 @@
 CREATE OR REPLACE FUNCTION isnt_aggregate( NAME )
 RETURNS TEXT AS $$
     SELECT ok( NOT _agg($1), 'Function ' || quote_ident($1) || '() should not be an aggregate function' );
-<<<<<<< HEAD
-$$ LANGUAGE sql;
-=======
-$$ LANGUAGE sql;
->>>>>>> bf8a89a7
+$$ LANGUAGE sql;