--- conflicted
+++ resolved
@@ -937,15 +937,8 @@
 	RENAME TO test2;",<none>
 ALTER TABLE public.test2
 	SET SCHEMA test;
-<<<<<<< HEAD
-ERROR:  ALTER TABLE SET SCHEMA not supported yet at character 1
-CREATE TABLE test.test2 (LIKE public.test2 INCLUDING ALL); -- YB: workaround for above failure
-NOTICE:  AUDIT: SESSION,39,1,DDL,CREATE TABLE,TABLE,test.test2,CREATE TABLE test.test2 (LIKE public.test2 INCLUDING ALL);,<none>
-NOTICE:  AUDIT: SESSION,39,1,DDL,CREATE INDEX,INDEX,test.test2_pkey,CREATE TABLE test.test2 (LIKE public.test2 INCLUDING ALL);,<none>
-=======
 NOTICE:  AUDIT: SESSION,39,1,DDL,ALTER TABLE,TABLE,test.test2,"ALTER TABLE public.test2
 	SET SCHEMA test;",<none>
->>>>>>> f6aaa64d
 ALTER TABLE test.test2
 	ADD COLUMN description TEXT;
 NOTICE:  AUDIT: SESSION,40,1,DDL,ALTER TABLE,TABLE,test.test2,"ALTER TABLE test.test2
@@ -956,17 +949,10 @@
 	DROP COLUMN description;",<none>
 NOTICE:  AUDIT: SESSION,41,1,DDL,ALTER TABLE,TABLE,test.test2,"ALTER TABLE test.test2
 	DROP COLUMN description;",<none>
-<<<<<<< HEAD
-DROP TABLE test.test2; -- YB: output has "test2_pkey" because of workaround above
-NOTICE:  AUDIT: SESSION,42,1,DDL,DROP TABLE,TABLE,test.test2,DROP TABLE test.test2;,<none>
-NOTICE:  AUDIT: SESSION,42,1,DDL,DROP TABLE,TABLE CONSTRAINT,test2_pkey on test.test2,DROP TABLE test.test2;,<none>
-NOTICE:  AUDIT: SESSION,42,1,DDL,DROP TABLE,INDEX,test.test2_pkey,DROP TABLE test.test2;,<none>
-=======
 DROP TABLE test.test2;
 NOTICE:  AUDIT: SESSION,42,1,DDL,DROP TABLE,TABLE,test.test2,DROP TABLE test.test2;,<none>
 NOTICE:  AUDIT: SESSION,42,1,DDL,DROP TABLE,TABLE CONSTRAINT,test_pkey on test.test2,DROP TABLE test.test2;,<none>
 NOTICE:  AUDIT: SESSION,42,1,DDL,DROP TABLE,INDEX,test.test_pkey,DROP TABLE test.test2;,<none>
->>>>>>> f6aaa64d
 --
 -- Test multiple statements with one semi-colon
 CREATE SCHEMA foo
@@ -1298,8 +1284,6 @@
 NOTICE:  AUDIT: SESSION,95,1,DDL,DROP INDEX,,,DROP INDEX h_idx;,<none>
 DROP TABLE h;
 NOTICE:  AUDIT: SESSION,96,1,DDL,DROP TABLE,,,DROP TABLE h;,<none>
-DROP TABLE test2; -- YB: followup on above workaround for failed "ALTER TABLE SET SCHEMA" (do it now to avoid shifting upstream's audit numbers)
-NOTICE:  AUDIT: SESSION,97,1,DDL,DROP TABLE,,,DROP TABLE test2;,<none>
 --
 -- Test rows retrived or affected by statements
 \connect - :current_user
@@ -2190,9 +2174,8 @@
 	RENAME TO test2;",<none>,0
 ALTER TABLE public.test2
 	SET SCHEMA test;
-ERROR:  ALTER TABLE SET SCHEMA not supported yet at character 1
-CREATE TABLE test.test2 (LIKE public.test2 INCLUDING ALL); -- YB: workaround for above failure
-NOTICE:  AUDIT: SESSION,94,1,DDL,CREATE TABLE,,,CREATE TABLE test.test2 (LIKE public.test2 INCLUDING ALL);,<none>,0
+NOTICE:  AUDIT: SESSION,94,1,DDL,ALTER TABLE,,,"ALTER TABLE public.test2
+	SET SCHEMA test;",<none>,0
 ALTER TABLE test.test2
 	ADD COLUMN description TEXT;
 NOTICE:  AUDIT: SESSION,95,1,DDL,ALTER TABLE,,,"ALTER TABLE test.test2
