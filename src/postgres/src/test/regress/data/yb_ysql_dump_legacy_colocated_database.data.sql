--- conflicted
+++ resolved
@@ -240,13 +240,6 @@
 \endif
 
 --
-<<<<<<< HEAD
--- Name: htest_1; Type: TABLE ATTACH; Schema: public; Owner: yugabyte_test
---
-
-ALTER TABLE ONLY public.htest ATTACH PARTITION public.htest_1 FOR VALUES WITH (modulus 2, remainder 0);
-
-=======
 -- Name: tbl5; Type: TABLE; Schema: public; Owner: yugabyte_test
 --
 
@@ -259,8 +252,9 @@
 SELECT pg_catalog.binary_upgrade_set_next_array_pg_type_oid('16416'::pg_catalog.oid);
 
 
--- For binary upgrade, must preserve pg_class oids
+-- For binary upgrade, must preserve pg_class oids and relfilenodes
 SELECT pg_catalog.binary_upgrade_set_next_heap_pg_class_oid('16415'::pg_catalog.oid);
+SELECT pg_catalog.binary_upgrade_set_next_heap_relfilenode('16415'::pg_catalog.oid);
 
 CREATE TABLE public.tbl5 (
     k integer,
@@ -272,7 +266,13 @@
 \if :use_roles
     ALTER TABLE public.tbl5 OWNER TO yugabyte_test;
 \endif
->>>>>>> 254c9790
+
+--
+-- Name: htest_1; Type: TABLE ATTACH; Schema: public; Owner: yugabyte_test
+--
+
+ALTER TABLE ONLY public.htest ATTACH PARTITION public.htest_1 FOR VALUES WITH (modulus 2, remainder 0);
+
 
 --
 -- Data for Name: htest_1; Type: TABLE DATA; Schema: public; Owner: yugabyte_test
@@ -327,8 +327,9 @@
 --
 
 
--- For binary upgrade, must preserve pg_class oids
+-- For binary upgrade, must preserve pg_class oids and relfilenodes
 SELECT pg_catalog.binary_upgrade_set_next_index_pg_class_oid('16418'::pg_catalog.oid);
+SELECT pg_catalog.binary_upgrade_set_next_index_relfilenode('16418'::pg_catalog.oid);
 
 CREATE UNIQUE INDEX NONCONCURRENTLY tbl5_v_key ON public.tbl5 USING lsm (v ASC) WITH (colocation_id=20006);
 
