--- conflicted
+++ resolved
@@ -276,13 +276,7 @@
 extern PGDLLIMPORT char *backtrace_functions;
 extern PGDLLIMPORT char *backtrace_symbol_list;
 
-<<<<<<< HEAD
 extern PGDLLIMPORT int temp_file_limit;
-=======
-extern int yb_toast_catcache_threshold;
-
-extern int	temp_file_limit;
->>>>>>> 1904e3bd
 
 extern PGDLLIMPORT int num_temp_buffers;
 
@@ -308,6 +302,7 @@
 extern PGDLLIMPORT bool  yb_bnl_optimize_first_batch;
 extern PGDLLIMPORT bool  yb_bnl_enable_hashing;
 extern PGDLLIMPORT bool yb_lock_pk_single_rpc;
+extern PGDLLIMPORT int yb_toast_catcache_threshold;
 
 /*
  * Functions exported by guc.c
