/*-------------------------------------------------------------------------
 *
 * pathnode.h
 *	  prototypes for pathnode.c, relnode.c.
 *
 *
 * Portions Copyright (c) 1996-2022, PostgreSQL Global Development Group
 * Portions Copyright (c) 1994, Regents of the University of California
 *
 * src/include/optimizer/pathnode.h
 *
 *-------------------------------------------------------------------------
 */
#ifndef PATHNODE_H
#define PATHNODE_H

#include "nodes/bitmapset.h"
#include "nodes/pathnodes.h"


/*
 * prototypes for pathnode.c
 */
extern int	compare_path_costs(Path *path1, Path *path2,
							   CostSelector criterion);
extern int	compare_fractional_path_costs(Path *path1, Path *path2,
										  double fraction);
extern void set_cheapest(RelOptInfo *parent_rel);
extern void add_path(RelOptInfo *parent_rel, Path *new_path);
extern bool add_path_precheck(RelOptInfo *parent_rel,
							  Cost startup_cost, Cost total_cost,
							  List *pathkeys, Relids required_outer);
extern void add_partial_path(RelOptInfo *parent_rel, Path *new_path);
extern bool add_partial_path_precheck(RelOptInfo *parent_rel,
									  Cost total_cost, List *pathkeys);

extern Path *create_seqscan_path(PlannerInfo *root, RelOptInfo *rel,
								 Relids required_outer, int parallel_workers);
extern Path *create_samplescan_path(PlannerInfo *root, RelOptInfo *rel,
									Relids required_outer);
extern IndexPath *create_index_path(PlannerInfo *root,
<<<<<<< HEAD
									IndexOptInfo *index,
									List *indexclauses,
									List *indexorderbys,
									List *indexorderbycols,
									List *pathkeys,
									ScanDirection indexscandir,
									bool indexonly,
									Relids required_outer,
									double loop_count,
									bool partial_path);
=======
				  IndexOptInfo *index,
				  List *indexclauses,
				  List *yb_bitmap_idx_pushdowns,
				  List *indexclausecols,
				  List *indexorderbys,
				  List *indexorderbycols,
				  List *pathkeys,
				  ScanDirection indexscandir,
				  bool indexonly,
				  Relids required_outer,
				  double loop_count,
				  bool partial_path);
>>>>>>> 773869c4
extern BitmapHeapPath *create_bitmap_heap_path(PlannerInfo *root,
											   RelOptInfo *rel,
											   Path *bitmapqual,
											   Relids required_outer,
											   double loop_count,
											   int parallel_degree);
extern YbBitmapTablePath *create_yb_bitmap_table_path(PlannerInfo *root,
						RelOptInfo *rel,
						Path *bitmapqual,
						Relids required_outer,
						double loop_count,
						int parallel_degree);
extern BitmapAndPath *create_bitmap_and_path(PlannerInfo *root,
											 RelOptInfo *rel,
											 List *bitmapquals);
extern BitmapOrPath *create_bitmap_or_path(PlannerInfo *root,
										   RelOptInfo *rel,
										   List *bitmapquals);
extern TidPath *create_tidscan_path(PlannerInfo *root, RelOptInfo *rel,
									List *tidquals, Relids required_outer);
extern TidRangePath *create_tidrangescan_path(PlannerInfo *root,
											  RelOptInfo *rel,
											  List *tidrangequals,
											  Relids required_outer);
extern AppendPath *create_append_path(PlannerInfo *root, RelOptInfo *rel,
									  List *subpaths, List *partial_subpaths,
									  List *pathkeys, Relids required_outer,
									  int parallel_workers, bool parallel_aware,
									  double rows);
extern MergeAppendPath *create_merge_append_path(PlannerInfo *root,
												 RelOptInfo *rel,
												 List *subpaths,
												 List *pathkeys,
												 Relids required_outer);
extern GroupResultPath *create_group_result_path(PlannerInfo *root,
												 RelOptInfo *rel,
												 PathTarget *target,
												 List *havingqual);
extern MaterialPath *create_material_path(RelOptInfo *rel, Path *subpath);
extern MemoizePath *create_memoize_path(PlannerInfo *root,
										RelOptInfo *rel,
										Path *subpath,
										List *param_exprs,
										List *hash_operators,
										bool singlerow,
										bool binary_mode,
										double calls);
extern UniquePath *create_unique_path(PlannerInfo *root, RelOptInfo *rel,
									  Path *subpath, SpecialJoinInfo *sjinfo);
extern GatherPath *create_gather_path(PlannerInfo *root,
									  RelOptInfo *rel, Path *subpath, PathTarget *target,
									  Relids required_outer, double *rows);
extern GatherMergePath *create_gather_merge_path(PlannerInfo *root,
												 RelOptInfo *rel,
												 Path *subpath,
												 PathTarget *target,
												 List *pathkeys,
												 Relids required_outer,
												 double *rows);
extern SubqueryScanPath *create_subqueryscan_path(PlannerInfo *root,
												  RelOptInfo *rel, Path *subpath,
												  List *pathkeys, Relids required_outer);
extern Path *create_functionscan_path(PlannerInfo *root, RelOptInfo *rel,
									  List *pathkeys, Relids required_outer);
extern Path *create_valuesscan_path(PlannerInfo *root, RelOptInfo *rel,
									Relids required_outer);
extern Path *create_tablefuncscan_path(PlannerInfo *root, RelOptInfo *rel,
									   Relids required_outer);
extern Path *create_ctescan_path(PlannerInfo *root, RelOptInfo *rel,
								 Relids required_outer);
extern Path *create_namedtuplestorescan_path(PlannerInfo *root, RelOptInfo *rel,
											 Relids required_outer);
extern Path *create_resultscan_path(PlannerInfo *root, RelOptInfo *rel,
									Relids required_outer);
extern Path *create_worktablescan_path(PlannerInfo *root, RelOptInfo *rel,
									   Relids required_outer);
extern ForeignPath *create_foreignscan_path(PlannerInfo *root, RelOptInfo *rel,
											PathTarget *target,
											double rows, Cost startup_cost, Cost total_cost,
											List *pathkeys,
											Relids required_outer,
											Path *fdw_outerpath,
											List *fdw_private);
extern ForeignPath *create_foreign_join_path(PlannerInfo *root, RelOptInfo *rel,
											 PathTarget *target,
											 double rows, Cost startup_cost, Cost total_cost,
											 List *pathkeys,
											 Relids required_outer,
											 Path *fdw_outerpath,
											 List *fdw_private);
extern ForeignPath *create_foreign_upper_path(PlannerInfo *root, RelOptInfo *rel,
											  PathTarget *target,
											  double rows, Cost startup_cost, Cost total_cost,
											  List *pathkeys,
											  Path *fdw_outerpath,
											  List *fdw_private);

extern Relids calc_nestloop_required_outer(Relids outerrelids,
										   Relids outer_paramrels,
										   Relids innerrelids,
										   Relids inner_paramrels);
extern Relids calc_non_nestloop_required_outer(Path *outer_path, Path *inner_path);

extern NestPath *create_nestloop_path(PlannerInfo *root,
									  RelOptInfo *joinrel,
									  JoinType jointype,
									  JoinCostWorkspace *workspace,
									  JoinPathExtraData *extra,
									  Path *outer_path,
									  Path *inner_path,
									  List *restrict_clauses,
									  List *pathkeys,
									  Relids required_outer);

extern MergePath *create_mergejoin_path(PlannerInfo *root,
										RelOptInfo *joinrel,
										JoinType jointype,
										JoinCostWorkspace *workspace,
										JoinPathExtraData *extra,
										Path *outer_path,
										Path *inner_path,
										List *restrict_clauses,
										List *pathkeys,
										Relids required_outer,
										List *mergeclauses,
										List *outersortkeys,
										List *innersortkeys);

extern HashPath *create_hashjoin_path(PlannerInfo *root,
									  RelOptInfo *joinrel,
									  JoinType jointype,
									  JoinCostWorkspace *workspace,
									  JoinPathExtraData *extra,
									  Path *outer_path,
									  Path *inner_path,
									  bool parallel_hash,
									  List *restrict_clauses,
									  Relids required_outer,
									  List *hashclauses);

extern ProjectionPath *create_projection_path(PlannerInfo *root,
											  RelOptInfo *rel,
											  Path *subpath,
											  PathTarget *target);
extern Path *apply_projection_to_path(PlannerInfo *root,
									  RelOptInfo *rel,
									  Path *path,
									  PathTarget *target);
extern ProjectSetPath *create_set_projection_path(PlannerInfo *root,
												  RelOptInfo *rel,
												  Path *subpath,
												  PathTarget *target);
extern SortPath *create_sort_path(PlannerInfo *root,
								  RelOptInfo *rel,
								  Path *subpath,
								  List *pathkeys,
								  double limit_tuples);
extern IncrementalSortPath *create_incremental_sort_path(PlannerInfo *root,
														 RelOptInfo *rel,
														 Path *subpath,
														 List *pathkeys,
														 int presorted_keys,
														 double limit_tuples);
extern GroupPath *create_group_path(PlannerInfo *root,
									RelOptInfo *rel,
									Path *subpath,
									List *groupClause,
									List *qual,
									double numGroups);
extern UpperUniquePath *create_upper_unique_path(PlannerInfo *root,
												 RelOptInfo *rel,
												 Path *subpath,
												 int numCols,
												 double numGroups);
extern AggPath *create_agg_path(PlannerInfo *root,
								RelOptInfo *rel,
								Path *subpath,
								PathTarget *target,
								AggStrategy aggstrategy,
								AggSplit aggsplit,
								List *groupClause,
								List *qual,
								const AggClauseCosts *aggcosts,
								double numGroups);
extern GroupingSetsPath *create_groupingsets_path(PlannerInfo *root,
												  RelOptInfo *rel,
												  Path *subpath,
												  List *having_qual,
												  AggStrategy aggstrategy,
												  List *rollups,
												  const AggClauseCosts *agg_costs,
												  double numGroups);
extern MinMaxAggPath *create_minmaxagg_path(PlannerInfo *root,
											RelOptInfo *rel,
											PathTarget *target,
											List *mmaggregates,
											List *quals);
extern WindowAggPath *create_windowagg_path(PlannerInfo *root,
											RelOptInfo *rel,
											Path *subpath,
											PathTarget *target,
											List *windowFuncs,
											WindowClause *winclause,
											List *qual,
											bool topwindow);
extern SetOpPath *create_setop_path(PlannerInfo *root,
									RelOptInfo *rel,
									Path *subpath,
									SetOpCmd cmd,
									SetOpStrategy strategy,
									List *distinctList,
									AttrNumber flagColIdx,
									int firstFlag,
									double numGroups,
									double outputRows);
extern RecursiveUnionPath *create_recursiveunion_path(PlannerInfo *root,
													  RelOptInfo *rel,
													  Path *leftpath,
													  Path *rightpath,
													  PathTarget *target,
													  List *distinctList,
													  int wtParam,
													  double numGroups);
extern LockRowsPath *create_lockrows_path(PlannerInfo *root, RelOptInfo *rel,
										  Path *subpath, List *rowMarks, int epqParam);
extern ModifyTablePath *create_modifytable_path(PlannerInfo *root,
												RelOptInfo *rel,
												Path *subpath,
												CmdType operation, bool canSetTag,
												Index nominalRelation, Index rootRelation,
												bool partColsUpdated,
												List *resultRelations,
												List *updateColnosLists,
												List *withCheckOptionLists, List *returningLists,
												List *rowMarks, OnConflictExpr *onconflict,
												List *mergeActionLists, int epqParam);
extern LimitPath *create_limit_path(PlannerInfo *root, RelOptInfo *rel,
									Path *subpath,
									Node *limitOffset, Node *limitCount,
									LimitOption limitOption,
									int64 offset_est, int64 count_est);
extern void adjust_limit_rows_costs(double *rows,
									Cost *startup_cost, Cost *total_cost,
									int64 offset_est, int64 count_est);

extern Path *reparameterize_path(PlannerInfo *root, Path *path,
								 Relids required_outer,
								 double loop_count);
extern Path *reparameterize_path_by_child(PlannerInfo *root, Path *path,
										  RelOptInfo *child_rel);

/*
 * prototypes for relnode.c
 */
extern void setup_simple_rel_arrays(PlannerInfo *root);
extern void expand_planner_arrays(PlannerInfo *root, int add_size);
extern RelOptInfo *build_simple_rel(PlannerInfo *root, int relid,
									RelOptInfo *parent);
extern RelOptInfo *find_base_rel(PlannerInfo *root, int relid);
extern RelOptInfo *find_join_rel(PlannerInfo *root, Relids relids);
extern RelOptInfo *build_join_rel(PlannerInfo *root,
								  Relids joinrelids,
								  RelOptInfo *outer_rel,
								  RelOptInfo *inner_rel,
								  SpecialJoinInfo *sjinfo,
								  List **restrictlist_ptr);
extern Relids min_join_parameterization(PlannerInfo *root,
										Relids joinrelids,
										RelOptInfo *outer_rel,
										RelOptInfo *inner_rel);
extern RelOptInfo *fetch_upper_rel(PlannerInfo *root, UpperRelationKind kind,
								   Relids relids);
extern Relids find_childrel_parents(PlannerInfo *root, RelOptInfo *rel);
extern ParamPathInfo *get_baserel_parampathinfo(PlannerInfo *root,
												RelOptInfo *baserel,
												Relids required_outer);
extern ParamPathInfo *get_joinrel_parampathinfo(PlannerInfo *root,
												RelOptInfo *joinrel,
												Path *outer_path,
												Path *inner_path,
												SpecialJoinInfo *sjinfo,
												Relids required_outer,
												List **restrict_clauses);
extern bool yb_has_same_batching_reqs(List *paths);
extern ParamPathInfo *get_appendrel_parampathinfo(RelOptInfo *appendrel,
												  Relids required_outer);
extern ParamPathInfo *find_param_path_info(RelOptInfo *rel,
										   Relids required_outer);

extern ParamPathInfo *yb_find_batched_param_path_info(
	RelOptInfo *rel,
	Relids required_outer,
	Relids yb_required_batched_outer);
extern RelOptInfo *build_child_join_rel(PlannerInfo *root,
										RelOptInfo *outer_rel, RelOptInfo *inner_rel,
										RelOptInfo *parent_joinrel, List *restrictlist,
										SpecialJoinInfo *sjinfo, JoinType jointype);
extern Path *yb_create_distinct_index_path(PlannerInfo *root,
									 	   IndexOptInfo *index,
									 	   IndexPath *basepath,
									 	   int yb_distinct_prefixlen,
									 	   int yb_distinct_nkeys);

#endif							/* PATHNODE_H */<|MERGE_RESOLUTION|>--- conflicted
+++ resolved
@@ -39,9 +39,9 @@
 extern Path *create_samplescan_path(PlannerInfo *root, RelOptInfo *rel,
 									Relids required_outer);
 extern IndexPath *create_index_path(PlannerInfo *root,
-<<<<<<< HEAD
 									IndexOptInfo *index,
 									List *indexclauses,
+									List *yb_bitmap_idx_pushdowns,
 									List *indexorderbys,
 									List *indexorderbycols,
 									List *pathkeys,
@@ -50,20 +50,6 @@
 									Relids required_outer,
 									double loop_count,
 									bool partial_path);
-=======
-				  IndexOptInfo *index,
-				  List *indexclauses,
-				  List *yb_bitmap_idx_pushdowns,
-				  List *indexclausecols,
-				  List *indexorderbys,
-				  List *indexorderbycols,
-				  List *pathkeys,
-				  ScanDirection indexscandir,
-				  bool indexonly,
-				  Relids required_outer,
-				  double loop_count,
-				  bool partial_path);
->>>>>>> 773869c4
 extern BitmapHeapPath *create_bitmap_heap_path(PlannerInfo *root,
 											   RelOptInfo *rel,
 											   Path *bitmapqual,
