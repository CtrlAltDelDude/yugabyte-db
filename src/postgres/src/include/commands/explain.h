--- conflicted
+++ resolved
@@ -60,11 +60,7 @@
 	bool		timing;			/* print detailed node timing */
 	bool		summary;		/* print total planning and execution timing */
 	bool		rpc;			/* print RPC stats */
-<<<<<<< HEAD
 	bool		settings;		/* print modified settings */
-	bool		debug;			/* print debug information */
-=======
->>>>>>> 32546339
 	ExplainFormat format;		/* output format */
 	/* state for output formatting --- not reset for each new plan tree */
 	int			indent;			/* current indentation level */
