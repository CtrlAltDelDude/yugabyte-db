--- conflicted
+++ resolved
@@ -380,14 +380,8 @@
  * Fetch a single row for given ybctid into a heap-tuple.
  * This API is needed for reading data from a catalog (system table).
  */
-<<<<<<< HEAD
 extern bool YbFetchHeapTuple(Relation relation, ItemPointer tid, HeapTuple* tuple);
-=======
-extern HeapTuple YBCFetchTuple(Relation relation, Datum ybctid);
-extern HTSU_Result YBCLockTuple(Relation relation, Datum ybctid, RowMarkType mode,
-												 LockWaitPolicy wait_policy, EState* estate);
 extern void YBCFlushTupleLocks();
->>>>>>> 6d1729d4
 
 /*
  * ANALYZE support: sampling of table data
