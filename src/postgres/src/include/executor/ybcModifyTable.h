/*--------------------------------------------------------------------------------------------------
 *
 * ybcModifyTable.h
 *	  prototypes for ybcModifyTable.c
 *
 * Copyright (c) YugaByte, Inc.
 *
 * Licensed under the Apache License, Version 2.0 (the "License"); you may not use this file except
 * in compliance with the License.  You may obtain a copy of the License at
 *
 * http://www.apache.org/licenses/LICENSE-2.0
 *
 * Unless required by applicable law or agreed to in writing, software distributed under the License
 * is distributed on an "AS IS" BASIS, WITHOUT WARRANTIES OR CONDITIONS OF ANY KIND, either express
 * or implied.  See the License for the specific language governing permissions and limitations
 * under the License.
 *
 * src/include/executor/ybcModifyTable.h
 *
 *--------------------------------------------------------------------------------------------------
 */

#pragma once

#include "nodes/execnodes.h"
#include "executor/tuptable.h"

/**
 * YSQL guc variables that can be used to enable non transactional writes.
 * e.g. 'SET yb_disable_transactional_writes=true'
 * See also the corresponding entries in guc.c.
 */
extern bool yb_disable_transactional_writes;

/**
 * YSQL guc variables that can be used to enable upsert mode for writes.
 * e.g. 'SET yb_enable_upsert_mode=true'
 * See also the corresponding entries in guc.c.
 */
extern bool yb_enable_upsert_mode;

//------------------------------------------------------------------------------
// YugaByte modify table API.

typedef void (*yb_bind_for_write_function) (YBCPgStatement stmt,
											void *indexstate,
											Relation index,
											Datum *values,
											bool *isnull,
											int natts,
											Datum ybbasectid,
											bool ybctid_as_value);

extern void YBCTupleTableInsert(ResultRelInfo  *resultRelInfo,
								TupleTableSlot *slot,
								YBCPgStatement blockInsertStmt, EState *estate);

/*
 * Insert data into YugaByte table.
 * This function is equivalent to "heap_insert", but it sends data to DocDB (YugaByte storage).
 *
 * ybctid argument can be supplied to keep it consistent across shared inserts.
 * If non-zero, it will be used instead of generation, otherwise it will be set
 * to the generated value.
 */
<<<<<<< HEAD
extern void YBCHeapInsert(ResultRelInfo *resultRelInfo,
						  TupleTableSlot *slot,
						  HeapTuple tuple,
						  YBCPgStatement blockInsertStmt,
						  EState *estate);
=======
extern Oid YBCHeapInsert(TupleTableSlot *slot,
                         YBCPgStatement blockInsertStmt,
                         EState *estate);
>>>>>>> f9aad775

/*
 * Insert a tuple into a YugaByte table. Will execute within a distributed
 * transaction if the table is transactional (YSQL default).
 *
 * ybctid argument can be supplied to keep it consistent across shared inserts.
 * If non-zero, it will be used instead of generation, otherwise it will be set
 * to the generated value.
 */
<<<<<<< HEAD
extern void YBCExecuteInsert(Relation rel,
							 TupleDesc tupleDesc,
							 HeapTuple tuple,
							 OnConflictAction onConflictAction);
extern void YBCExecuteInsertForDb(Oid dboid,
								  Relation rel,
								  TupleDesc tupleDesc,
								  HeapTuple tuple,
								  OnConflictAction onConflictAction,
								  Datum *ybctid,
								  YBCPgTransactionSetting transaction_setting);
=======
extern Oid YBCExecuteInsert(Relation rel,
							TupleTableSlot *slot,
                            OnConflictAction onConflictAction);
extern Oid YBCExecuteInsertForDb(Oid dboid,
                                 Relation rel,
								 TupleTableSlot *slot,
                                 OnConflictAction onConflictAction,
                                 Datum *ybctid,
                                 YBCPgTransactionSetting transaction_setting);
>>>>>>> f9aad775

extern void YBCApplyWriteStmt(YBCPgStatement handle, Relation relation);

/*
 * Execute the insert outside of a transaction.
 * Assumes the caller checked that it is safe to do so.
 *
 * ybctid argument can be supplied to keep it consistent across shared inserts.
 * If non-zero, it will be used instead of generation, otherwise it will be set
 * to the generated value.
 */
<<<<<<< HEAD
extern void YBCExecuteNonTxnInsert(Relation rel,
								   TupleDesc tupleDesc,
								   HeapTuple tuple,
								   OnConflictAction onConflictAction);
extern void YBCExecuteNonTxnInsertForDb(Oid dboid,
										Relation rel,
										TupleDesc tupleDesc,
										HeapTuple tuple,
										OnConflictAction onConflictAction,
										Datum *ybctid);
=======
extern Oid YBCExecuteNonTxnInsert(Relation rel,
								  TupleTableSlot *slot,
                                  OnConflictAction onConflictAction);
extern Oid YBCExecuteNonTxnInsertForDb(Oid dboid,
                                       Relation rel,
									   TupleTableSlot *slot,
                                       OnConflictAction onConflictAction,
                                       Datum *ybctid);
>>>>>>> f9aad775

/*
 * Insert a tuple into the an index's backing YugaByte index table.
 */
extern void YBCExecuteInsertIndex(Relation rel,
								  Datum *values,
								  bool *isnull,
								  ItemPointer tid,
								  const uint64_t* backfill_write_time,
								  yb_bind_for_write_function callback,
								  void *indexstate);
extern void YBCExecuteInsertIndexForDb(Oid dboid,
									   Relation rel,
									   Datum* values,
									   bool* isnull,
									   ItemPointer tid,
									   const uint64_t* backfill_write_time,
									   yb_bind_for_write_function callback,
									   void *indexstate);

/*
 * Delete a tuple (identified by ybctid) from a YugaByte table.
 * If this is a single row op we will return false in the case that there was
 * no row to delete. This can occur because we do not first perform a scan if
 * it is a single row op. 'changingPart' indicates if this delete is part of an
 * UPDATE operation on a partitioned table that moves a row from one partition
 * to anoter.
 */
extern bool YBCExecuteDelete(Relation rel,
							 TupleTableSlot *planSlot,
							 List *returning_columns,
							 bool target_tuple_fetched,
							 YBCPgTransactionSetting transaction_setting,
							 bool changingPart,
							 EState *estate);
/*
 * Delete a tuple (identified by index columns and base table ybctid) from an
 * index's backing YugaByte index table.
 */
extern void YBCExecuteDeleteIndex(Relation index,
                                  Datum *values,
                                  bool *isnull,
                                  Datum ybctid,
								  yb_bind_for_write_function callback,
								  void *indexstate);
/*
 * Update a row (identified by ybctid) in a YugaByte table.
 * If this is a single row op we will return false in the case that there was
 * no row to update. This can occur because we do not first perform a scan if
 * it is a single row op.
 */
extern bool YBCExecuteUpdate(ResultRelInfo *resultRelInfo,
							 TupleTableSlot *planSlot,
							 TupleTableSlot *slot,
							 HeapTuple oldtuple,
							 EState *estate,
							 ModifyTable *mt_plan,
							 bool target_tuple_fetched,
							 YBCPgTransactionSetting transaction_setting,
							 Bitmapset *updatedCols,
							 bool canSetTag);

/*
 * Update a row (identified by the roleid) in a pg_yb_role_profile. This is a
 * stripped down and specific version of YBCExecuteUpdate. It is used by
 * auth.c, since the typical method of writing does not work at that stage of
 * the DB initialization.
 *
 * Returns true if a row was updated.
 */
extern bool YBCExecuteUpdateLoginAttempts(Oid roleid,
										  int failed_attempts,
										  char rolprfstatus);
/*
 * Replace a row in a YugaByte table by first deleting an existing row
 * (identified by ybctid) and then inserting a tuple to replace it.
 * This allows us to update a row primary key.
 *
 * This will change ybctid of a row within a tuple.
 */
<<<<<<< HEAD
extern void YBCExecuteUpdateReplace(Relation rel,
								    TupleTableSlot *planSlot,
								    TupleTableSlot *slot,
								    EState *estate);
=======
extern Oid YBCExecuteUpdateReplace(Relation rel,
								   TupleTableSlot *slot,
								   EState *estate);
>>>>>>> f9aad775

//------------------------------------------------------------------------------
// System tables modify-table API.
// For system tables we identify rows to update/delete directly by primary key
// and execute them directly (rather than needing to read ybctid first).
// TODO This should be used for regular tables whenever possible.

extern void YBCDeleteSysCatalogTuple(Relation rel, HeapTuple tuple);

extern void YBCUpdateSysCatalogTuple(Relation rel,
                                     HeapTuple oldtuple,
                                     HeapTuple tuple);
extern void YBCUpdateSysCatalogTupleForDb(Oid dboid,
                                          Relation rel,
                                          HeapTuple oldtuple,
                                          HeapTuple tuple);

//------------------------------------------------------------------------------
// Utility methods.

extern bool YBCIsSingleRowTxnCapableRel(ResultRelInfo *resultRelInfo);

/*
 * Checks if the given statement is planned to be executed as a single-row
 * modify transaction.
 */
extern bool YbIsSingleRowModifyTxnPlanned(PlannedStmt *pstmt, EState *estate);

extern Datum YBCGetYBTupleIdFromSlot(TupleTableSlot *slot);

extern Datum YBCGetYBTupleIdFromTuple(Relation rel,
									  HeapTuple tuple,
									  TupleDesc tupleDesc);

/*
 * Returns if a table has secondary indices.
 */
extern bool YBCRelInfoHasSecondaryIndices(ResultRelInfo *resultRelInfo);<|MERGE_RESOLUTION|>--- conflicted
+++ resolved
@@ -51,10 +51,6 @@
 											Datum ybbasectid,
 											bool ybctid_as_value);
 
-extern void YBCTupleTableInsert(ResultRelInfo  *resultRelInfo,
-								TupleTableSlot *slot,
-								YBCPgStatement blockInsertStmt, EState *estate);
-
 /*
  * Insert data into YugaByte table.
  * This function is equivalent to "heap_insert", but it sends data to DocDB (YugaByte storage).
@@ -63,17 +59,10 @@
  * If non-zero, it will be used instead of generation, otherwise it will be set
  * to the generated value.
  */
-<<<<<<< HEAD
 extern void YBCHeapInsert(ResultRelInfo *resultRelInfo,
 						  TupleTableSlot *slot,
-						  HeapTuple tuple,
 						  YBCPgStatement blockInsertStmt,
 						  EState *estate);
-=======
-extern Oid YBCHeapInsert(TupleTableSlot *slot,
-                         YBCPgStatement blockInsertStmt,
-                         EState *estate);
->>>>>>> f9aad775
 
 /*
  * Insert a tuple into a YugaByte table. Will execute within a distributed
@@ -83,29 +72,15 @@
  * If non-zero, it will be used instead of generation, otherwise it will be set
  * to the generated value.
  */
-<<<<<<< HEAD
 extern void YBCExecuteInsert(Relation rel,
-							 TupleDesc tupleDesc,
-							 HeapTuple tuple,
+							 TupleTableSlot *slot,
 							 OnConflictAction onConflictAction);
 extern void YBCExecuteInsertForDb(Oid dboid,
 								  Relation rel,
-								  TupleDesc tupleDesc,
-								  HeapTuple tuple,
+								  TupleTableSlot *slot,
 								  OnConflictAction onConflictAction,
 								  Datum *ybctid,
 								  YBCPgTransactionSetting transaction_setting);
-=======
-extern Oid YBCExecuteInsert(Relation rel,
-							TupleTableSlot *slot,
-                            OnConflictAction onConflictAction);
-extern Oid YBCExecuteInsertForDb(Oid dboid,
-                                 Relation rel,
-								 TupleTableSlot *slot,
-                                 OnConflictAction onConflictAction,
-                                 Datum *ybctid,
-                                 YBCPgTransactionSetting transaction_setting);
->>>>>>> f9aad775
 
 extern void YBCApplyWriteStmt(YBCPgStatement handle, Relation relation);
 
@@ -117,27 +92,14 @@
  * If non-zero, it will be used instead of generation, otherwise it will be set
  * to the generated value.
  */
-<<<<<<< HEAD
 extern void YBCExecuteNonTxnInsert(Relation rel,
-								   TupleDesc tupleDesc,
-								   HeapTuple tuple,
+								   TupleTableSlot *slot,
 								   OnConflictAction onConflictAction);
 extern void YBCExecuteNonTxnInsertForDb(Oid dboid,
 										Relation rel,
-										TupleDesc tupleDesc,
-										HeapTuple tuple,
+										TupleTableSlot *slot,
 										OnConflictAction onConflictAction,
 										Datum *ybctid);
-=======
-extern Oid YBCExecuteNonTxnInsert(Relation rel,
-								  TupleTableSlot *slot,
-                                  OnConflictAction onConflictAction);
-extern Oid YBCExecuteNonTxnInsertForDb(Oid dboid,
-                                       Relation rel,
-									   TupleTableSlot *slot,
-                                       OnConflictAction onConflictAction,
-                                       Datum *ybctid);
->>>>>>> f9aad775
 
 /*
  * Insert a tuple into the an index's backing YugaByte index table.
@@ -218,16 +180,10 @@
  *
  * This will change ybctid of a row within a tuple.
  */
-<<<<<<< HEAD
 extern void YBCExecuteUpdateReplace(Relation rel,
 								    TupleTableSlot *planSlot,
 								    TupleTableSlot *slot,
 								    EState *estate);
-=======
-extern Oid YBCExecuteUpdateReplace(Relation rel,
-								   TupleTableSlot *slot,
-								   EState *estate);
->>>>>>> f9aad775
 
 //------------------------------------------------------------------------------
 // System tables modify-table API.
