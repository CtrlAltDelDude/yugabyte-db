/*-------------------------------------------------------------------------
 *
 * pg_yb_common.c
 *	  Common utilities for YugaByte/PostgreSQL integration that are reused
 *	  between PostgreSQL server code and other PostgreSQL programs such as
 *    initdb.
 *
 * Copyright (c) YugaByte, Inc.
 *
 * Licensed under the Apache License, Version 2.0 (the "License"); you may not
 * use this file except in compliance with the License.  You may obtain a copy
 * of the License at
 *
 * http://www.apache.org/licenses/LICENSE-2.0
 *
 * Unless required by applicable law or agreed to in writing, software
 * distributed under the License is distributed on an "AS IS" BASIS, WITHOUT
 * WARRANTIES OR CONDITIONS OF ANY KIND, either express or implied.  See the
 * License for the specific language governing permissions and limitations
 * under the License.
 *
 * IDENTIFICATION
 *	  src/common/pg_yb_common.cc
 *
 *-------------------------------------------------------------------------
 */

#include <limits.h>
#include <stdio.h>
#include <stdlib.h>
#include <string.h>

#include "postgres_fe.h"

#include "common/pg_yb_common.h"

#include "utils/elog.h"

const bool kTestOnlyUseOSDefaultCollation = false;

bool
YBCIsEnvVarTrue(const char* env_var_name)
{
	return YBCIsEnvVarTrueWithDefault(env_var_name, /* default_value */ false);
}

bool
YBCIsEnvVarTrueWithDefault(const char* env_var_name, bool default_value)
{
	const char* env_var_value = getenv(env_var_name);
	if (!env_var_value ||
		strlen(env_var_value) == 0 ||
		strcmp(env_var_value, "auto") == 0)
	{
		return default_value;
	}
	return strcmp(env_var_value, "1") == 0 || strcmp(env_var_value, "true") == 0;
}

bool
YBIsEnabledInPostgresEnvVar()
{
	static int cached_value = -1;
	if (cached_value == -1)
	{
		cached_value = YBCIsEnvVarTrue("YB_ENABLED_IN_POSTGRES");
	}
	return cached_value;
}

bool
YBShouldAllowRunningAsAnyUser()
{
	if (YBIsEnabledInPostgresEnvVar())
    {
		return true;
	}
	static int cached_value = -1;
	if (cached_value == -1)
    {
		cached_value = YBCIsEnvVarTrue("YB_PG_ALLOW_RUNNING_AS_ANY_USER");
	}
	return cached_value;
}

bool YBIsInitDbModeEnvVarSet()
{

	static int cached_value = -1;
	if (cached_value == -1)
    {
		cached_value = YBCIsEnvVarTrue("YB_PG_INITDB_MODE");
	}
	return cached_value;
}

void YBSetInitDbModeEnvVar()
{
	int setenv_retval = setenv("YB_PG_INITDB_MODE", "1", /* overwrite */ true);
	if (setenv_retval != 0)
	{
		perror("Could not set environment variable YB_PG_INITDB_MODE");
		exit(EXIT_FAILURE);
	}
}

bool
YBIsUsingYBParser()
{
	static int cached_value = -1;
	if (cached_value == -1) {
		cached_value = !YBIsInitDbModeEnvVarSet() && YBIsEnabledInPostgresEnvVar();
	}
	return cached_value;
}

int
YBUnsupportedFeatureSignalLevel()
{
	static int cached_value = -1;
	if (cached_value == -1) {
		// TODO(dmitry): Remove 'YB_SUPPRESS_UNSUPPORTED_ERROR'
		cached_value = YBCIsEnvVarTrue("YB_SUPPRESS_UNSUPPORTED_ERROR") ||
									 YBCIsEnvVarTrue("FLAGS_ysql_suppress_unsupported_error") ? WARNING : ERROR;
	}
	return cached_value;
}

bool
YBSuppressUnsafeAlterNotice()
{
	static int cached_value = -1;
	if (cached_value == -1) {
		cached_value = YBCIsEnvVarTrue(
			"FLAGS_ysql_suppress_unsafe_alter_notice");
	}
	return cached_value;
}

bool
YBIsNonTxnCopyEnabled()
{
	static int cached_value = -1;
	if (cached_value == -1)
	{
		cached_value = YBCIsEnvVarTrue("FLAGS_ysql_non_txn_copy");
	}
	return cached_value;
}

const char *YBGetCurrentCloud()
{
	return getenv("FLAGS_placement_cloud");
}

const char *YBGetCurrentRegion()
{
	return getenv("FLAGS_placement_region");
}

const char *YBGetCurrentZone()
{
	return getenv("FLAGS_placement_zone");
}

const char *YBGetCurrentUUID()
{
	return getenv("FLAGS_placement_uuid");
}

const char *YBGetCurrentMetricNodeName()
{
	return getenv("FLAGS_metric_node_name");
}

const char *
YbGetTmpDir()
{
	return getenv("FLAGS_tmp_dir");
}

int YBGetMaxClockSkewUsec() {
	const int kDefaultClockSkewUsec = 500 * 1000;  // from physical_time.cc
	const char *clock_skew_str = getenv("FLAGS_max_clock_skew_usec");
	if (clock_skew_str) {
		return atoi(clock_skew_str);
	}
	return kDefaultClockSkewUsec;
}

int YBGetYsqlOutputBufferSize() {
	const char *output_buffer_size_str = getenv("FLAGS_ysql_output_buffer_size");
	if (output_buffer_size_str) {
		return atoi(output_buffer_size_str);
	}

	// Shouldn't reach here. But even if we do, instead of failing in a release build, we return
	// 256KB as a default.
	return 256 * 1024;

}

bool
YBIsCollationEnabled()
{
#ifdef USE_ICU
	static int cached_value = -1;
	if (cached_value == -1)
	{
		/*
		 * The default value must be in sync with that of FLAGS_TEST_pg_collation_enabled.
		 */
		cached_value = YBCIsEnvVarTrueWithDefault("FLAGS_TEST_pg_collation_enabled",
												  true /* default_value */);
	}
	return cached_value;
#else
	return false;
#endif
}

bool
YBColocateDatabaseByDefault()
{
	static int cached_value = -1;
	if (cached_value == -1)
	{
		cached_value = YBCIsEnvVarTrueWithDefault("FLAGS_ysql_colocate_database_by_default",
												  false /* default_value */);
	}
	return cached_value;
<<<<<<< HEAD
}

bool
YBIsTestOnlinePg11ToPg15Upgrade()
{
	return YBCIsEnvVarTrue("FLAGS_TEST_online_pg11_to_pg15_upgrade");
}

Oid YBGetDatabaseOidFromEnv(const char *database_name)
{
	char *env_var = psprintf("YB_DATABASE_OID_%s", database_name);
	const char *database_oid_str = getenv(env_var);
	pfree(env_var);
	if (database_oid_str)
	{
		unsigned long full_oid = strtoul(database_oid_str, NULL, 10);
		if (full_oid <= OID_MAX)
			return (Oid) full_oid;
	}
	return InvalidOid;
}

bool
YBEnableAsh()
{
	static int cached_value = -1;
	if (cached_value == -1)
		cached_value = YBCIsEnvVarTrue("FLAGS_TEST_yb_enable_ash");

	return cached_value;
=======
>>>>>>> e2bd69b2
}<|MERGE_RESOLUTION|>--- conflicted
+++ resolved
@@ -229,7 +229,6 @@
 												  false /* default_value */);
 	}
 	return cached_value;
-<<<<<<< HEAD
 }
 
 bool
@@ -250,16 +249,4 @@
 			return (Oid) full_oid;
 	}
 	return InvalidOid;
-}
-
-bool
-YBEnableAsh()
-{
-	static int cached_value = -1;
-	if (cached_value == -1)
-		cached_value = YBCIsEnvVarTrue("FLAGS_TEST_yb_enable_ash");
-
-	return cached_value;
-=======
->>>>>>> e2bd69b2
 }