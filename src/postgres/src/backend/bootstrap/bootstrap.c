--- conflicted
+++ resolved
@@ -361,11 +361,7 @@
 	if (pg_link_canary_is_frontend())
 		elog(ERROR, "backend is incorrectly linked to frontend functions");
 
-<<<<<<< HEAD
-	InitPostgres(NULL, InvalidOid, NULL, InvalidOid, false, false, NULL);
-=======
-	InitPostgres(NULL, InvalidOid, NULL, InvalidOid, NULL, NULL, false);
->>>>>>> 340212f0
+	InitPostgres(NULL, InvalidOid, NULL, InvalidOid, false, false, NULL, NULL);
 
 	/* Initialize stuff for bootstrap-file processing */
 	for (i = 0; i < MAXATTR; i++)
