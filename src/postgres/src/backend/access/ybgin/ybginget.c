--- conflicted
+++ resolved
@@ -644,10 +644,7 @@
 		heap_freetuple(tup);
 	}
 
-<<<<<<< HEAD
 	return YbItemPointerYbctid(&scan->xs_heaptid) != 0;
-=======
-	return scan->xs_ctup.t_ybctid != 0;
 }
 
 /*
@@ -658,5 +655,4 @@
 				  bool xs_want_itup, ScanKey keys, int nkeys)
 {
 	return true;
->>>>>>> f6163037
 }