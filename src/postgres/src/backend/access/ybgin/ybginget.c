--- conflicted
+++ resolved
@@ -610,14 +610,7 @@
 		 * Aggregate pushdown directly modifies the scan slot rather than
 		 * passing it through xs_hitup or xs_itup.
 		 */
-<<<<<<< HEAD
-		scan->yb_agg_slot =
-			ybFetchNext(ybso->handle, scan->yb_agg_slot,
-						RelationGetRelid(scan->indexRelation));
-		return !TTS_EMPTY(scan->yb_agg_slot);
-=======
 		return ybc_getnext_aggslot(scan, ybso->handle, scan->xs_want_itup);
->>>>>>> fc3e8796
 	}
 	while (HeapTupleIsValid(tup = ybginFetchNextHeapTuple(scan)))
 	{
