--- conflicted
+++ resolved
@@ -805,11 +805,7 @@
 	/*
 	 * have the am's getbitmap proc do all the work.
 	 */
-<<<<<<< HEAD
-	ntids = scan->indexRelation->rd_indam->yb_amgetbitmap(scan, ybtbm);
-=======
-	ntids = scan->indexRelation->rd_amroutine->yb_amgetbitmap(scan, ybtbm, recheck);
->>>>>>> 0a031878
+	ntids = scan->indexRelation->rd_indam->yb_amgetbitmap(scan, ybtbm, recheck);
 
 	pgstat_count_index_tuples(scan->indexRelation, ntids);
 
