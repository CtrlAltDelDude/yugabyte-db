/*--------------------------------------------------------------------------------------------------
 *
 * yb_lsm.c
 *	  Implementation of YugaByte indexes.
 *
 * Copyright (c) YugaByte, Inc.
 *
 * Licensed under the Apache License, Version 2.0 (the "License"); you may not use this file except
 * in compliance with the License.  You may obtain a copy of the License at
 *
 * http://www.apache.org/licenses/LICENSE-2.0
 *
 * Unless required by applicable law or agreed to in writing, software distributed under the License
 * is distributed on an "AS IS" BASIS, WITHOUT WARRANTIES OR CONDITIONS OF ANY KIND, either express
 * or implied.  See the License for the specific language governing permissions and limitations
 * under the License.
 *
 * src/backend/access/yb_access/yb_lsm.c
 *--------------------------------------------------------------------------------------------------
 */

#include "postgres.h"

#include "access/nbtree.h"
#include "access/reloptions.h"
#include "access/relscan.h"
#include "access/sysattr.h"
#include "access/yb_scan.h"
#include "catalog/index.h"
#include "catalog/pg_type.h"
#include "executor/ybcModifyTable.h"
#include "miscadmin.h"
#include "pgstat.h"
#include "utils/rel.h"

static void ybcinendscan(IndexScanDesc scan);

/* --------------------------------------------------------------------------------------------- */

/* Working state for ybcinbuild and its callback */
typedef struct
{
	bool	isprimary;		/* are we building a primary index? */
	double	index_tuples;	/* # of tuples inserted into index */
	/*
	 * Write time for rows written to index as part of online index backfill.
	 * This field being non-null signifies that we are doing online index
	 * backfill.
	 */
	const uint64_t *backfill_write_time;
} YBCBuildState;

/*
 * Utility method to bind const to column.
 */
static void
bindColumn(YBCPgStatement stmt,
		   int attr_num,
		   Oid type_id,
		   Oid collation_id,
		   Datum datum,
		   bool is_null)
{
	YBCPgExpr expr = YBCNewConstant(stmt, type_id, collation_id, datum,
									is_null);
	HandleYBStatus(YBCPgDmlBindColumn(stmt, attr_num, expr));
}

/*
 * Utility method to set binds for index write statement.
 */
static void
doBindsForIdxWrite(YBCPgStatement stmt,
				   void *indexstate,
				   Relation index,
				   Datum *values,
				   bool *isnull,
				   int n_bound_atts,
				   Datum ybbasectid,
				   bool ybctid_as_value)
{
	TupleDesc tupdesc		= RelationGetDescr(index);
	int		  indnkeyatts	= IndexRelationGetNumberOfKeyAttributes(index);

	if (ybbasectid == 0)
	{
		ereport(ERROR,
				(errcode(ERRCODE_INTERNAL_ERROR),
				 errmsg("Missing base table ybctid in index write request")));
	}

	bool has_null_attr = false;
	for (AttrNumber attnum = 1; attnum <= n_bound_atts; ++attnum)
	{
		Oid			type_id = GetTypeId(attnum, tupdesc);
		Oid			collation_id = YBEncodingCollation(stmt, attnum,
													   ybc_get_attcollation(tupdesc, attnum));
		Datum		value   = values[attnum - 1];
		bool		is_null = isnull[attnum - 1];

		bindColumn(stmt, attnum, type_id, collation_id, value, is_null);

		/*
		 * If any of the indexed columns is null, we need to take case of
		 * SQL null != null semantics.
		 * For details, see comment on kYBUniqueIdxKeySuffix.
		 */
		has_null_attr = has_null_attr || (is_null && attnum <= indnkeyatts);
	}

	const bool unique_index = index->rd_index->indisunique;

	/*
	 * For unique indexes we need to set the key suffix system column:
	 * - to ybbasectid if at least one index key column is null.
	 * - to NULL otherwise (setting is_null to true is enough).
	 */
	if (unique_index)
		bindColumn(stmt,
				   YBUniqueIdxKeySuffixAttributeNumber,
				   BYTEAOID,
				   InvalidOid,
				   ybbasectid,
				   !has_null_attr /* is_null */);

	/*
	 * We may need to set the base ctid column:
	 * - for unique indexes only if we need it as a value (i.e. for inserts)
	 * - for non-unique indexes always (it is a key column).
	 */
	if (ybctid_as_value || !unique_index)
		bindColumn(stmt,
				   YBIdxBaseTupleIdAttributeNumber,
				   BYTEAOID,
				   InvalidOid,
				   ybbasectid,
				   false /* is_null */);
}

static void
ybcinbuildCallback(Relation index, ItemPointer tid, Datum *values, bool *isnull,
				   bool tupleIsAlive, void *state)
{
	YBCBuildState  *buildstate = (YBCBuildState *)state;

	if (!buildstate->isprimary)
		YBCExecuteInsertIndex(index,
							  values,
							  isnull,
							  tid,
							  buildstate->backfill_write_time,
							  doBindsForIdxWrite,
							  NULL /* indexstate */);

	buildstate->index_tuples += 1;
}

static IndexBuildResult *
ybcinbuild(Relation heap, Relation index, struct IndexInfo *indexInfo)
{
	YBCBuildState	buildstate;
	double			heap_tuples = 0;

	/* Do the heap scan */
	buildstate.isprimary = index->rd_index->indisprimary;
	buildstate.index_tuples = 0;
	buildstate.backfill_write_time = NULL;
	/*
	 * Primary key index is an implicit part of the base table in Yugabyte.
	 * We don't need to scan the base table to build a primary key index. (#8024)
	 */
	if (!index->rd_index->indisprimary)
	{
		heap_tuples = table_index_build_scan(heap, index, indexInfo, true, false,
											 ybcinbuildCallback, &buildstate, NULL);
	}
	/*
	 * Return statistics
	 */
	IndexBuildResult *result = (IndexBuildResult *) palloc(sizeof(IndexBuildResult));
	result->heap_tuples  = heap_tuples;
	result->index_tuples = buildstate.index_tuples;
	return result;
}

static IndexBuildResult *
ybcinbackfill(Relation heap,
			  Relation index,
			  struct IndexInfo *indexInfo,
			  YbBackfillInfo *bfinfo,
			  YbPgExecOutParam *bfresult)
{
	YBCBuildState	buildstate;
	double			heap_tuples = 0;

	/* Do the heap scan */
	buildstate.isprimary = index->rd_index->indisprimary;
	buildstate.index_tuples = 0;
	/* Backfilled rows should be as if they happened at the time of backfill */
	buildstate.backfill_write_time = &bfinfo->read_time;
	heap_tuples = IndexBackfillHeapRangeScan(heap,
											 index,
											 indexInfo,
											 ybcinbuildCallback,
											 &buildstate,
											 bfinfo,
											 bfresult);

	/*
	 * Return statistics
	 */
	IndexBuildResult *result = (IndexBuildResult *) palloc(sizeof(IndexBuildResult));
	result->heap_tuples  = heap_tuples;
	result->index_tuples = buildstate.index_tuples;
	return result;
}

static void
ybcinbuildempty(Relation index)
{
	YBC_LOG_WARNING("Unexpected building of empty unlogged index");
}

static bool
ybcininsert(Relation index, Datum *values, bool *isnull, ItemPointer tid, Relation heap,
			IndexUniqueCheck checkUnique, struct IndexInfo *indexInfo, bool sharedInsert)
{
	if (!index->rd_index->indisprimary)
	{
		if (sharedInsert)
		{
			if (!IsYsqlUpgrade)
				elog(ERROR, "shared insert cannot be done outside of YSQL upgrade");

			YB_FOR_EACH_DB(pg_db_tuple)
			{
				Oid dboid = ((Form_pg_database) GETSTRUCT(pg_db_tuple))->oid;
				/*
				 * Since this is a catalog index, we assume it exists in all databases.
				 * YB doesn't use PG locks so it's okay not to take them.
				 */
				YBCExecuteInsertIndexForDb(dboid,
										   index,
										   values,
										   isnull,
										   tid,
										   NULL /* backfill_write_time */,
										   doBindsForIdxWrite,
										   NULL /* indexstate */);
			}
			YB_FOR_EACH_DB_END;
		}
		else
			YBCExecuteInsertIndex(index,
								  values,
								  isnull,
								  tid,
								  NULL /* backfill_write_time */,
								  doBindsForIdxWrite,
								  NULL /* indexstate */);
	}

	return index->rd_index->indisunique ? true : false;
}

static void
ybcindelete(Relation index, Datum *values, bool *isnull, Datum ybctid, Relation heap,
			struct IndexInfo *indexInfo)
{
	if (!index->rd_index->indisprimary)
		YBCExecuteDeleteIndex(index, values, isnull, ybctid,
							  doBindsForIdxWrite, NULL /* indexstate */);
}

static IndexBulkDeleteResult *
ybcinbulkdelete(IndexVacuumInfo *info, IndexBulkDeleteResult *stats,
				IndexBulkDeleteCallback callback, void *callback_state)
{
	YBC_LOG_WARNING("Unexpected bulk delete of index via vacuum");
	return NULL;
}

static IndexBulkDeleteResult *
ybcinvacuumcleanup(IndexVacuumInfo *info, IndexBulkDeleteResult *stats)
{
	YBC_LOG_WARNING("Unexpected index cleanup via vacuum");
	return NULL;
}

/* --------------------------------------------------------------------------------------------- */

static bool
ybcincanreturn(Relation index, int attno)
{
	/*
	 * If "canreturn" is true, Postgres will attempt to perform index-only scan on the indexed
	 * columns and expect us to return the column values as an IndexTuple. This will be the case
	 * for secondary index.
	 *
	 * For indexes which are primary keys, we will return the table row as a HeapTuple instead.
	 * For this reason, we set "canreturn" to false for primary keys.
	 */
	return !index->rd_index->indisprimary;
}

static bool
ybcinmightrecheck(Relation heap, Relation index, bool xs_want_itup,
				  ScanKey keys, int nkeys)
{
	return YbPredetermineNeedsRecheck(heap, index, xs_want_itup, keys, nkeys);
}

static void
ybcincostestimate(struct PlannerInfo *root, struct IndexPath *path, double loop_count,
				  Cost *indexStartupCost, Cost *indexTotalCost, Selectivity *indexSelectivity,
				  double *indexCorrelation, double *indexPages)
{
	/*
	 * Information is lacking for hypothetical index in order for estimation
	 * in YB to work.
	 * So we skip hypothetical index.
	 */
	if (path->indexinfo->hypothetical)
		return;
	ybcIndexCostEstimate(root,
						 path,
						 indexSelectivity,
						 indexStartupCost,
						 indexTotalCost);
}

static bytea *
ybcinoptions(Datum reloptions, bool validate)
{
	return default_reloptions(reloptions, validate, RELOPT_KIND_YB_LSM);
}

static bool
ybcinproperty(Oid index_oid, int attno, IndexAMProperty prop, const char *propname,
			  bool *res, bool *isnull)
{
	return false;
}

static bool
ybcinvalidate(Oid opclassoid)
{
	return true;
}

/* --------------------------------------------------------------------------------------------- */

static IndexScanDesc
ybcinbeginscan(Relation rel, int nkeys, int norderbys)
{
	IndexScanDesc scan;

	/* no order by operators allowed */
	Assert(norderbys == 0);

	/* get the scan */
	scan = RelationGetIndexScan(rel, nkeys, norderbys);
	scan->opaque = NULL;
	pgstat_count_index_scan(rel);
	return scan;
}

static void
ybcinrescan(IndexScanDesc scan, ScanKey scankey, int nscankeys,	ScanKey orderbys, int norderbys)
{
	if (scan->opaque)
	{
		/* For rescan, end the previous scan. */
		ybcinendscan(scan);
		scan->opaque = NULL;
	}

	YbScanDesc ybScan = ybcBeginScan(scan->heapRelation, scan->indexRelation,
									 scan->xs_want_itup, nscankeys, scankey,
									 scan->yb_scan_plan, scan->yb_rel_pushdown,
									 scan->yb_idx_pushdown, scan->yb_aggrefs,
									 scan->yb_distinct_prefixlen,
									 scan->yb_exec_params);
	scan->opaque = ybScan;
}

/*
 * Processing the following SELECT.
 *   SELECT data FROM heapRelation WHERE rowid IN
 *     ( SELECT rowid FROM indexRelation WHERE key = given_value )
 *
 * TODO(neil) Postgres layer should make just one request for IndexScan.
 *   - Query ROWID from IndexTable using key.
 *   - Query data from Table (relation) using ROWID.
 */
static bool
ybcingettuple(IndexScanDesc scan, ScanDirection dir)
{
	Assert(dir == ForwardScanDirection || dir == BackwardScanDirection);
	const bool is_forward_scan = (dir == ForwardScanDirection);

	YbScanDesc ybscan = (YbScanDesc) scan->opaque;
	ybscan->exec_params = scan->yb_exec_params;
	/* exec_params can be NULL in case of systable_getnext, for example. */
	if (ybscan->exec_params)
		ybscan->exec_params->work_mem = work_mem;

	/* Special case: aggregate pushdown. */
	if (scan->yb_aggrefs)
	{
		/*
		 * TODO(jason): deduplicate with ybc_getnext_heaptuple,
		 * ybc_getnext_indextuple.
		 */
		if (ybscan->quit_scan)
			return NULL;

		scan->xs_recheck = YbNeedsRecheck(ybscan);
		if (!ybscan->is_exec_done)
		{
			HandleYBStatus(YBCPgSetForwardScan(ybscan->handle,
											   is_forward_scan));
			HandleYBStatus(YBCPgExecSelect(ybscan->handle,
										   ybscan->exec_params));
			ybscan->is_exec_done = true;
		}

		/*
		 * Aggregate pushdown directly modifies the scan slot rather than
		 * passing it through xs_hitup or xs_itup.
		 */
<<<<<<< HEAD
		scan->yb_agg_slot =
			ybFetchNext(ybscan->handle, scan->yb_agg_slot,
						RelationGetRelid(scan->indexRelation));
		return !TTS_EMPTY(scan->yb_agg_slot);
=======
		return ybc_getnext_aggslot(scan, ybscan->handle,
								   ybscan->prepare_params.index_only_scan);
>>>>>>> fc3e8796
	}

	/*
	 * IndexScan(SysTable, Index) --> HeapTuple.
	 */
	scan->xs_heaptid.yb_item.ybctid = 0;
	bool has_tuple = false;
	if (ybscan->prepare_params.index_only_scan)
	{
		IndexTuple tuple = ybc_getnext_indextuple(ybscan, is_forward_scan, &scan->xs_recheck);
		if (tuple)
		{
			scan->xs_heaptid.yb_item = INDEXTUPLE_YBITEM(tuple);
			scan->xs_itup = tuple;
			scan->xs_itupdesc = RelationGetDescr(scan->indexRelation);
			has_tuple = true;
		}
	}
	else
	{
		HeapTuple tuple = ybc_getnext_heaptuple(ybscan, is_forward_scan, &scan->xs_recheck);
		if (tuple)
		{
			scan->xs_heaptid.yb_item = HEAPTUPLE_YBITEM(tuple);
			scan->xs_hitup = tuple;
			scan->xs_hitupdesc = RelationGetDescr(scan->heapRelation);
			has_tuple = true;
		}
	}

	return has_tuple;
}

static void
ybcinendscan(IndexScanDesc scan)
{
	ybc_free_ybscan((YbScanDesc)scan->opaque);
}

/*
 * LSM handler function: return IndexAmRoutine with access method parameters
 * and callbacks.
 */
Datum
ybcinhandler(PG_FUNCTION_ARGS)
{
	IndexAmRoutine *amroutine = makeNode(IndexAmRoutine);

	amroutine->amstrategies = BTMaxStrategyNumber;
	amroutine->amsupport = BTNProcs;
	amroutine->amcanorder = true;
	amroutine->amcanorderbyop = false;
	amroutine->amcanbackward = true;
	amroutine->amcanunique = true;
	amroutine->amcanmulticol = true;
	amroutine->amoptionalkey = true;
	amroutine->amsearcharray = true;
	amroutine->amsearchnulls = true;
	amroutine->amstorage = false;
	amroutine->amclusterable = true;
	amroutine->ampredlocks = true;
	amroutine->amcanparallel = false; /* TODO: support parallel scan */
	amroutine->amcaninclude = true;
	amroutine->amkeytype = InvalidOid;

	amroutine->ambuild = ybcinbuild;
	amroutine->ambuildempty = ybcinbuildempty;
	amroutine->aminsert = NULL; /* use yb_aminsert below instead */
	amroutine->ambulkdelete = ybcinbulkdelete;
	amroutine->amvacuumcleanup = ybcinvacuumcleanup;
	amroutine->amcanreturn = ybcincanreturn;
	amroutine->amcostestimate = ybcincostestimate;
	amroutine->amoptions = ybcinoptions;
	amroutine->amproperty = ybcinproperty;
	amroutine->amvalidate = ybcinvalidate;
	amroutine->ambeginscan = ybcinbeginscan;
	amroutine->amrescan = ybcinrescan;
	amroutine->amgettuple = ybcingettuple;
	amroutine->amgetbitmap = NULL; /* TODO: support bitmap scan */
	amroutine->amendscan = ybcinendscan;
	amroutine->ammarkpos = NULL; /* TODO: support mark/restore pos with ordering */
	amroutine->amrestrpos = NULL;
	amroutine->amestimateparallelscan = NULL; /* TODO: support parallel scan */
	amroutine->aminitparallelscan = NULL;
	amroutine->amparallelrescan = NULL;
	amroutine->yb_aminsert = ybcininsert;
	amroutine->yb_amdelete = ybcindelete;
	amroutine->yb_ambackfill = ybcinbackfill;
	amroutine->yb_ammightrecheck = ybcinmightrecheck;

	PG_RETURN_POINTER(amroutine);
}<|MERGE_RESOLUTION|>--- conflicted
+++ resolved
@@ -429,15 +429,8 @@
 		 * Aggregate pushdown directly modifies the scan slot rather than
 		 * passing it through xs_hitup or xs_itup.
 		 */
-<<<<<<< HEAD
-		scan->yb_agg_slot =
-			ybFetchNext(ybscan->handle, scan->yb_agg_slot,
-						RelationGetRelid(scan->indexRelation));
-		return !TTS_EMPTY(scan->yb_agg_slot);
-=======
 		return ybc_getnext_aggslot(scan, ybscan->handle,
 								   ybscan->prepare_params.index_only_scan);
->>>>>>> fc3e8796
 	}
 
 	/*
