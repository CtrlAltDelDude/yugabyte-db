--- conflicted
+++ resolved
@@ -2061,16 +2061,7 @@
 	 * Schedule unlinking of the relation's physical files at commit.
 	 * For Yugabyte-backed relations, there aren't any physical files to remove.
 	 */
-<<<<<<< HEAD
-	if (RELKIND_HAS_STORAGE(rel->rd_rel->relkind) && !IsYugaByteEnabled())
-=======
-	if (!IsYBRelation(rel) &&
-		rel->rd_rel->relkind != RELKIND_VIEW &&
-		rel->rd_rel->relkind != RELKIND_COMPOSITE_TYPE &&
-		rel->rd_rel->relkind != RELKIND_FOREIGN_TABLE &&
-		rel->rd_rel->relkind != RELKIND_PARTITIONED_TABLE)
-	{
->>>>>>> fc3e8796
+	if (RELKIND_HAS_STORAGE(rel->rd_rel->relkind) && !IsYBRelation(rel))
 		RelationDropStorage(rel);
 
 	/* ensure that stats are dropped if transaction commits */
@@ -2279,194 +2270,8 @@
 
 	/* clean up */
 	ReleaseSysCache(atttup);
-<<<<<<< HEAD
 	table_close(attrrel, RowExclusiveLock);
 	table_close(tablerel, AccessExclusiveLock);
-=======
-	heap_close(attrrel, RowExclusiveLock);
-	heap_close(tablerel, AccessExclusiveLock);
-}
-
-/*
- * Store a default expression for column attnum of relation rel.
- *
- * Returns the OID of the new pg_attrdef tuple.
- *
- * add_column_mode must be true if we are storing the default for a new
- * attribute, and false if it's for an already existing attribute. The reason
- * for this is that the missing value must never be updated after it is set,
- * which can only be when a column is added to the table. Otherwise we would
- * in effect be changing existing tuples.
- */
-Oid
-StoreAttrDefault(Relation rel, AttrNumber attnum,
-				 Node *expr, bool is_internal, bool add_column_mode)
-{
-	char	   *adbin;
-	char	   *adsrc;
-	Relation	adrel;
-	HeapTuple	tuple;
-	Datum		values[4];
-	static bool nulls[4] = {false, false, false, false};
-	Relation	attrrel;
-	HeapTuple	atttup;
-	Form_pg_attribute attStruct;
-	Oid			attrdefOid;
-	ObjectAddress colobject,
-				defobject;
-
-	/*
-	 * Flatten expression to string form for storage.
-	 */
-	adbin = nodeToString(expr);
-
-  /*
-   * Also deparse it to form the mostly-obsolete adsrc field.
-   */
-	adsrc = deparse_expression(expr,
-							   deparse_context_for(RelationGetRelationName(rel),
-												   RelationGetRelid(rel)),
-							   false, false);
-
-	/*
-	 * Make the pg_attrdef entry.
-	 */
-	values[Anum_pg_attrdef_adrelid - 1] = RelationGetRelid(rel);
-	values[Anum_pg_attrdef_adnum - 1] = attnum;
-	values[Anum_pg_attrdef_adbin - 1] = CStringGetTextDatum(adbin);
-	values[Anum_pg_attrdef_adsrc - 1] = CStringGetTextDatum(adsrc);
-
-	adrel = heap_open(AttrDefaultRelationId, RowExclusiveLock);
-
-	tuple = heap_form_tuple(adrel->rd_att, values, nulls);
-	attrdefOid = CatalogTupleInsert(adrel, tuple);
-
-	defobject.classId = AttrDefaultRelationId;
-	defobject.objectId = attrdefOid;
-	defobject.objectSubId = 0;
-
-	heap_close(adrel, RowExclusiveLock);
-
-	/* now can free some of the stuff allocated above */
-	pfree(DatumGetPointer(values[Anum_pg_attrdef_adbin - 1]));
-	pfree(DatumGetPointer(values[Anum_pg_attrdef_adsrc - 1]));
-	heap_freetuple(tuple);
-	pfree(adbin);
-	pfree(adsrc);
-
-	/*
-	 * Update the pg_attribute entry for the column to show that a default
-	 * exists.
-	 */
-	attrrel = heap_open(AttributeRelationId, RowExclusiveLock);
-	atttup = SearchSysCacheCopy2(ATTNUM,
-								 ObjectIdGetDatum(RelationGetRelid(rel)),
-								 Int16GetDatum(attnum));
-	if (!HeapTupleIsValid(atttup))
-		elog(ERROR, "cache lookup failed for attribute %d of relation %u",
-			 attnum, RelationGetRelid(rel));
-	attStruct = (Form_pg_attribute) GETSTRUCT(atttup);
-	if (!attStruct->atthasdef)
-	{
-		Form_pg_attribute defAttStruct;
-
-		ExprState  *exprState;
-		Expr	   *expr2 = (Expr *) expr;
-		EState	   *estate = NULL;
-		ExprContext *econtext;
-		Datum		valuesAtt[Natts_pg_attribute];
-		bool		nullsAtt[Natts_pg_attribute];
-		bool		replacesAtt[Natts_pg_attribute];
-		Datum		missingval = (Datum) 0;
-		bool		missingIsNull = true;
-
-		MemSet(valuesAtt, 0, sizeof(valuesAtt));
-		MemSet(nullsAtt, false, sizeof(nullsAtt));
-		MemSet(replacesAtt, false, sizeof(replacesAtt));
-		valuesAtt[Anum_pg_attribute_atthasdef - 1] = true;
-		replacesAtt[Anum_pg_attribute_atthasdef - 1] = true;
-
-		/*
-		 * YB note: attmissingval is unused in YB relations - the missing value
-		 * is stored in the DocDB schema instead.
-		 */
-		if (!IsYBRelation(rel) && add_column_mode)
-		{
-			expr2 = expression_planner(expr2);
-			estate = CreateExecutorState();
-			exprState = ExecPrepareExpr(expr2, estate);
-			econtext = GetPerTupleExprContext(estate);
-
-			missingval = ExecEvalExpr(exprState, econtext,
-									  &missingIsNull);
-
-			FreeExecutorState(estate);
-
-			defAttStruct = TupleDescAttr(rel->rd_att, attnum - 1);
-
-			if (missingIsNull)
-			{
-				/* if the default evaluates to NULL, just store a NULL array */
-				missingval = (Datum) 0;
-			}
-			else
-			{
-				/* otherwise make a one-element array of the value */
-				missingval = PointerGetDatum(
-											 construct_array(&missingval,
-															 1,
-															 defAttStruct->atttypid,
-															 defAttStruct->attlen,
-															 defAttStruct->attbyval,
-															 defAttStruct->attalign));
-			}
-
-			valuesAtt[Anum_pg_attribute_atthasmissing - 1] = !missingIsNull;
-			replacesAtt[Anum_pg_attribute_atthasmissing - 1] = true;
-			valuesAtt[Anum_pg_attribute_attmissingval - 1] = missingval;
-			replacesAtt[Anum_pg_attribute_attmissingval - 1] = true;
-			nullsAtt[Anum_pg_attribute_attmissingval - 1] = missingIsNull;
-		}
-		atttup = heap_modify_tuple(atttup, RelationGetDescr(attrrel),
-								   valuesAtt, nullsAtt, replacesAtt);
-
-		CatalogTupleUpdate(attrrel, &atttup->t_self, atttup);
-
-		if (!missingIsNull)
-			pfree(DatumGetPointer(missingval));
-
-	}
-	heap_close(attrrel, RowExclusiveLock);
-	heap_freetuple(atttup);
-
-	/*
-	 * Make a dependency so that the pg_attrdef entry goes away if the column
-	 * (or whole table) is deleted.
-	 */
-	colobject.classId = RelationRelationId;
-	colobject.objectId = RelationGetRelid(rel);
-	colobject.objectSubId = attnum;
-
-	recordDependencyOn(&defobject, &colobject, DEPENDENCY_AUTO);
-
-	/*
-	 * Record dependencies on objects used in the expression, too.
-	 */
-	recordDependencyOnExpr(&defobject, expr, NIL, DEPENDENCY_NORMAL);
-
-	/*
-	 * Post creation hook for attribute defaults.
-	 *
-	 * XXX. ALTER TABLE ALTER COLUMN SET/DROP DEFAULT is implemented with a
-	 * couple of deletion/creation of the attribute's default entry, so the
-	 * callee should check existence of an older version of this entry if it
-	 * needs to distinguish.
-	 */
-	InvokeObjectPostCreateHookArg(AttrDefaultRelationId,
-								  RelationGetRelid(rel), attnum, is_internal);
-
-	return attrdefOid;
->>>>>>> fc3e8796
 }
 
 /*
