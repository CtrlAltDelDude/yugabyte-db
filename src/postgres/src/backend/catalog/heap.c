--- conflicted
+++ resolved
@@ -1319,20 +1319,11 @@
 	 */
 	if (!OidIsValid(relid))
 	{
-<<<<<<< HEAD
-		/* Use binary-upgrade override for pg_class.oid and relfilenode */
-		if (IsBinaryUpgrade && !yb_binary_restore)
-=======
 		bool heap_pg_class_oids_supplied = IsBinaryUpgrade && !yb_binary_restore;
 		if (yb_binary_restore && !yb_ignore_pg_class_oids)
 			heap_pg_class_oids_supplied = true;
-		/* Use binary-upgrade override for pg_class.oid/relfilenode? */
-		if (heap_pg_class_oids_supplied &&
-			(relkind == RELKIND_RELATION || relkind == RELKIND_SEQUENCE ||
-			 relkind == RELKIND_VIEW || relkind == RELKIND_MATVIEW ||
-			 relkind == RELKIND_COMPOSITE_TYPE || relkind == RELKIND_FOREIGN_TABLE ||
-			 relkind == RELKIND_PARTITIONED_TABLE))
->>>>>>> a0e2c4ac
+		/* Use binary-upgrade override for pg_class.oid and relfilenode */
+		if (heap_pg_class_oids_supplied)
 		{
 			/*
 			 * Indexes are not supported here; they use
@@ -1341,7 +1332,6 @@
 			Assert(relkind != RELKIND_INDEX);
 			Assert(relkind != RELKIND_PARTITIONED_INDEX);
 
-<<<<<<< HEAD
 			if (relkind == RELKIND_TOASTVALUE)
 			{
 				/* There might be no TOAST table, so we have to test for it. */
@@ -1369,7 +1359,7 @@
 				relid = binary_upgrade_next_heap_pg_class_oid;
 				binary_upgrade_next_heap_pg_class_oid = InvalidOid;
 
-				if (RELKIND_HAS_STORAGE(relkind))
+				if (RELKIND_HAS_STORAGE(relkind) && !yb_binary_restore)
 				{
 					if (!OidIsValid(binary_upgrade_next_heap_pg_class_relfilenode))
 						ereport(ERROR,
@@ -1380,18 +1370,6 @@
 					binary_upgrade_next_heap_pg_class_relfilenode = InvalidOid;
 				}
 			}
-=======
-			relid = binary_upgrade_next_heap_pg_class_oid;
-			binary_upgrade_next_heap_pg_class_oid = InvalidOid;
-		}
-		/* There might be no TOAST table, so we have to test for it. */
-		else if ((IsBinaryUpgrade || yb_binary_restore) &&
-				 OidIsValid(binary_upgrade_next_toast_pg_class_oid) &&
-				 relkind == RELKIND_TOASTVALUE)
-		{
-			relid = binary_upgrade_next_toast_pg_class_oid;
-			binary_upgrade_next_toast_pg_class_oid = InvalidOid;
->>>>>>> a0e2c4ac
 		}
 
 		if (!OidIsValid(relid))
