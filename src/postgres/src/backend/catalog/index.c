/*-------------------------------------------------------------------------
 *
 * index.c
 *	  code to create and destroy POSTGRES index relations
 *
 * Portions Copyright (c) 1996-2022, PostgreSQL Global Development Group
 * Portions Copyright (c) 1994, Regents of the University of California
 *
 *
 * IDENTIFICATION
 *	  src/backend/catalog/index.c
 *
 *
 * INTERFACE ROUTINES
 *		index_create()			- Create a cataloged index relation
 *		index_drop()			- Removes index relation from catalogs
 *		BuildIndexInfo()		- Prepare to insert index tuples
 *		FormIndexDatum()		- Construct datum vector for one index tuple
 *
 *-------------------------------------------------------------------------
 */
#include "postgres.h"

#include <unistd.h>

#include "access/amapi.h"
#include "access/heapam.h"
#include "access/multixact.h"
#include "access/reloptions.h"
#include "access/relscan.h"
#include "access/sysattr.h"
#include "access/tableam.h"
#include "access/toast_compression.h"
#include "access/transam.h"
#include "access/visibilitymap.h"
#include "access/xact.h"
#include "bootstrap/bootstrap.h"
#include "catalog/binary_upgrade.h"
#include "catalog/catalog.h"
#include "catalog/dependency.h"
#include "catalog/heap.h"
#include "catalog/index.h"
#include "catalog/objectaccess.h"
#include "catalog/partition.h"
#include "catalog/pg_am.h"
#include "catalog/pg_collation.h"
#include "catalog/pg_constraint.h"
#include "catalog/pg_depend.h"
#include "catalog/pg_description.h"
#include "catalog/pg_inherits.h"
#include "catalog/pg_opclass.h"
#include "catalog/pg_operator.h"
#include "catalog/pg_tablespace.h"
#include "catalog/pg_trigger.h"
#include "catalog/pg_type.h"
#include "catalog/storage.h"
#include "commands/event_trigger.h"
#include "commands/progress.h"
#include "commands/tablecmds.h"
#include "commands/tablespace.h"
#include "commands/trigger.h"
#include "executor/executor.h"
#include "miscadmin.h"
#include "nodes/makefuncs.h"
#include "nodes/nodeFuncs.h"
#include "optimizer/optimizer.h"
#include "parser/parser.h"
#include "pgstat.h"
#include "rewrite/rewriteManip.h"
#include "storage/bufmgr.h"
#include "storage/lmgr.h"
#include "storage/predicate.h"
#include "storage/procarray.h"
#include "storage/smgr.h"
#include "utils/builtins.h"
#include "utils/datum.h"
#include "utils/fmgroids.h"
#include "utils/guc.h"
#include "utils/inval.h"
#include "utils/lsyscache.h"
#include "utils/memutils.h"
#include "utils/pg_rusage.h"
#include "utils/rel.h"
#include "utils/snapmgr.h"
#include "utils/syscache.h"
#include "utils/tuplesort.h"

/*  YB includes. */
#include "commands/defrem.h"
#include "commands/progress.h"
#include "commands/ybccmds.h"
#include "parser/parse_utilcmd.h"
#include "pgstat.h"
#include "pg_yb_utils.h"

/* Potentially set by pg_upgrade_support functions */
Oid			binary_upgrade_next_index_pg_class_oid = InvalidOid;
Oid			binary_upgrade_next_index_pg_class_relfilenode = InvalidOid;

/*
 * Pointer-free representation of variables used when reindexing system
 * catalogs; we use this to propagate those values to parallel workers.
 */
typedef struct
{
	Oid			currentlyReindexedHeap;
	Oid			currentlyReindexedIndex;
	int			numPendingReindexedIndexes;
	Oid			pendingReindexedIndexes[FLEXIBLE_ARRAY_MEMBER];
} SerializedReindexState;

/* non-export function prototypes */
static bool relationHasPrimaryKey(Relation rel);
static TupleDesc ConstructTupleDescriptor(Relation heapRelation,
										  IndexInfo *indexInfo,
										  List *indexColNames,
										  Oid accessMethodObjectId,
										  Oid *collationObjectId,
										  Oid *classObjectId);
static void InitializeAttributeOids(Relation indexRelation,
									int numatts, Oid indexoid);
static void AppendAttributeTuples(Relation indexRelation, Datum *attopts, bool yb_relisshared);
static void UpdateIndexRelation(Oid indexoid, Oid heapoid,
								Oid parentIndexId,
								IndexInfo *indexInfo,
								Oid *collationOids,
								Oid *classOids,
								int16 *coloptions,
								bool primary,
								bool isexclusion,
								bool immediate,
								bool isvalid,
								bool isready,
								bool yb_relisshared);
static void index_update_stats(Relation rel,
							   bool hasindex,
							   double reltuples);
static void IndexCheckExclusion(Relation heapRelation,
								Relation indexRelation,
								IndexInfo *indexInfo);
static bool validate_index_callback(ItemPointer itemptr, void *opaque);
static bool ReindexIsCurrentlyProcessingIndex(Oid indexOid);
static void SetReindexProcessing(Oid heapOid, Oid indexOid);
static void ResetReindexProcessing(void);
static void SetReindexPending(List *indexes);
static void RemoveReindexPending(Oid indexOid);


/*
 * relationHasPrimaryKey
 *		See whether an existing relation has a primary key.
 *
 * Caller must have suitable lock on the relation.
 *
 * Note: we intentionally do not check indisvalid here; that's because this
 * is used to enforce the rule that there can be only one indisprimary index,
 * and we want that to be true even if said index is invalid.
 */
static bool
relationHasPrimaryKey(Relation rel)
{
	bool		result = false;
	List	   *indexoidlist;
	ListCell   *indexoidscan;

	/*
	 * Get the list of index OIDs for the table from the relcache, and look up
	 * each one in the pg_index syscache until we find one marked primary key
	 * (hopefully there isn't more than one such).
	 */
	indexoidlist = RelationGetIndexList(rel);

	foreach(indexoidscan, indexoidlist)
	{
		Oid			indexoid = lfirst_oid(indexoidscan);
		HeapTuple	indexTuple;

		indexTuple = SearchSysCache1(INDEXRELID, ObjectIdGetDatum(indexoid));
		if (!HeapTupleIsValid(indexTuple))	/* should not happen */
			elog(ERROR, "cache lookup failed for index %u", indexoid);
		result = ((Form_pg_index) GETSTRUCT(indexTuple))->indisprimary;
		ReleaseSysCache(indexTuple);
		if (result)
			break;
	}

	list_free(indexoidlist);

	return result;
}

/*
 * YBRelationHasPrimaryKey
 *		See whether an existing relation has a primary key.
 *
 * Caller must have suitable lock on the relation.
 *
 * Note: It is just a wrapper over the relationHasPrimaryKey function above.
 */
bool
YBRelationHasPrimaryKey(Relation rel)
{
	return relationHasPrimaryKey(rel);
}

/*
 * index_check_primary_key
 *		Apply special checks needed before creating a PRIMARY KEY index
 *
 * This processing used to be in DefineIndex(), but has been split out
 * so that it can be applied during ALTER TABLE ADD PRIMARY KEY USING INDEX.
 *
 * We check for a pre-existing primary key, and that all columns of the index
 * are simple column references (not expressions), and that all those
 * columns are marked NOT NULL.  If not, fail.
 *
 * We used to automatically change unmarked columns to NOT NULL here by doing
 * our own local ALTER TABLE command.  But that doesn't work well if we're
 * executing one subcommand of an ALTER TABLE: the operations may not get
 * performed in the right order overall.  Now we expect that the parser
 * inserted any required ALTER TABLE SET NOT NULL operations before trying
 * to create a primary-key index.
 *
 * Caller had better have at least ShareLock on the table, else the not-null
 * checking isn't trustworthy.
 */
void
index_check_primary_key(Relation heapRel,
						IndexInfo *indexInfo,
						bool is_alter_table,
						IndexStmt *stmt)
{
	int			i;

	/*
	 * If ALTER TABLE or CREATE TABLE .. PARTITION OF, check that there isn't
	 * already a PRIMARY KEY.  In CREATE TABLE for an ordinary relation, we
	 * have faith that the parser rejected multiple pkey clauses; and CREATE
	 * INDEX doesn't have a way to say PRIMARY KEY, so it's no problem either.
	 */
	if ((is_alter_table || heapRel->rd_rel->relispartition) &&
		relationHasPrimaryKey(heapRel))
	{
		ereport(ERROR,
				(errcode(ERRCODE_INVALID_TABLE_DEFINITION),
				 errmsg("multiple primary keys for table \"%s\" are not allowed",
						RelationGetRelationName(heapRel))));
	}

	/*
	 * Check that all of the attributes in a primary key are marked as not
	 * null.  (We don't really expect to see that; it'd mean the parser messed
	 * up.  But it seems wise to check anyway.)
	 */
	for (i = 0; i < indexInfo->ii_NumIndexKeyAttrs; i++)
	{
		AttrNumber	attnum = indexInfo->ii_IndexAttrNumbers[i];
		HeapTuple	atttuple;
		Form_pg_attribute attform;

		if (attnum == 0)
			ereport(ERROR,
					(errcode(ERRCODE_FEATURE_NOT_SUPPORTED),
					 errmsg("primary keys cannot be expressions")));

		/* System attributes are never null, so no need to check */
		if (attnum < 0)
			continue;

		atttuple = SearchSysCache2(ATTNUM,
								   ObjectIdGetDatum(RelationGetRelid(heapRel)),
								   Int16GetDatum(attnum));
		if (!HeapTupleIsValid(atttuple))
			elog(ERROR, "cache lookup failed for attribute %d of relation %u",
				 attnum, RelationGetRelid(heapRel));
		attform = (Form_pg_attribute) GETSTRUCT(atttuple);

		if (!attform->attnotnull)
			ereport(ERROR,
					(errcode(ERRCODE_INVALID_TABLE_DEFINITION),
					 errmsg("primary key column \"%s\" is not marked NOT NULL",
							NameStr(attform->attname))));

		ReleaseSysCache(atttuple);
	}
}

/*
 *		ConstructTupleDescriptor
 *
 * Build an index tuple descriptor for a new index
 */
static TupleDesc
ConstructTupleDescriptor(Relation heapRelation,
						 IndexInfo *indexInfo,
						 List *indexColNames,
						 Oid accessMethodObjectId,
						 Oid *collationObjectId,
						 Oid *classObjectId)
{
	int			numatts = indexInfo->ii_NumIndexAttrs;
	int			numkeyatts = indexInfo->ii_NumIndexKeyAttrs;
	ListCell   *colnames_item = list_head(indexColNames);
	ListCell   *indexpr_item = list_head(indexInfo->ii_Expressions);
	IndexAmRoutine *amroutine;
	TupleDesc	heapTupDesc;
	TupleDesc	indexTupDesc;
	int			natts;			/* #atts in heap rel --- for error checks */
	int			i;

	/* We need access to the index AM's API struct */
	amroutine = GetIndexAmRoutineByAmId(accessMethodObjectId, false);

	/* ... and to the table's tuple descriptor */
	heapTupDesc = RelationGetDescr(heapRelation);
	natts = RelationGetForm(heapRelation)->relnatts;

	/*
	 * allocate the new tuple descriptor
	 */
	indexTupDesc = CreateTemplateTupleDesc(numatts);

	/*
	 * Fill in the pg_attribute row.
	 */
	for (i = 0; i < numatts; i++)
	{
		AttrNumber	atnum = indexInfo->ii_IndexAttrNumbers[i];
		Form_pg_attribute to = TupleDescAttr(indexTupDesc, i);
		HeapTuple	tuple;
		Form_pg_type typeTup;
		Form_pg_opclass opclassTup;
		Oid			keyType;

		MemSet(to, 0, ATTRIBUTE_FIXED_PART_SIZE);
		to->attnum = i + 1;
		to->attstattarget = -1;
		to->attcacheoff = -1;
		to->attislocal = true;
		to->attcollation = (i < numkeyatts) ?
			collationObjectId[i] : InvalidOid;

		/*
		 * Set the attribute name as specified by caller.
		 */
		if (colnames_item == NULL)	/* shouldn't happen */
			elog(ERROR, "too few entries in colnames list");
		namestrcpy(&to->attname, (const char *) lfirst(colnames_item));
		colnames_item = lnext(indexColNames, colnames_item);

		/*
		 * For simple index columns, we copy some pg_attribute fields from the
		 * parent relation.  For expressions we have to look at the expression
		 * result.
		 */
		if (atnum != 0)
		{
			/* Simple index column */
			const FormData_pg_attribute *from;

			Assert(atnum > 0);	/* should've been caught above */

			if (atnum > natts)	/* safety check */
				elog(ERROR, "invalid column number %d", atnum);
			from = TupleDescAttr(heapTupDesc,
								 AttrNumberGetAttrOffset(atnum));

			to->atttypid = from->atttypid;
			to->attlen = from->attlen;
			to->attndims = from->attndims;
			to->atttypmod = from->atttypmod;
			to->attbyval = from->attbyval;
			to->attalign = from->attalign;
			to->attstorage = from->attstorage;
			to->attcompression = from->attcompression;
		}
		else
		{
			/* Expressional index */
			Node	   *indexkey;

			if (indexpr_item == NULL)	/* shouldn't happen */
				elog(ERROR, "too few entries in indexprs list");
			indexkey = (Node *) lfirst(indexpr_item);
			indexpr_item = lnext(indexInfo->ii_Expressions, indexpr_item);

			/*
			 * Lookup the expression type in pg_type for the type length etc.
			 */
			keyType = exprType(indexkey);
			tuple = SearchSysCache1(TYPEOID, ObjectIdGetDatum(keyType));
			if (!HeapTupleIsValid(tuple))
				elog(ERROR, "cache lookup failed for type %u", keyType);
			typeTup = (Form_pg_type) GETSTRUCT(tuple);

			/*
			 * Assign some of the attributes values. Leave the rest.
			 */
			to->atttypid = keyType;
			to->attlen = typeTup->typlen;
			to->atttypmod = exprTypmod(indexkey);
			to->attbyval = typeTup->typbyval;
			to->attalign = typeTup->typalign;
			to->attstorage = typeTup->typstorage;

			/*
			 * For expression columns, set attcompression invalid, since
			 * there's no table column from which to copy the value. Whenever
			 * we actually need to compress a value, we'll use whatever the
			 * current value of default_toast_compression is at that point in
			 * time.
			 */
			to->attcompression = InvalidCompressionMethod;

			ReleaseSysCache(tuple);

			/*
			 * Make sure the expression yields a type that's safe to store in
			 * an index.  We need this defense because we have index opclasses
			 * for pseudo-types such as "record", and the actually stored type
			 * had better be safe; eg, a named composite type is okay, an
			 * anonymous record type is not.  The test is the same as for
			 * whether a table column is of a safe type (which is why we
			 * needn't check for the non-expression case).
			 */
			CheckAttributeType(NameStr(to->attname),
							   to->atttypid, to->attcollation,
							   NIL, 0);
		}

		/*
		 * We do not yet have the correct relation OID for the index, so just
		 * set it invalid for now.  InitializeAttributeOids() will fix it
		 * later.
		 */
		to->attrelid = InvalidOid;

		/*
		 * Check the opclass and index AM to see if either provides a keytype
		 * (overriding the attribute type).  Opclass (if exists) takes
		 * precedence.
		 */
		keyType = amroutine->amkeytype;

		if (i < indexInfo->ii_NumIndexKeyAttrs)
		{
			tuple = SearchSysCache1(CLAOID, ObjectIdGetDatum(classObjectId[i]));
			if (!HeapTupleIsValid(tuple))
				elog(ERROR, "cache lookup failed for opclass %u",
					 classObjectId[i]);
			opclassTup = (Form_pg_opclass) GETSTRUCT(tuple);
			if (OidIsValid(opclassTup->opckeytype))
				keyType = opclassTup->opckeytype;

			/*
			 * If keytype is specified as ANYELEMENT, and opcintype is
			 * ANYARRAY, then the attribute type must be an array (else it'd
			 * not have matched this opclass); use its element type.
			 *
			 * We could also allow ANYCOMPATIBLE/ANYCOMPATIBLEARRAY here, but
			 * there seems no need to do so; there's no reason to declare an
			 * opclass as taking ANYCOMPATIBLEARRAY rather than ANYARRAY.
			 */
			if (keyType == ANYELEMENTOID && opclassTup->opcintype == ANYARRAYOID)
			{
				keyType = get_base_element_type(to->atttypid);
				if (!OidIsValid(keyType))
					elog(ERROR, "could not get element type of array type %u",
						 to->atttypid);
			}

			ReleaseSysCache(tuple);
		}

		/*
		 * If a key type different from the heap value is specified, update
		 * the type-related fields in the index tupdesc.
		 */
		if (OidIsValid(keyType) && keyType != to->atttypid)
		{
			tuple = SearchSysCache1(TYPEOID, ObjectIdGetDatum(keyType));
			if (!HeapTupleIsValid(tuple))
				elog(ERROR, "cache lookup failed for type %u", keyType);
			typeTup = (Form_pg_type) GETSTRUCT(tuple);

			to->atttypid = keyType;
			to->atttypmod = -1;
			to->attlen = typeTup->typlen;
			to->attbyval = typeTup->typbyval;
			to->attalign = typeTup->typalign;
			to->attstorage = typeTup->typstorage;
			/* As above, use the default compression method in this case */
			to->attcompression = InvalidCompressionMethod;

			ReleaseSysCache(tuple);
		}
	}

	pfree(amroutine);

	return indexTupDesc;
}

/* ----------------------------------------------------------------
 *		InitializeAttributeOids
 * ----------------------------------------------------------------
 */
static void
InitializeAttributeOids(Relation indexRelation,
						int numatts,
						Oid indexoid)
{
	TupleDesc	tupleDescriptor;
	int			i;

	tupleDescriptor = RelationGetDescr(indexRelation);

	for (i = 0; i < numatts; i += 1)
		TupleDescAttr(tupleDescriptor, i)->attrelid = indexoid;
}

/* ----------------------------------------------------------------
 *		AppendAttributeTuples
 * ----------------------------------------------------------------
 */
static void
AppendAttributeTuples(Relation indexRelation, Datum *attopts, bool yb_relisshared)
{
	Relation	pg_attribute;
	CatalogIndexState indstate;
	TupleDesc	indexTupDesc;

	/*
	 * open the attribute relation and its indexes
	 */
	pg_attribute = table_open(AttributeRelationId, RowExclusiveLock);

	indstate = CatalogOpenIndexes(pg_attribute);

	/*
	 * insert data from new index's tupdesc into pg_attribute
	 */
	indexTupDesc = RelationGetDescr(indexRelation);

	InsertPgAttributeTuples(pg_attribute, indexTupDesc, InvalidOid, attopts, indstate, yb_relisshared);

	CatalogCloseIndexes(indstate);

	table_close(pg_attribute, RowExclusiveLock);
}

/* ----------------------------------------------------------------
 *		UpdateIndexRelation
 *
 * Construct and insert a new entry in the pg_index catalog
 * ----------------------------------------------------------------
 */
static void
UpdateIndexRelation(Oid indexoid,
					Oid heapoid,
					Oid parentIndexId,
					IndexInfo *indexInfo,
					Oid *collationOids,
					Oid *classOids,
					int16 *coloptions,
					bool primary,
					bool isexclusion,
					bool immediate,
					bool isvalid,
					bool isready,
					bool yb_relisshared)
{
	int2vector *indkey;
	oidvector  *indcollation;
	oidvector  *indclass;
	int2vector *indoption;
	Datum		exprsDatum;
	Datum		predDatum;
	Datum		values[Natts_pg_index];
	bool		nulls[Natts_pg_index];
	Relation	pg_index;
	HeapTuple	tuple;
	int			i;

	/*
	 * Copy the index key, opclass, and indoption info into arrays (should we
	 * make the caller pass them like this to start with?)
	 */
	indkey = buildint2vector(NULL, indexInfo->ii_NumIndexAttrs);
	for (i = 0; i < indexInfo->ii_NumIndexAttrs; i++)
		indkey->values[i] = indexInfo->ii_IndexAttrNumbers[i];
	indcollation = buildoidvector(collationOids, indexInfo->ii_NumIndexKeyAttrs);
	indclass = buildoidvector(classOids, indexInfo->ii_NumIndexKeyAttrs);
	indoption = buildint2vector(coloptions, indexInfo->ii_NumIndexKeyAttrs);

	/*
	 * Convert the index expressions (if any) to a text datum
	 */
	if (indexInfo->ii_Expressions != NIL)
	{
		char	   *exprsString;

		exprsString = nodeToString(indexInfo->ii_Expressions);
		exprsDatum = CStringGetTextDatum(exprsString);
		pfree(exprsString);
	}
	else
		exprsDatum = (Datum) 0;

	/*
	 * Convert the index predicate (if any) to a text datum.  Note we convert
	 * implicit-AND format to normal explicit-AND for storage.
	 */
	if (indexInfo->ii_Predicate != NIL)
	{
		char	   *predString;

		predString = nodeToString(make_ands_explicit(indexInfo->ii_Predicate));
		predDatum = CStringGetTextDatum(predString);
		pfree(predString);
	}
	else
		predDatum = (Datum) 0;


	/*
	 * open the system catalog index relation
	 */
	pg_index = table_open(IndexRelationId, RowExclusiveLock);

	/*
	 * Build a pg_index tuple
	 */
	MemSet(nulls, false, sizeof(nulls));

	values[Anum_pg_index_indexrelid - 1] = ObjectIdGetDatum(indexoid);
	values[Anum_pg_index_indrelid - 1] = ObjectIdGetDatum(heapoid);
	values[Anum_pg_index_indnatts - 1] = Int16GetDatum(indexInfo->ii_NumIndexAttrs);
	values[Anum_pg_index_indnkeyatts - 1] = Int16GetDatum(indexInfo->ii_NumIndexKeyAttrs);
	values[Anum_pg_index_indisunique - 1] = BoolGetDatum(indexInfo->ii_Unique);
	values[Anum_pg_index_indnullsnotdistinct - 1] = BoolGetDatum(indexInfo->ii_NullsNotDistinct);
	values[Anum_pg_index_indisprimary - 1] = BoolGetDatum(primary);
	values[Anum_pg_index_indisexclusion - 1] = BoolGetDatum(isexclusion);
	values[Anum_pg_index_indimmediate - 1] = BoolGetDatum(immediate);
	values[Anum_pg_index_indisclustered - 1] = BoolGetDatum(false);
	values[Anum_pg_index_indisvalid - 1] = BoolGetDatum(isvalid);
	values[Anum_pg_index_indcheckxmin - 1] = BoolGetDatum(false);
	values[Anum_pg_index_indisready - 1] = BoolGetDatum(isready);
	values[Anum_pg_index_indislive - 1] = BoolGetDatum(true);
	values[Anum_pg_index_indisreplident - 1] = BoolGetDatum(false);
	values[Anum_pg_index_indkey - 1] = PointerGetDatum(indkey);
	values[Anum_pg_index_indcollation - 1] = PointerGetDatum(indcollation);
	values[Anum_pg_index_indclass - 1] = PointerGetDatum(indclass);
	values[Anum_pg_index_indoption - 1] = PointerGetDatum(indoption);
	values[Anum_pg_index_indexprs - 1] = exprsDatum;
	if (exprsDatum == (Datum) 0)
		nulls[Anum_pg_index_indexprs - 1] = true;
	values[Anum_pg_index_indpred - 1] = predDatum;
	if (predDatum == (Datum) 0)
		nulls[Anum_pg_index_indpred - 1] = true;

	tuple = heap_form_tuple(RelationGetDescr(pg_index), values, nulls);

	/*
	 * insert the tuple into the pg_index catalog
	 */
	YBCatalogTupleInsert(pg_index, tuple, yb_relisshared && !IsBootstrapProcessingMode());

	/*
	 * close the relation and free the tuple
	 */
	table_close(pg_index, RowExclusiveLock);
	heap_freetuple(tuple);
}


/*
 * index_create
 *
 * heapRelation: table to build index on (suitably locked by caller)
 * indexRelationName: what it say
 * indexRelationId: normally, pass InvalidOid to let this routine
 *		generate an OID for the index.  During bootstrap this may be
 *		nonzero to specify a preselected OID.
 * parentIndexRelid: if creating an index partition, the OID of the
 *		parent index; otherwise InvalidOid.
 * parentConstraintId: if creating a constraint on a partition, the OID
 *		of the constraint in the parent; otherwise InvalidOid.
 * relFileNode: normally, pass InvalidOid to get new storage.  May be
 *		nonzero to attach an existing valid build.
 * indexInfo: same info executor uses to insert into the index
 * indexColNames: column names to use for index (List of char *)
 * accessMethodObjectId: OID of index AM to use
 * tableSpaceId: OID of tablespace to use
 * collationObjectId: array of collation OIDs, one per index column
 * classObjectId: array of index opclass OIDs, one per index column
 * coloptions: array of per-index-column indoption settings
 * reloptions: AM-specific options
 * flags: bitmask that can include any combination of these bits:
 *		INDEX_CREATE_IS_PRIMARY
 *			the index is a primary key
 *		INDEX_CREATE_ADD_CONSTRAINT:
 *			invoke index_constraint_create also
 *		INDEX_CREATE_SKIP_BUILD:
 *			skip the index_build() step for the moment; caller must do it
 *			later (typically via reindex_index())
 *		INDEX_CREATE_CONCURRENT:
 *			do not lock the table against writers.  The index will be
 *			marked "invalid" and the caller must take additional steps
 *			to fix it up.
 *		INDEX_CREATE_IF_NOT_EXISTS:
 *			do not throw an error if a relation with the same name
 *			already exists.
 *		INDEX_CREATE_PARTITIONED:
 *			create a partitioned index (table must be partitioned)
 * constr_flags: flags passed to index_constraint_create
 *		(only if INDEX_CREATE_ADD_CONSTRAINT is set)
 * allow_system_table_mods: allow table to be a system catalog
 * is_internal: if true, post creation hook for new index
 * constraintId: if not NULL, receives OID of created constraint
 *
 * Returns the OID of the created index.
 */
Oid
index_create(Relation heapRelation,
			 const char *indexRelationName,
			 Oid indexRelationId,
			 Oid parentIndexRelid,
			 Oid parentConstraintId,
			 Oid relFileNode,
			 IndexInfo *indexInfo,
			 List *indexColNames,
			 Oid accessMethodObjectId,
			 Oid tableSpaceId,
			 Oid *collationObjectId,
			 Oid *classObjectId,
			 int16 *coloptions,
			 Datum reloptions,
			 bits16 flags,
			 bits16 constr_flags,
			 bool allow_system_table_mods,
			 bool is_internal,
			 Oid *constraintId,
			 OptSplit *split_options,
			 const bool skip_index_backfill,
			 bool is_colocated,
			 Oid tablegroupId,
			 Oid colocationId)
{
	Oid			heapRelationId = RelationGetRelid(heapRelation);
	Relation	pg_class;
	Relation	indexRelation;
	TupleDesc	indexTupDesc;
	bool		shared_relation;
	bool		mapped_relation;
	bool		is_exclusion;
	Oid			namespaceId;
	int			i;
	char		relpersistence;
	bool		isprimary = (flags & INDEX_CREATE_IS_PRIMARY) != 0;
	bool		invalid = (flags & INDEX_CREATE_INVALID) != 0;
	bool		concurrent = (flags & INDEX_CREATE_CONCURRENT) != 0;
	bool		partitioned = (flags & INDEX_CREATE_PARTITIONED) != 0;
	char		relkind;
	TransactionId relfrozenxid;
	MultiXactId relminmxid;
	bool		create_storage = !OidIsValid(relFileNode);

	/* constraint flags can only be set when a constraint is requested */
	Assert((constr_flags == 0) ||
		   ((flags & INDEX_CREATE_ADD_CONSTRAINT) != 0));
	/* partitioned indexes must never be "built" by themselves */
	Assert(!partitioned || (flags & INDEX_CREATE_SKIP_BUILD));

	relkind = partitioned ? RELKIND_PARTITIONED_INDEX : RELKIND_INDEX;
	is_exclusion = (indexInfo->ii_ExclusionOps != NULL);

	pg_class = table_open(RelationRelationId, RowExclusiveLock);

	/*
	 * The index will be in the same namespace as its parent table, and is
	 * shared across databases if and only if the parent is.  Likewise, it
	 * will use the relfilenode map if and only if the parent does; and it
	 * inherits the parent's relpersistence.
	 */
	namespaceId = RelationGetNamespace(heapRelation);
	shared_relation = heapRelation->rd_rel->relisshared;
	mapped_relation = RelationIsMapped(heapRelation);
	relpersistence = heapRelation->rd_rel->relpersistence;

	/*
	 * check parameters
	 */
	if (indexInfo->ii_NumIndexAttrs < 1)
		elog(ERROR, "must index at least one column");

	if (!allow_system_table_mods &&
		IsSystemRelation(heapRelation) &&
		IsNormalProcessingMode())
		ereport(ERROR,
				(errcode(ERRCODE_FEATURE_NOT_SUPPORTED),
				 errmsg("user-defined indexes on system catalog tables are not supported")));

	/*
	 * Btree text_pattern_ops uses text_eq as the equality operator, which is
	 * fine as long as the collation is deterministic; text_eq then reduces to
	 * bitwise equality and so it is semantically compatible with the other
	 * operators and functions in that opclass.  But with a nondeterministic
	 * collation, text_eq could yield results that are incompatible with the
	 * actual behavior of the index (which is determined by the opclass's
	 * comparison function).  We prevent such problems by refusing creation of
	 * an index with that opclass and a nondeterministic collation.
	 *
	 * The same applies to varchar_pattern_ops and bpchar_pattern_ops.  If we
	 * find more cases, we might decide to create a real mechanism for marking
	 * opclasses as incompatible with nondeterminism; but for now, this small
	 * hack suffices.
	 *
	 * Another solution is to use a special operator, not text_eq, as the
	 * equality opclass member; but that is undesirable because it would
	 * prevent index usage in many queries that work fine today.
	 */
	for (i = 0; i < indexInfo->ii_NumIndexKeyAttrs; i++)
	{
		Oid			collation = collationObjectId[i];
		Oid			opclass = classObjectId[i];

		if (collation)
		{
			if ((opclass == TEXT_BTREE_PATTERN_OPS_OID ||
				 opclass == VARCHAR_BTREE_PATTERN_OPS_OID ||
				 opclass == BPCHAR_BTREE_PATTERN_OPS_OID) &&
				!get_collation_isdeterministic(collation))
			{
				HeapTuple	classtup;

				classtup = SearchSysCache1(CLAOID, ObjectIdGetDatum(opclass));
				if (!HeapTupleIsValid(classtup))
					elog(ERROR, "cache lookup failed for operator class %u", opclass);
				ereport(ERROR,
						(errcode(ERRCODE_FEATURE_NOT_SUPPORTED),
						 errmsg("nondeterministic collations are not supported for operator class \"%s\"",
								NameStr(((Form_pg_opclass) GETSTRUCT(classtup))->opcname))));
				ReleaseSysCache(classtup);
			}
		}
	}

	/*
	 * Concurrent index build on a system catalog is unsafe because we tend to
	 * release locks before committing in catalogs.
	 */
	if (concurrent &&
		IsCatalogRelation(heapRelation))
		ereport(ERROR,
				(errcode(ERRCODE_FEATURE_NOT_SUPPORTED),
				 errmsg("concurrent index creation on system catalog tables is not supported")));

	/*
	 * This case is currently not supported.  There's no way to ask for it in
	 * the grammar with CREATE INDEX, but it can happen with REINDEX.
	 */
	if (concurrent && is_exclusion)
		ereport(ERROR,
				(errcode(ERRCODE_FEATURE_NOT_SUPPORTED),
				 errmsg("concurrent index creation for exclusion constraints is not supported")));

	/*
	 * We cannot allow indexing a shared relation after initdb (because
	 * there's no way to make the entry in other databases' pg_class).
	 *
	 * YB NOTE:
	 * Not totally true anymore, we're using a hacky way to do that.
	 */
	if (shared_relation && !IsBootstrapProcessingMode() && !IsYsqlUpgrade)
		ereport(ERROR,
				(errcode(ERRCODE_OBJECT_NOT_IN_PREREQUISITE_STATE),
				 errmsg("shared indexes cannot be created after initdb")));

	/*
	 * Shared relations must be in pg_global, too (last-ditch check)
	 */
	if (shared_relation && tableSpaceId != GLOBALTABLESPACE_OID)
		elog(ERROR, "shared relations must be placed in pg_global tablespace");

	/*
	 * In YB mode, during bootstrap, a relation lookup by name will be a full-table scan
	 * and slow because secondary indexes are not available yet. So we will skip this
	 * duplicate name check as it will error later anyway when the indexes are created.
	 */
	if (!IsYugaByteEnabled() || !IsBootstrapProcessingMode())
	{
		/*
		 * Check for duplicate name (both as to the index, and as to the
		 * associated constraint if any).  Such cases would fail on the relevant
		 * catalogs' unique indexes anyway, but we prefer to give a friendlier
		 * error message.
		 */
		if (get_relname_relid(indexRelationName, namespaceId))
		{
			if ((flags & INDEX_CREATE_IF_NOT_EXISTS) != 0)
			{
				ereport(NOTICE,
						(errcode(ERRCODE_DUPLICATE_TABLE),
						 errmsg("relation \"%s\" already exists, skipping",
								indexRelationName)));
				table_close(pg_class, RowExclusiveLock);
				return InvalidOid;
			}

			ereport(ERROR,
					(errcode(ERRCODE_DUPLICATE_TABLE),
					 errmsg("relation \"%s\" already exists",
							indexRelationName)));
		}
	}

	if ((flags & INDEX_CREATE_ADD_CONSTRAINT) != 0 &&
		ConstraintNameIsUsed(CONSTRAINT_RELATION, heapRelationId,
							 indexRelationName))
	{
		/*
		 * INDEX_CREATE_IF_NOT_EXISTS does not apply here, since the
		 * conflicting constraint is not an index.
		 */
		ereport(ERROR,
				(errcode(ERRCODE_DUPLICATE_OBJECT),
				 errmsg("constraint \"%s\" for relation \"%s\" already exists",
						indexRelationName, RelationGetRelationName(heapRelation))));
	}

	/*
	 * construct tuple descriptor for index tuples
	 */
	indexTupDesc = ConstructTupleDescriptor(heapRelation,
											indexInfo,
											indexColNames,
											accessMethodObjectId,
											collationObjectId,
											classObjectId);

	/*
	 * Allocate an OID for the index, unless we were told what to use.
	 *
	 * The OID will be the relfilenode as well, so make sure it doesn't
	 * collide with either pg_class OIDs or existing physical files.
	 */
	if (!OidIsValid(indexRelationId))
	{
		bool index_pg_class_oids_supplied = IsBinaryUpgrade && !yb_binary_restore;
		if (yb_binary_restore && !yb_ignore_pg_class_oids)
			index_pg_class_oids_supplied = true;
		/* Use binary-upgrade override for pg_class.oid and relfilenode */
		if (index_pg_class_oids_supplied)
		{
			if (!OidIsValid(binary_upgrade_next_index_pg_class_oid))
				ereport(ERROR,
						(errcode(ERRCODE_INVALID_PARAMETER_VALUE),
						 errmsg("pg_class index OID value not set when in binary upgrade mode")));

			indexRelationId = binary_upgrade_next_index_pg_class_oid;
			binary_upgrade_next_index_pg_class_oid = InvalidOid;

			if (!yb_binary_restore)
			{
				/* Override the index relfilenode */
				if ((relkind == RELKIND_INDEX) &&
					(!OidIsValid(binary_upgrade_next_index_pg_class_relfilenode)))
					ereport(ERROR,
							(errcode(ERRCODE_INVALID_PARAMETER_VALUE),
							 errmsg("index relfilenode value not set when in binary upgrade mode")));
				relFileNode = binary_upgrade_next_index_pg_class_relfilenode;
				binary_upgrade_next_index_pg_class_relfilenode = InvalidOid;
			}

			/*
			 * Note that we want create_storage = true for binary upgrade. The
			 * storage we create here will be replaced later, but we need to
			 * have something on disk in the meanwhile.
			 */
			Assert(create_storage);
		}
		else if (IsYBRelation(heapRelation) && IsCatalogRelation(heapRelation))
		{
			ereport(ERROR,
					(errcode(ERRCODE_INVALID_OBJECT_DEFINITION),
					 errmsg("system index must have an explicit OID")));
		}
		else
		{
			indexRelationId =
				GetNewRelFileNode(tableSpaceId, pg_class, relpersistence);
		}
	}

	/*
	 * create the index relation's relcache entry and, if necessary, the
	 * physical disk file. (If we fail further down, it's the smgr's
	 * responsibility to remove the disk file again, if any.)
	 */
	indexRelation = heap_create(indexRelationName,
								namespaceId,
								tableSpaceId,
								tablegroupId,
								indexRelationId,
								relFileNode,
								accessMethodObjectId,
								indexTupDesc,
								relkind,
								relpersistence,
								shared_relation,
								mapped_relation,
								allow_system_table_mods,
								&relfrozenxid,
								&relminmxid,
								create_storage);

	Assert(relfrozenxid == InvalidTransactionId);
	Assert(relminmxid == InvalidMultiXactId);
	Assert(indexRelationId == RelationGetRelid(indexRelation));

	/*
	 * Create index in YugaByte only if it is a secondary non-covered index. Primary key is
	 * an implicit part of the base table in YugaByte and doesn't need to be created.
	 */
	 IndexAmRoutine *amroutine =
		GetIndexAmRoutineByAmId(indexInfo->ii_Am, true);
	if (IsYBRelation(indexRelation) &&
		!isprimary && !(amroutine && amroutine->yb_amiscoveredbymaintable))
	{
		YBCCreateIndex(indexRelationName,
					   indexInfo,
					   indexTupDesc,
					   coloptions,
					   reloptions,
					   indexRelationId,
					   heapRelation,
					   split_options,
					   skip_index_backfill,
					   is_colocated,
					   tablegroupId,
					   colocationId,
					   tableSpaceId,
					   InvalidOid /* pgTableId */,
					   InvalidOid /* oldRelfileNodeId */);
	}

	/*
	 * Obtain exclusive lock on it.  Although no other transactions can see it
	 * until we commit, this prevents deadlock-risk complaints from lock
	 * manager in cases such as CLUSTER.
	 */
	LockRelation(indexRelation, AccessExclusiveLock);

	/*
	 * Fill in fields of the index's pg_class entry that are not set correctly
	 * by heap_create.
	 *
	 * XXX should have a cleaner way to create cataloged indexes
	 */
	indexRelation->rd_rel->relowner = heapRelation->rd_rel->relowner;
	indexRelation->rd_rel->relam = accessMethodObjectId;
	indexRelation->rd_rel->relispartition = OidIsValid(parentIndexRelid);

	/*
	 * YSQL upgrade notes:
	 * -------------------
	 * At this point, reloptions no longer affects the index
	 * creation process, the only remaining use for them is to be
	 * stored in pg_class. ybTransformRelOptions has already
	 * removed all temporary reloptions.
	 *
	 * We want system tables and indexes to not have any reloptions
	 * stored to imitate BKI processing, so we don't allow any reloption
	 * not removed by ybTransformRelOptions.
	 */
	if (IsYsqlUpgrade && IsCatalogRelation(heapRelation) &&
		reloptions != (Datum) 0)
	{
		ereport(ERROR,
				(errcode(ERRCODE_INVALID_TABLE_DEFINITION),
				 errmsg("unsuppored reloptions were used for a system index "
				        "during YSQL upgrade"),
				 errhint("Only a small subset is allowed due to BKI restrictions.")));
	}

	/*
	 * store index's pg_class entry
	 */
	InsertPgClassTuple(pg_class, indexRelation,
					   RelationGetRelid(indexRelation),
					   (Datum) 0,
					   reloptions);

	/* done with pg_class */
	table_close(pg_class, RowExclusiveLock);

	/*
	 * now update the object id's of all the attribute tuple forms in the
	 * index relation's tuple descriptor
	 */
	InitializeAttributeOids(indexRelation,
							indexInfo->ii_NumIndexAttrs,
							indexRelationId);

	/*
	 * append ATTRIBUTE tuples for the index
	 */
	AppendAttributeTuples(indexRelation, indexInfo->ii_OpclassOptions, shared_relation);

	/* ----------------
	 *	  update pg_index
	 *	  (append INDEX tuple)
	 *
	 *	  Note that this stows away a representation of "predicate".
	 *	  (Or, could define a rule to maintain the predicate) --Nels, Feb '92
	 * ----------------
	 */
	UpdateIndexRelation(indexRelationId, heapRelationId, parentIndexRelid,
						indexInfo,
						collationObjectId, classObjectId, coloptions,
						isprimary, is_exclusion,
						(constr_flags & INDEX_CONSTR_CREATE_DEFERRABLE) == 0,
						!concurrent && !invalid,
						!concurrent,
						shared_relation);

	/*
	 * Register relcache invalidation on the indexes' heap relation, to
	 * maintain consistency of its index list
	 */
	CacheInvalidateRelcache(heapRelation);

	/* update pg_inherits and the parent's relhassubclass, if needed */
	if (OidIsValid(parentIndexRelid))
	{
		StoreSingleInheritance(indexRelationId, parentIndexRelid, 1);
		SetRelationHasSubclass(parentIndexRelid, true);
	}

	/*
	 * Register constraint and dependencies for the index.
	 *
	 * If the index is from a CONSTRAINT clause, construct a pg_constraint
	 * entry.  The index will be linked to the constraint, which in turn is
	 * linked to the table.  If it's not a CONSTRAINT, we need to make a
	 * dependency directly on the table.
	 *
	 * We don't need a dependency on the namespace, because there'll be an
	 * indirect dependency via our parent table.
	 *
	 * During bootstrap we can't register any dependencies, and we don't try
	 * to make a constraint either.
	 *
	 * YB NOTE:
	 * For system relations, we do not need to do anything.
	 */
	if (!IsBootstrapProcessingMode())
	{
		ObjectAddress myself,
					referenced;
		ObjectAddresses *addrs;

		ObjectAddressSet(myself, RelationRelationId, indexRelationId);
		if (!IsYBRelation(heapRelation) || !IsCatalogRelation(heapRelation))
		{
			if ((flags & INDEX_CREATE_ADD_CONSTRAINT) != 0)
			{
				char		constraintType;
				ObjectAddress localaddr;

				if (isprimary)
					constraintType = CONSTRAINT_PRIMARY;
				else if (indexInfo->ii_Unique)
					constraintType = CONSTRAINT_UNIQUE;
				else if (is_exclusion)
					constraintType = CONSTRAINT_EXCLUSION;
				else
				{
					elog(ERROR, "constraint must be PRIMARY, UNIQUE or EXCLUDE");
					constraintType = 0; /* keep compiler quiet */
				}

				localaddr = index_constraint_create(heapRelation,
													indexRelationId,
													parentConstraintId,
													indexInfo,
													indexRelationName,
													constraintType,
													constr_flags,
													allow_system_table_mods,
													is_internal);
				if (constraintId)
					*constraintId = localaddr.objectId;
			}
			else
			{
				bool		have_simple_col = false;

				addrs = new_object_addresses();

				/* Create auto dependencies on simply-referenced columns */
				for (i = 0; i < indexInfo->ii_NumIndexAttrs; i++)
				{
					if (indexInfo->ii_IndexAttrNumbers[i] != 0)
					{
						ObjectAddressSubSet(referenced, RelationRelationId,
											heapRelationId,
											indexInfo->ii_IndexAttrNumbers[i]);
						add_exact_object_address(&referenced, addrs);
						have_simple_col = true;
					}
				}

				/*
				 * If there are no simply-referenced columns, give the index an
				 * auto dependency on the whole table.  In most cases, this will
				 * be redundant, but it might not be if the index expressions and
				 * predicate contain no Vars or only whole-row Vars.
				 */
				if (!have_simple_col)
				{
					ObjectAddressSet(referenced, RelationRelationId,
									 heapRelationId);
					add_exact_object_address(&referenced, addrs);
				}

				record_object_address_dependencies(&myself, addrs, DEPENDENCY_AUTO);
				free_object_addresses(addrs);
			}

			/*
			 * If this is an index partition, create partition dependencies on
			 * both the parent index and the table.  (Note: these must be *in
			 * addition to*, not instead of, all other dependencies.  Otherwise
			 * we'll be short some dependencies after DETACH PARTITION.)
			 */
			if (OidIsValid(parentIndexRelid))
			{
				ObjectAddressSet(referenced, RelationRelationId, parentIndexRelid);
				recordDependencyOn(&myself, &referenced, DEPENDENCY_PARTITION_PRI);

				ObjectAddressSet(referenced, RelationRelationId, heapRelationId);
				recordDependencyOn(&myself, &referenced, DEPENDENCY_PARTITION_SEC);
			}

			/* placeholder for normal dependencies */
			addrs = new_object_addresses();

			/* Store dependency on collations */

			/* The default collation is pinned, so don't bother recording it */
			for (i = 0; i < indexInfo->ii_NumIndexKeyAttrs; i++)
			{
				if (OidIsValid(collationObjectId[i]) &&
					collationObjectId[i] != DEFAULT_COLLATION_OID)
				{
					ObjectAddressSet(referenced, CollationRelationId,
									 collationObjectId[i]);
					add_exact_object_address(&referenced, addrs);
				}
			}

			/* Store dependency on operator classes */
			for (i = 0; i < indexInfo->ii_NumIndexKeyAttrs; i++)
			{
				ObjectAddressSet(referenced, OperatorClassRelationId, classObjectId[i]);
				add_exact_object_address(&referenced, addrs);
			}

			record_object_address_dependencies(&myself, addrs, DEPENDENCY_NORMAL);
			free_object_addresses(addrs);

			/* Store dependencies on anything mentioned in index expressions */
			if (indexInfo->ii_Expressions)
			{
				recordDependencyOnSingleRelExpr(&myself,
												(Node *) indexInfo->ii_Expressions,
												heapRelationId,
												DEPENDENCY_NORMAL,
												DEPENDENCY_AUTO, false);
			}

			/* Store dependencies on anything mentioned in predicate */
			if (indexInfo->ii_Predicate)
			{
				recordDependencyOnSingleRelExpr(&myself,
												(Node *) indexInfo->ii_Predicate,
												heapRelationId,
												DEPENDENCY_NORMAL,
												DEPENDENCY_AUTO, false);
			}
		}
	}
	else
	{
		/* Bootstrap mode - assert we weren't asked for constraint support */
		Assert((flags & INDEX_CREATE_ADD_CONSTRAINT) == 0);
	}

	/* Post creation hook for new index */
	InvokeObjectPostCreateHookArg(RelationRelationId,
								  indexRelationId, 0, is_internal);

	/*
	 * Advance the command counter so that we can see the newly-entered
	 * catalog tuples for the index.
	 */
	CommandCounterIncrement();

	/*
	 * In bootstrap mode, we have to fill in the index strategy structure with
	 * information from the catalogs.  If we aren't bootstrapping, then the
	 * relcache entry has already been rebuilt thanks to sinval update during
	 * CommandCounterIncrement.
	 */
	if (IsBootstrapProcessingMode() || IsYugaByteEnabled())
		RelationInitIndexAccessInfo(indexRelation);
	else
		Assert(indexRelation->rd_indexcxt != NULL);

	indexRelation->rd_index->indnkeyatts = indexInfo->ii_NumIndexKeyAttrs;

	/* Validate opclass-specific options */
	if (indexInfo->ii_OpclassOptions)
		for (i = 0; i < indexInfo->ii_NumIndexKeyAttrs; i++)
			(void) index_opclass_options(indexRelation, i + 1,
										 indexInfo->ii_OpclassOptions[i],
										 true);

	/*
	 * If this is bootstrap (initdb) time, then we don't actually fill in the
	 * index yet.  We'll be creating more indexes and classes later, so we
	 * delay filling them in until just before we're done with bootstrapping.
	 * Similarly, if the caller specified to skip the build then filling the
	 * index is delayed till later (ALTER TABLE can save work in some cases
	 * with this).  Otherwise, we call the AM routine that constructs the
	 * index.
	 */
	if (IsBootstrapProcessingMode())
	{
		index_register(heapRelationId, indexRelationId, indexInfo);
	}
	else if ((flags & INDEX_CREATE_SKIP_BUILD) != 0)
	{
		/*
		 * Caller is responsible for filling the index later on.  However,
		 * we'd better make sure that the heap relation is correctly marked as
		 * having an index.
		 */
		index_update_stats(heapRelation,
						   true,
						   -1.0);
		/* Make the above update visible */
		CommandCounterIncrement();
	}
	else
	{
		if (IsYugaByteEnabled() && !concurrent && !invalid &&
			yb_test_block_index_phase[0] != '\0')
			YbTestGucBlockWhileStrEqual(&yb_test_block_index_phase,
										"backfill",
										"non-concurrent index backfill");
		index_build(heapRelation, indexRelation, indexInfo, false, true);

	}

	/*
	 * Close the index; but we keep the lock that we acquired above until end
	 * of transaction.  Closing the heap is caller's responsibility.
	 */
	index_close(indexRelation, NoLock);

	if (IsYugaByteEnabled() && !concurrent && !invalid &&
		yb_test_block_index_phase[0] != '\0')
		YbTestGucBlockWhileStrEqual(&yb_test_block_index_phase,
									"postbackfill",
									"operations after a non-concurrent "
									"index backfill");

	return indexRelationId;
}

/*
 * index_concurrently_create_copy
 *
 * Create concurrently an index based on the definition of the one provided by
 * caller.  The index is inserted into catalogs and needs to be built later
 * on.  This is called during concurrent reindex processing.
 *
 * "tablespaceOid" is the tablespace to use for this index.
 */
Oid
index_concurrently_create_copy(Relation heapRelation, Oid oldIndexId,
							   Oid tablespaceOid, const char *newName)
{
	Relation	indexRelation;
	IndexInfo  *oldInfo,
			   *newInfo;
	Oid			newIndexId = InvalidOid;
	HeapTuple	indexTuple,
				classTuple;
	Datum		indclassDatum,
				colOptionDatum,
				optionDatum;
	oidvector  *indclass;
	int2vector *indcoloptions;
	bool		isnull;
	List	   *indexColNames = NIL;
	List	   *indexExprs = NIL;
	List	   *indexPreds = NIL;

	indexRelation = index_open(oldIndexId, RowExclusiveLock);

	/* The new index needs some information from the old index */
	oldInfo = BuildIndexInfo(indexRelation);

	/*
	 * Concurrent build of an index with exclusion constraints is not
	 * supported.
	 */
	if (oldInfo->ii_ExclusionOps != NULL)
		ereport(ERROR,
				(errcode(ERRCODE_FEATURE_NOT_SUPPORTED),
				 errmsg("concurrent index creation for exclusion constraints is not supported")));

	/* Get the array of class and column options IDs from index info */
	indexTuple = SearchSysCache1(INDEXRELID, ObjectIdGetDatum(oldIndexId));
	if (!HeapTupleIsValid(indexTuple))
		elog(ERROR, "cache lookup failed for index %u", oldIndexId);
	indclassDatum = SysCacheGetAttr(INDEXRELID, indexTuple,
									Anum_pg_index_indclass, &isnull);
	Assert(!isnull);
	indclass = (oidvector *) DatumGetPointer(indclassDatum);

	colOptionDatum = SysCacheGetAttr(INDEXRELID, indexTuple,
									 Anum_pg_index_indoption, &isnull);
	Assert(!isnull);
	indcoloptions = (int2vector *) DatumGetPointer(colOptionDatum);

	/* Fetch options of index if any */
	classTuple = SearchSysCache1(RELOID, oldIndexId);
	if (!HeapTupleIsValid(classTuple))
		elog(ERROR, "cache lookup failed for relation %u", oldIndexId);
	optionDatum = SysCacheGetAttr(RELOID, classTuple,
								  Anum_pg_class_reloptions, &isnull);

	/*
	 * Fetch the list of expressions and predicates directly from the
	 * catalogs.  This cannot rely on the information from IndexInfo of the
	 * old index as these have been flattened for the planner.
	 */
	if (oldInfo->ii_Expressions != NIL)
	{
		Datum		exprDatum;
		char	   *exprString;

		exprDatum = SysCacheGetAttr(INDEXRELID, indexTuple,
									Anum_pg_index_indexprs, &isnull);
		Assert(!isnull);
		exprString = TextDatumGetCString(exprDatum);
		indexExprs = (List *) stringToNode(exprString);
		pfree(exprString);
	}
	if (oldInfo->ii_Predicate != NIL)
	{
		Datum		predDatum;
		char	   *predString;

		predDatum = SysCacheGetAttr(INDEXRELID, indexTuple,
									Anum_pg_index_indpred, &isnull);
		Assert(!isnull);
		predString = TextDatumGetCString(predDatum);
		indexPreds = (List *) stringToNode(predString);

		/* Also convert to implicit-AND format */
		indexPreds = make_ands_implicit((Expr *) indexPreds);
		pfree(predString);
	}

	/*
	 * Build the index information for the new index.  Note that rebuild of
	 * indexes with exclusion constraints is not supported, hence there is no
	 * need to fill all the ii_Exclusion* fields.
	 */
	newInfo = makeIndexInfo(oldInfo->ii_NumIndexAttrs,
							oldInfo->ii_NumIndexKeyAttrs,
							oldInfo->ii_Am,
							indexExprs,
							indexPreds,
							oldInfo->ii_Unique,
							oldInfo->ii_NullsNotDistinct,
							false,	/* not ready for inserts */
							true);

	/*
	 * Extract the list of column names and the column numbers for the new
	 * index information.  All this information will be used for the index
	 * creation.
	 */
	for (int i = 0; i < oldInfo->ii_NumIndexAttrs; i++)
	{
		TupleDesc	indexTupDesc = RelationGetDescr(indexRelation);
		Form_pg_attribute att = TupleDescAttr(indexTupDesc, i);

		indexColNames = lappend(indexColNames, NameStr(att->attname));
		newInfo->ii_IndexAttrNumbers[i] = oldInfo->ii_IndexAttrNumbers[i];
	}

	/* Extract opclass parameters for each attribute, if any */
	if (oldInfo->ii_OpclassOptions != NULL)
	{
		newInfo->ii_OpclassOptions = palloc0(sizeof(Datum) *
											 newInfo->ii_NumIndexAttrs);
		for (int i = 0; i < newInfo->ii_NumIndexAttrs; i++)
			newInfo->ii_OpclassOptions[i] = get_attoptions(oldIndexId, i + 1);
	}

	/*
	 * Get whether the indexed table is colocated
	 * (either via database or a tablegroup).
	 * If the indexed table is colocated, then this index is colocated as well.
	 */
	bool is_colocated =
		IsYBRelation(heapRelation) &&
		!IsBootstrapProcessingMode() &&
		!YbIsConnectedToTemplateDb() &&
		YbGetTableProperties(heapRelation)->is_colocated;

	/*
	 * Now create the new index.
	 *
	 * For a partition index, we adjust the partition dependency later, to
	 * ensure a consistent state at all times.  That is why parentIndexRelid
	 * is not set here.
	 */
	newIndexId = index_create(heapRelation,
							  newName,
							  InvalidOid,	/* indexRelationId */
							  InvalidOid,	/* parentIndexRelid */
							  InvalidOid,	/* parentConstraintId */
							  InvalidOid,	/* relFileNode */
							  newInfo,
							  indexColNames,
							  indexRelation->rd_rel->relam,
							  tablespaceOid,
							  indexRelation->rd_indcollation,
							  indclass->values,
							  indcoloptions->values,
							  optionDatum,
							  INDEX_CREATE_SKIP_BUILD | INDEX_CREATE_CONCURRENT,
							  0,
							  true, /* allow table to be a system catalog? */
							  false,	/* is_internal? */
							  NULL,
							  NULL,
							  true /* skip_index_backfill */,
							  is_colocated,
							  InvalidOid /* tablegroupId, TODO: fill this appropriately when adding support for reindex */,
							  InvalidOid /* colocationId, TODO: fill this appropriately when adding support for reindex */);

	/* Close the relations used and clean up */
	index_close(indexRelation, NoLock);
	ReleaseSysCache(indexTuple);
	ReleaseSysCache(classTuple);

	return newIndexId;
}

/*
 * index_concurrently_build
 *
 * Build index for a concurrent operation.  Low-level locks are taken when
 * this operation is performed to prevent only schema changes, but they need
 * to be kept until the end of the transaction performing this operation.
 * 'indexOid' refers to an index relation OID already created as part of
 * previous processing, and 'heapOid' refers to its parent heap relation.
 */
void
index_concurrently_build(Oid heapRelationId,
						 Oid indexRelationId)
{
	Relation	heapRel;
	Oid			save_userid;
	int			save_sec_context;
	int			save_nestlevel;
	Relation	indexRelation;
	IndexInfo  *indexInfo;

	/* This had better make sure that a snapshot is active */
	Assert(ActiveSnapshotSet());

	/* Open and lock the parent heap relation */
	heapRel = table_open(heapRelationId, ShareUpdateExclusiveLock);

	/*
	 * Switch to the table owner's userid, so that any index functions are run
	 * as that user.  Also lock down security-restricted operations and
	 * arrange to make GUC variable changes local to this command.
	 */
	GetUserIdAndSecContext(&save_userid, &save_sec_context);
	SetUserIdAndSecContext(heapRel->rd_rel->relowner,
						   save_sec_context | SECURITY_RESTRICTED_OPERATION);
	save_nestlevel = NewGUCNestLevel();

	indexRelation = index_open(indexRelationId, RowExclusiveLock);

	/*
	 * We have to re-build the IndexInfo struct, since it was lost in the
	 * commit of the transaction where this concurrent index was created at
	 * the catalog level.
	 */
	indexInfo = BuildIndexInfo(indexRelation);
	Assert(!indexInfo->ii_ReadyForInserts);
	indexInfo->ii_Concurrent = true;
	indexInfo->ii_BrokenHotChain = false;

	/* Now build the index */
	index_build(heapRel, indexRelation, indexInfo, false, true);

	/* Roll back any GUC changes executed by index functions */
	AtEOXact_GUC(false, save_nestlevel);

	/* Restore userid and security context */
	SetUserIdAndSecContext(save_userid, save_sec_context);

	/* Close both the relations, but keep the locks */
	table_close(heapRel, NoLock);
	index_close(indexRelation, NoLock);

	/*
	 * Update the pg_index row to mark the index as ready for inserts. Once we
	 * commit this transaction, any new transactions that open the table must
	 * insert new entries into the index for insertions and non-HOT updates.
	 */
	index_set_state_flags(indexRelationId, INDEX_CREATE_SET_READY);
}

/*
 * index_concurrently_swap
 *
 * Swap name, dependencies, and constraints of the old index over to the new
 * index, while marking the old index as invalid and the new as valid.
 */
void
index_concurrently_swap(Oid newIndexId, Oid oldIndexId, const char *oldName)
{
	Relation	pg_class,
				pg_index,
				pg_constraint,
				pg_trigger;
	Relation	oldClassRel,
				newClassRel;
	HeapTuple	oldClassTuple,
				newClassTuple;
	Form_pg_class oldClassForm,
				newClassForm;
	HeapTuple	oldIndexTuple,
				newIndexTuple;
	Form_pg_index oldIndexForm,
				newIndexForm;
	bool		isPartition;
	Oid			indexConstraintOid;
	List	   *constraintOids = NIL;
	ListCell   *lc;

	/*
	 * Take a necessary lock on the old and new index before swapping them.
	 */
	oldClassRel = relation_open(oldIndexId, ShareUpdateExclusiveLock);
	newClassRel = relation_open(newIndexId, ShareUpdateExclusiveLock);

	/* Now swap names and dependencies of those indexes */
	pg_class = table_open(RelationRelationId, RowExclusiveLock);

	oldClassTuple = SearchSysCacheCopy1(RELOID,
										ObjectIdGetDatum(oldIndexId));
	if (!HeapTupleIsValid(oldClassTuple))
		elog(ERROR, "could not find tuple for relation %u", oldIndexId);
	newClassTuple = SearchSysCacheCopy1(RELOID,
										ObjectIdGetDatum(newIndexId));
	if (!HeapTupleIsValid(newClassTuple))
		elog(ERROR, "could not find tuple for relation %u", newIndexId);

	oldClassForm = (Form_pg_class) GETSTRUCT(oldClassTuple);
	newClassForm = (Form_pg_class) GETSTRUCT(newClassTuple);

	/* Swap the names */
	namestrcpy(&newClassForm->relname, NameStr(oldClassForm->relname));
	namestrcpy(&oldClassForm->relname, oldName);

	/* Swap the partition flags to track inheritance properly */
	isPartition = newClassForm->relispartition;
	newClassForm->relispartition = oldClassForm->relispartition;
	oldClassForm->relispartition = isPartition;

	CatalogTupleUpdate(pg_class, &oldClassTuple->t_self, oldClassTuple);
	CatalogTupleUpdate(pg_class, &newClassTuple->t_self, newClassTuple);

	heap_freetuple(oldClassTuple);
	heap_freetuple(newClassTuple);

	/* Now swap index info */
	pg_index = table_open(IndexRelationId, RowExclusiveLock);

	oldIndexTuple = SearchSysCacheCopy1(INDEXRELID,
										ObjectIdGetDatum(oldIndexId));
	if (!HeapTupleIsValid(oldIndexTuple))
		elog(ERROR, "could not find tuple for relation %u", oldIndexId);
	newIndexTuple = SearchSysCacheCopy1(INDEXRELID,
										ObjectIdGetDatum(newIndexId));
	if (!HeapTupleIsValid(newIndexTuple))
		elog(ERROR, "could not find tuple for relation %u", newIndexId);

	oldIndexForm = (Form_pg_index) GETSTRUCT(oldIndexTuple);
	newIndexForm = (Form_pg_index) GETSTRUCT(newIndexTuple);

	/*
	 * Copy constraint flags from the old index. This is safe because the old
	 * index guaranteed uniqueness.
	 */
	newIndexForm->indisprimary = oldIndexForm->indisprimary;
	oldIndexForm->indisprimary = false;
	newIndexForm->indisexclusion = oldIndexForm->indisexclusion;
	oldIndexForm->indisexclusion = false;
	newIndexForm->indimmediate = oldIndexForm->indimmediate;
	oldIndexForm->indimmediate = true;

	/* Preserve indisreplident in the new index */
	newIndexForm->indisreplident = oldIndexForm->indisreplident;

	/* Preserve indisclustered in the new index */
	newIndexForm->indisclustered = oldIndexForm->indisclustered;

	/*
	 * Mark the new index as valid, and the old index as invalid similarly to
	 * what index_set_state_flags() does.
	 */
	newIndexForm->indisvalid = true;
	oldIndexForm->indisvalid = false;
	oldIndexForm->indisclustered = false;
	oldIndexForm->indisreplident = false;

	CatalogTupleUpdate(pg_index, &oldIndexTuple->t_self, oldIndexTuple);
	CatalogTupleUpdate(pg_index, &newIndexTuple->t_self, newIndexTuple);

	heap_freetuple(oldIndexTuple);
	heap_freetuple(newIndexTuple);

	/*
	 * Move constraints and triggers over to the new index
	 */

	constraintOids = get_index_ref_constraints(oldIndexId);

	indexConstraintOid = get_index_constraint(oldIndexId);

	if (OidIsValid(indexConstraintOid))
		constraintOids = lappend_oid(constraintOids, indexConstraintOid);

	pg_constraint = table_open(ConstraintRelationId, RowExclusiveLock);
	pg_trigger = table_open(TriggerRelationId, RowExclusiveLock);

	foreach(lc, constraintOids)
	{
		HeapTuple	constraintTuple,
					triggerTuple;
		Form_pg_constraint conForm;
		ScanKeyData key[1];
		SysScanDesc scan;
		Oid			constraintOid = lfirst_oid(lc);

		/* Move the constraint from the old to the new index */
		constraintTuple = SearchSysCacheCopy1(CONSTROID,
											  ObjectIdGetDatum(constraintOid));
		if (!HeapTupleIsValid(constraintTuple))
			elog(ERROR, "could not find tuple for constraint %u", constraintOid);

		conForm = ((Form_pg_constraint) GETSTRUCT(constraintTuple));

		if (conForm->conindid == oldIndexId)
		{
			conForm->conindid = newIndexId;

			CatalogTupleUpdate(pg_constraint, &constraintTuple->t_self, constraintTuple);
		}

		heap_freetuple(constraintTuple);

		/* Search for trigger records */
		ScanKeyInit(&key[0],
					Anum_pg_trigger_tgconstraint,
					BTEqualStrategyNumber, F_OIDEQ,
					ObjectIdGetDatum(constraintOid));

		scan = systable_beginscan(pg_trigger, TriggerConstraintIndexId, true,
								  NULL, 1, key);

		while (HeapTupleIsValid((triggerTuple = systable_getnext(scan))))
		{
			Form_pg_trigger tgForm = (Form_pg_trigger) GETSTRUCT(triggerTuple);

			if (tgForm->tgconstrindid != oldIndexId)
				continue;

			/* Make a modifiable copy */
			triggerTuple = heap_copytuple(triggerTuple);
			tgForm = (Form_pg_trigger) GETSTRUCT(triggerTuple);

			tgForm->tgconstrindid = newIndexId;

			CatalogTupleUpdate(pg_trigger, &triggerTuple->t_self, triggerTuple);

			heap_freetuple(triggerTuple);
		}

		systable_endscan(scan);
	}

	/*
	 * Move comment if any
	 */
	{
		Relation	description;
		ScanKeyData skey[3];
		SysScanDesc sd;
		HeapTuple	tuple;
		Datum		values[Natts_pg_description] = {0};
		bool		nulls[Natts_pg_description] = {0};
		bool		replaces[Natts_pg_description] = {0};

		values[Anum_pg_description_objoid - 1] = ObjectIdGetDatum(newIndexId);
		replaces[Anum_pg_description_objoid - 1] = true;

		ScanKeyInit(&skey[0],
					Anum_pg_description_objoid,
					BTEqualStrategyNumber, F_OIDEQ,
					ObjectIdGetDatum(oldIndexId));
		ScanKeyInit(&skey[1],
					Anum_pg_description_classoid,
					BTEqualStrategyNumber, F_OIDEQ,
					ObjectIdGetDatum(RelationRelationId));
		ScanKeyInit(&skey[2],
					Anum_pg_description_objsubid,
					BTEqualStrategyNumber, F_INT4EQ,
					Int32GetDatum(0));

		description = table_open(DescriptionRelationId, RowExclusiveLock);

		sd = systable_beginscan(description, DescriptionObjIndexId, true,
								NULL, 3, skey);

		while ((tuple = systable_getnext(sd)) != NULL)
		{
			tuple = heap_modify_tuple(tuple, RelationGetDescr(description),
									  values, nulls, replaces);
			CatalogTupleUpdate(description, &tuple->t_self, tuple);

			break;				/* Assume there can be only one match */
		}

		systable_endscan(sd);
		table_close(description, NoLock);
	}

	/*
	 * Swap inheritance relationship with parent index
	 */
	if (get_rel_relispartition(oldIndexId))
	{
		List	   *ancestors = get_partition_ancestors(oldIndexId);
		Oid			parentIndexRelid = linitial_oid(ancestors);

		DeleteInheritsTuple(oldIndexId, parentIndexRelid, false, NULL);
		StoreSingleInheritance(newIndexId, parentIndexRelid, 1);

		list_free(ancestors);
	}

	/*
	 * Swap all dependencies of and on the old index to the new one, and
	 * vice-versa.  Note that a call to CommandCounterIncrement() would cause
	 * duplicate entries in pg_depend, so this should not be done.
	 */
	changeDependenciesOf(RelationRelationId, newIndexId, oldIndexId);
	changeDependenciesOn(RelationRelationId, newIndexId, oldIndexId);

	changeDependenciesOf(RelationRelationId, oldIndexId, newIndexId);
	changeDependenciesOn(RelationRelationId, oldIndexId, newIndexId);

	/* copy over statistics from old to new index */
	pgstat_copy_relation_stats(newClassRel, oldClassRel);

	/* Copy data of pg_statistic from the old index to the new one */
	CopyStatistics(oldIndexId, newIndexId);

	/* Copy pg_attribute.attstattarget for each index attribute */
	{
		HeapTuple	attrTuple;
		Relation	pg_attribute;
		SysScanDesc scan;
		ScanKeyData key[1];

		pg_attribute = table_open(AttributeRelationId, RowExclusiveLock);
		ScanKeyInit(&key[0],
					Anum_pg_attribute_attrelid,
					BTEqualStrategyNumber, F_OIDEQ,
					ObjectIdGetDatum(newIndexId));
		scan = systable_beginscan(pg_attribute, AttributeRelidNumIndexId,
								  true, NULL, 1, key);

		while (HeapTupleIsValid((attrTuple = systable_getnext(scan))))
		{
			Form_pg_attribute att = (Form_pg_attribute) GETSTRUCT(attrTuple);
			Datum		repl_val[Natts_pg_attribute];
			bool		repl_null[Natts_pg_attribute];
			bool		repl_repl[Natts_pg_attribute];
			int			attstattarget;
			HeapTuple	newTuple;

			/* Ignore dropped columns */
			if (att->attisdropped)
				continue;

			/*
			 * Get attstattarget from the old index and refresh the new value.
			 */
			attstattarget = get_attstattarget(oldIndexId, att->attnum);

			/* no need for a refresh if both match */
			if (attstattarget == att->attstattarget)
				continue;

			memset(repl_val, 0, sizeof(repl_val));
			memset(repl_null, false, sizeof(repl_null));
			memset(repl_repl, false, sizeof(repl_repl));

			repl_repl[Anum_pg_attribute_attstattarget - 1] = true;
			repl_val[Anum_pg_attribute_attstattarget - 1] = Int32GetDatum(attstattarget);

			newTuple = heap_modify_tuple(attrTuple,
										 RelationGetDescr(pg_attribute),
										 repl_val, repl_null, repl_repl);
			CatalogTupleUpdate(pg_attribute, &newTuple->t_self, newTuple);

			heap_freetuple(newTuple);
		}

		systable_endscan(scan);
		table_close(pg_attribute, RowExclusiveLock);
	}

	/* Close relations */
	table_close(pg_class, RowExclusiveLock);
	table_close(pg_index, RowExclusiveLock);
	table_close(pg_constraint, RowExclusiveLock);
	table_close(pg_trigger, RowExclusiveLock);

	/* The lock taken previously is not released until the end of transaction */
	relation_close(oldClassRel, NoLock);
	relation_close(newClassRel, NoLock);
}

/*
 * index_concurrently_set_dead
 *
 * Perform the last invalidation stage of DROP INDEX CONCURRENTLY or REINDEX
 * CONCURRENTLY before actually dropping the index.  After calling this
 * function, the index is seen by all the backends as dead.  Low-level locks
 * taken here are kept until the end of the transaction calling this function.
 */
void
index_concurrently_set_dead(Oid heapId, Oid indexId)
{
	Relation	userHeapRelation;
	Relation	userIndexRelation;

	/*
	 * No more predicate locks will be acquired on this index, and we're about
	 * to stop doing inserts into the index which could show conflicts with
	 * existing predicate locks, so now is the time to move them to the heap
	 * relation.
	 */
	userHeapRelation = table_open(heapId, ShareUpdateExclusiveLock);
	userIndexRelation = index_open(indexId, ShareUpdateExclusiveLock);
	TransferPredicateLocksToHeapRelation(userIndexRelation);

	/*
	 * Now we are sure that nobody uses the index for queries; they just might
	 * have it open for updating it.  So now we can unset indisready and
	 * indislive, then wait till nobody could be using it at all anymore.
	 */
	index_set_state_flags(indexId, INDEX_DROP_SET_DEAD);

	/*
	 * Invalidate the relcache for the table, so that after this commit all
	 * sessions will refresh the table's index list.  Forgetting just the
	 * index's relcache entry is not enough.
	 */
	CacheInvalidateRelcache(userHeapRelation);

	/*
	 * Close the relations again, though still holding session lock.
	 */
	table_close(userHeapRelation, NoLock);
	index_close(userIndexRelation, NoLock);
}

/*
 * index_constraint_create
 *
 * Set up a constraint associated with an index.  Return the new constraint's
 * address.
 *
 * heapRelation: table owning the index (must be suitably locked by caller)
 * indexRelationId: OID of the index
 * parentConstraintId: if constraint is on a partition, the OID of the
 *		constraint in the parent.
 * indexInfo: same info executor uses to insert into the index
 * constraintName: what it say (generally, should match name of index)
 * constraintType: one of CONSTRAINT_PRIMARY, CONSTRAINT_UNIQUE, or
 *		CONSTRAINT_EXCLUSION
 * flags: bitmask that can include any combination of these bits:
 *		INDEX_CONSTR_CREATE_MARK_AS_PRIMARY: index is a PRIMARY KEY
 *		INDEX_CONSTR_CREATE_DEFERRABLE: constraint is DEFERRABLE
 *		INDEX_CONSTR_CREATE_INIT_DEFERRED: constraint is INITIALLY DEFERRED
 *		INDEX_CONSTR_CREATE_UPDATE_INDEX: update the pg_index row
 *		INDEX_CONSTR_CREATE_REMOVE_OLD_DEPS: remove existing dependencies
 *			of index on table's columns
 * allow_system_table_mods: allow table to be a system catalog
 * is_internal: index is constructed due to internal process
 */
ObjectAddress
index_constraint_create(Relation heapRelation,
						Oid indexRelationId,
						Oid parentConstraintId,
						IndexInfo *indexInfo,
						const char *constraintName,
						char constraintType,
						bits16 constr_flags,
						bool allow_system_table_mods,
						bool is_internal)
{
	Oid			namespaceId = RelationGetNamespace(heapRelation);
	ObjectAddress myself,
				idxaddr;
	Oid			conOid;
	bool		deferrable;
	bool		initdeferred;
	bool		mark_as_primary;
	bool		islocal;
	bool		noinherit;
	int			inhcount;

	deferrable = (constr_flags & INDEX_CONSTR_CREATE_DEFERRABLE) != 0;
	initdeferred = (constr_flags & INDEX_CONSTR_CREATE_INIT_DEFERRED) != 0;
	mark_as_primary = (constr_flags & INDEX_CONSTR_CREATE_MARK_AS_PRIMARY) != 0;

	/* constraint creation support doesn't work while bootstrapping */
	Assert(!IsBootstrapProcessingMode());

	/* enforce system-table restriction */
	if (!allow_system_table_mods &&
		IsSystemRelation(heapRelation) &&
		IsNormalProcessingMode())
		ereport(ERROR,
				(errcode(ERRCODE_FEATURE_NOT_SUPPORTED),
				 errmsg("user-defined indexes on system catalog tables are not supported")));

	/* primary/unique constraints shouldn't have any expressions */
	if (indexInfo->ii_Expressions &&
		constraintType != CONSTRAINT_EXCLUSION)
		elog(ERROR, "constraints cannot have index expressions");

	/*
	 * If we're manufacturing a constraint for a pre-existing index, we need
	 * to get rid of the existing auto dependencies for the index (the ones
	 * that index_create() would have made instead of calling this function).
	 *
	 * Note: this code would not necessarily do the right thing if the index
	 * has any expressions or predicate, but we'd never be turning such an
	 * index into a UNIQUE or PRIMARY KEY constraint.
	 */
	if (constr_flags & INDEX_CONSTR_CREATE_REMOVE_OLD_DEPS)
		deleteDependencyRecordsForClass(RelationRelationId, indexRelationId,
										RelationRelationId, DEPENDENCY_AUTO);

	if (OidIsValid(parentConstraintId))
	{
		islocal = false;
		inhcount = 1;
		noinherit = false;
	}
	else
	{
		islocal = true;
		inhcount = 0;
		noinherit = true;
	}

	/*
	 * Construct a pg_constraint entry.
	 */
	conOid = CreateConstraintEntry(constraintName,
								   namespaceId,
								   constraintType,
								   deferrable,
								   initdeferred,
								   true,
								   parentConstraintId,
								   RelationGetRelid(heapRelation),
								   indexInfo->ii_IndexAttrNumbers,
								   indexInfo->ii_NumIndexKeyAttrs,
								   indexInfo->ii_NumIndexAttrs,
								   InvalidOid,	/* no domain */
								   indexRelationId, /* index OID */
								   InvalidOid,	/* no foreign key */
								   NULL,
								   NULL,
								   NULL,
								   NULL,
								   0,
								   ' ',
								   ' ',
								   NULL,
								   0,
								   ' ',
								   indexInfo->ii_ExclusionOps,
								   NULL,	/* no check constraint */
								   NULL,
								   islocal,
								   inhcount,
								   noinherit,
								   is_internal);

	/*
	 * Register the index as internally dependent on the constraint.
	 *
	 * Note that the constraint has a dependency on the table, so we don't
	 * need (or want) any direct dependency from the index to the table.
	 */
	ObjectAddressSet(myself, ConstraintRelationId, conOid);
	ObjectAddressSet(idxaddr, RelationRelationId, indexRelationId);
	recordDependencyOn(&idxaddr, &myself, DEPENDENCY_INTERNAL);

	/*
	 * Also, if this is a constraint on a partition, give it partition-type
	 * dependencies on the parent constraint as well as the table.
	 */
	if (OidIsValid(parentConstraintId))
	{
		ObjectAddress referenced;

		ObjectAddressSet(referenced, ConstraintRelationId, parentConstraintId);
		recordDependencyOn(&myself, &referenced, DEPENDENCY_PARTITION_PRI);
		ObjectAddressSet(referenced, RelationRelationId,
						 RelationGetRelid(heapRelation));
		recordDependencyOn(&myself, &referenced, DEPENDENCY_PARTITION_SEC);
	}

	/*
	 * If the constraint is deferrable, create the deferred uniqueness
	 * checking trigger.  (The trigger will be given an internal dependency on
	 * the constraint by CreateTrigger.)
	 */
	if (deferrable)
	{
		CreateTrigStmt *trigger = makeNode(CreateTrigStmt);

		trigger->replace = false;
		trigger->isconstraint = true;
		trigger->trigname = (constraintType == CONSTRAINT_PRIMARY) ?
			"PK_ConstraintTrigger" :
			"Unique_ConstraintTrigger";
		trigger->relation = NULL;
		trigger->funcname = SystemFuncName("unique_key_recheck");
		trigger->args = NIL;
		trigger->row = true;
		trigger->timing = TRIGGER_TYPE_AFTER;
		trigger->events = TRIGGER_TYPE_INSERT | TRIGGER_TYPE_UPDATE;
		trigger->columns = NIL;
		trigger->whenClause = NULL;
		trigger->transitionRels = NIL;
		trigger->deferrable = true;
		trigger->initdeferred = initdeferred;
		trigger->constrrel = NULL;

		(void) CreateTrigger(trigger, NULL, RelationGetRelid(heapRelation),
							 InvalidOid, conOid, indexRelationId, InvalidOid,
							 InvalidOid, NULL, true, false);
	}

	/*
	 * If needed, mark the index as primary and/or deferred in pg_index.
	 *
	 * Note: When making an existing index into a constraint, caller must have
	 * a table lock that prevents concurrent table updates; otherwise, there
	 * is a risk that concurrent readers of the table will miss seeing this
	 * index at all.
	 */
	if ((constr_flags & INDEX_CONSTR_CREATE_UPDATE_INDEX) &&
		(mark_as_primary || deferrable))
	{
		Relation	pg_index;
		HeapTuple	indexTuple;
		Form_pg_index indexForm;
		bool		dirty = false;
		bool		marked_as_primary = false;

		pg_index = table_open(IndexRelationId, RowExclusiveLock);

		indexTuple = SearchSysCacheCopy1(INDEXRELID,
										 ObjectIdGetDatum(indexRelationId));
		if (!HeapTupleIsValid(indexTuple))
			elog(ERROR, "cache lookup failed for index %u", indexRelationId);
		indexForm = (Form_pg_index) GETSTRUCT(indexTuple);

		if (mark_as_primary && !indexForm->indisprimary)
		{
			indexForm->indisprimary = true;
			dirty = true;
			marked_as_primary = true;
		}

		if (deferrable && indexForm->indimmediate)
		{
			indexForm->indimmediate = false;
			dirty = true;
		}

		if (dirty)
		{
			CatalogTupleUpdate(pg_index, &indexTuple->t_self, indexTuple);

			/*
			 * When we mark an existing index as primary, force a relcache
			 * flush on its parent table, so that all sessions will become
			 * aware that the table now has a primary key.  This is important
			 * because it affects some replication behaviors.
			 */
			if (marked_as_primary)
				CacheInvalidateRelcache(heapRelation);

			InvokeObjectPostAlterHookArg(IndexRelationId, indexRelationId, 0,
										 InvalidOid, is_internal);
		}

		heap_freetuple(indexTuple);
		table_close(pg_index, RowExclusiveLock);
	}

	return myself;
}

/*
 *		index_drop
 *
 * NOTE: this routine should now only be called through performDeletion(),
 * else associated dependencies won't be cleaned up.
 *
 * If concurrent is true, do a DROP INDEX CONCURRENTLY.  If concurrent is
 * false but concurrent_lock_mode is true, then do a normal DROP INDEX but
 * take a lock for CONCURRENTLY processing.  That is used as part of REINDEX
 * CONCURRENTLY.
 */
void
index_drop(Oid indexId, bool concurrent, bool concurrent_lock_mode)
{
	Oid			heapId;
	Relation	userHeapRelation;
	Relation	userIndexRelation;
	Relation	indexRelation;
	HeapTuple	tuple;
	bool		hasexprs;
	LockRelId	heaprelid,
				indexrelid;
	LOCKTAG		heaplocktag;
	LOCKMODE	lockmode;

	/*
	 * A temporary relation uses a non-concurrent DROP.  Other backends can't
	 * access a temporary relation, so there's no harm in grabbing a stronger
	 * lock (see comments in RemoveRelations), and a non-concurrent DROP is
	 * more efficient.
	 */
	Assert(get_rel_persistence(indexId) != RELPERSISTENCE_TEMP ||
		   (!concurrent && !concurrent_lock_mode));

	/*
	 * To drop an index safely, we must grab exclusive lock on its parent
	 * table.  Exclusive lock on the index alone is insufficient because
	 * another backend might be about to execute a query on the parent table.
	 * If it relies on a previously cached list of index OIDs, then it could
	 * attempt to access the just-dropped index.  We must therefore take a
	 * table lock strong enough to prevent all queries on the table from
	 * proceeding until we commit and send out a shared-cache-inval notice
	 * that will make them update their index lists.
	 *
	 * In the concurrent case we avoid this requirement by disabling index use
	 * in multiple steps and waiting out any transactions that might be using
	 * the index, so we don't need exclusive lock on the parent table. Instead
	 * we take ShareUpdateExclusiveLock, to ensure that two sessions aren't
	 * doing CREATE/DROP INDEX CONCURRENTLY on the same index.  (We will get
	 * AccessExclusiveLock on the index below, once we're sure nobody else is
	 * using it.)
	 */
	heapId = IndexGetRelation(indexId, false);
	lockmode = (concurrent || concurrent_lock_mode) ? ShareUpdateExclusiveLock : AccessExclusiveLock;
	userHeapRelation = table_open(heapId, lockmode);
	userIndexRelation = index_open(indexId, lockmode);

	/*
	 * We might still have open queries using it in our own session, which the
	 * above locking won't prevent, so test explicitly.
	 */
	CheckTableNotInUse(userIndexRelation, "DROP INDEX");

	/*
	 * Drop Index Concurrently is more or less the reverse process of Create
	 * Index Concurrently.
	 *
	 * First we unset indisvalid so queries starting afterwards don't use the
	 * index to answer queries anymore.  We have to keep indisready = true so
	 * transactions that are still scanning the index can continue to see
	 * valid index contents.  For instance, if they are using READ COMMITTED
	 * mode, and another transaction makes changes and commits, they need to
	 * see those new tuples in the index.
	 *
	 * After all transactions that could possibly have used the index for
	 * queries end, we can unset indisready and indislive, then wait till
	 * nobody could be touching it anymore.  (Note: we need indislive because
	 * this state must be distinct from the initial state during CREATE INDEX
	 * CONCURRENTLY, which has indislive true while indisready and indisvalid
	 * are false.  That's because in that state, transactions must examine the
	 * index for HOT-safety decisions, while in this state we don't want them
	 * to open it at all.)
	 *
	 * Since all predicate locks on the index are about to be made invalid, we
	 * must promote them to predicate locks on the heap.  In the
	 * non-concurrent case we can just do that now.  In the concurrent case
	 * it's a bit trickier.  The predicate locks must be moved when there are
	 * no index scans in progress on the index and no more can subsequently
	 * start, so that no new predicate locks can be made on the index.  Also,
	 * they must be moved before heap inserts stop maintaining the index, else
	 * the conflict with the predicate lock on the index gap could be missed
	 * before the lock on the heap relation is in place to detect a conflict
	 * based on the heap tuple insert.
	 */
	if (concurrent)
	{
		/*
		 * We must commit our transaction in order to make the first pg_index
		 * state update visible to other sessions.  If the DROP machinery has
		 * already performed any other actions (removal of other objects,
		 * pg_depend entries, etc), the commit would make those actions
		 * permanent, which would leave us with inconsistent catalog state if
		 * we fail partway through the following sequence.  Since DROP INDEX
		 * CONCURRENTLY is restricted to dropping just one index that has no
		 * dependencies, we should get here before anything's been done ---
		 * but let's check that to be sure.  We can verify that the current
		 * transaction has not executed any transactional updates by checking
		 * that no XID has been assigned.
		 */
		if (GetTopTransactionIdIfAny() != InvalidTransactionId)
			ereport(ERROR,
					(errcode(ERRCODE_FEATURE_NOT_SUPPORTED),
					 errmsg("DROP INDEX CONCURRENTLY must be first action in transaction")));

		/*
		 * Mark index invalid by updating its pg_index entry
		 */
		index_set_state_flags(indexId, INDEX_DROP_CLEAR_VALID);

		/*
		 * Invalidate the relcache for the table, so that after this commit
		 * all sessions will refresh any cached plans that might reference the
		 * index.
		 */
		CacheInvalidateRelcache(userHeapRelation);

		/* save lockrelid and locktag for below, then close but keep locks */
		heaprelid = userHeapRelation->rd_lockInfo.lockRelId;
		SET_LOCKTAG_RELATION(heaplocktag, heaprelid.dbId, heaprelid.relId);
		indexrelid = userIndexRelation->rd_lockInfo.lockRelId;

		table_close(userHeapRelation, NoLock);
		index_close(userIndexRelation, NoLock);

		/*
		 * We must commit our current transaction so that the indisvalid
		 * update becomes visible to other transactions; then start another.
		 * Note that any previously-built data structures are lost in the
		 * commit.  The only data we keep past here are the relation IDs.
		 *
		 * Before committing, get a session-level lock on the table, to ensure
		 * that neither it nor the index can be dropped before we finish. This
		 * cannot block, even if someone else is waiting for access, because
		 * we already have the same lock within our transaction.
		 */
		LockRelationIdForSession(&heaprelid, ShareUpdateExclusiveLock);
		LockRelationIdForSession(&indexrelid, ShareUpdateExclusiveLock);

		PopActiveSnapshot();
		CommitTransactionCommand();
		StartTransactionCommand();

		/*
		 * Now we must wait until no running transaction could be using the
		 * index for a query.  Use AccessExclusiveLock here to check for
		 * running transactions that hold locks of any kind on the table. Note
		 * we do not need to worry about xacts that open the table for reading
		 * after this point; they will see the index as invalid when they open
		 * the relation.
		 *
		 * Note: the reason we use actual lock acquisition here, rather than
		 * just checking the ProcArray and sleeping, is that deadlock is
		 * possible if one of the transactions in question is blocked trying
		 * to acquire an exclusive lock on our table.  The lock code will
		 * detect deadlock and error out properly.
		 *
		 * Note: we report progress through WaitForLockers() unconditionally
		 * here, even though it will only be used when we're called by REINDEX
		 * CONCURRENTLY and not when called by DROP INDEX CONCURRENTLY.
		 */
		WaitForLockers(heaplocktag, AccessExclusiveLock, true);

		/* Finish invalidation of index and mark it as dead */
		index_concurrently_set_dead(heapId, indexId);

		/*
		 * Again, commit the transaction to make the pg_index update visible
		 * to other sessions.
		 */
		CommitTransactionCommand();
		StartTransactionCommand();

		/*
		 * Wait till every transaction that saw the old index state has
		 * finished.  See above about progress reporting.
		 */
		WaitForLockers(heaplocktag, AccessExclusiveLock, true);

		/*
		 * Re-open relations to allow us to complete our actions.
		 *
		 * At this point, nothing should be accessing the index, but lets
		 * leave nothing to chance and grab AccessExclusiveLock on the index
		 * before the physical deletion.
		 */
		userHeapRelation = table_open(heapId, ShareUpdateExclusiveLock);
		userIndexRelation = index_open(indexId, AccessExclusiveLock);
	}
	else
	{
		/* Not concurrent, so just transfer predicate locks and we're good */
		TransferPredicateLocksToHeapRelation(userIndexRelation);
	}

	/*
	 * Schedule physical removal of the files (if any)
	 * If the relation is a Yugabyte relation, there aren't any physical files to
	 * remove.
	 */
	if (RELKIND_HAS_STORAGE(userIndexRelation->rd_rel->relkind) &&
		!IsYBRelation(userIndexRelation))
		RelationDropStorage(userIndexRelation);

	/* ensure that stats are dropped if transaction commits */
	pgstat_drop_relation(userIndexRelation);

	/*
	 * Close and flush the index's relcache entry, to ensure relcache doesn't
	 * try to rebuild it while we're deleting catalog entries. We keep the
	 * lock though.
	 */
	index_close(userIndexRelation, NoLock);

	RelationForgetRelation(indexId);

	/*
	 * fix INDEX relation, and check for expressional index
	 */
	indexRelation = table_open(IndexRelationId, RowExclusiveLock);

	tuple = SearchSysCache1(INDEXRELID, ObjectIdGetDatum(indexId));
	if (!HeapTupleIsValid(tuple))
		elog(ERROR, "cache lookup failed for index %u", indexId);

	hasexprs = !heap_attisnull(tuple, Anum_pg_index_indexprs,
							   RelationGetDescr(indexRelation));

	CatalogTupleDelete(indexRelation, tuple);

	ReleaseSysCache(tuple);
	table_close(indexRelation, RowExclusiveLock);

	/*
	 * if it has any expression columns, we might have stored statistics about
	 * them.
	 */
	if (hasexprs)
		RemoveStatistics(indexId, 0);

	/*
	 * fix ATTRIBUTE relation
	 */
	DeleteAttributeTuples(indexId);

	/*
	 * fix RELATION relation
	 */
	DeleteRelationTuple(indexId);

	/*
	 * fix INHERITS relation
	 */
	DeleteInheritsTuple(indexId, InvalidOid, false, NULL);

	/*
	 * We are presently too lazy to attempt to compute the new correct value
	 * of relhasindex (the next VACUUM will fix it if necessary). So there is
	 * no need to update the pg_class tuple for the owning relation. But we
	 * must send out a shared-cache-inval notice on the owning relation to
	 * ensure other backends update their relcache lists of indexes.  (In the
	 * concurrent case, this is redundant but harmless.)
	 */
	CacheInvalidateRelcache(userHeapRelation);

	/*
	 * Close owning rel, but keep lock
	 */
	table_close(userHeapRelation, NoLock);

	/*
	 * Release the session locks before we go.
	 */
	if (concurrent)
	{
		UnlockRelationIdForSession(&heaprelid, ShareUpdateExclusiveLock);
		UnlockRelationIdForSession(&indexrelid, ShareUpdateExclusiveLock);
	}
}

/* ----------------------------------------------------------------
 *						index_build support
 * ----------------------------------------------------------------
 */

/* ----------------
 *		BuildIndexInfo
 *			Construct an IndexInfo record for an open index
 *
 * IndexInfo stores the information about the index that's needed by
 * FormIndexDatum, which is used for both index_build() and later insertion
 * of individual index tuples.  Normally we build an IndexInfo for an index
 * just once per command, and then use it for (potentially) many tuples.
 * ----------------
 */
IndexInfo *
BuildIndexInfo(Relation index)
{
	IndexInfo  *ii;
	Form_pg_index indexStruct = index->rd_index;
	int			i;
	int			numAtts;

	/* check the number of keys, and copy attr numbers into the IndexInfo */
	numAtts = indexStruct->indnatts;
	if (numAtts < 1 || numAtts > INDEX_MAX_KEYS)
		elog(ERROR, "invalid indnatts %d for index %u",
			 numAtts, RelationGetRelid(index));

	/*
	 * Create the node, fetching any expressions needed for expressional
	 * indexes and index predicate if any.
	 */
	ii = makeIndexInfo(indexStruct->indnatts,
					   indexStruct->indnkeyatts,
					   index->rd_rel->relam,
					   RelationGetIndexExpressions(index),
					   RelationGetIndexPredicate(index),
					   indexStruct->indisunique,
					   indexStruct->indnullsnotdistinct,
					   indexStruct->indisready,
					   false);

	/* fill in attribute numbers */
	for (i = 0; i < numAtts; i++)
		ii->ii_IndexAttrNumbers[i] = indexStruct->indkey.values[i];

	/* fetch exclusion constraint info if any */
	if (indexStruct->indisexclusion)
	{
		RelationGetExclusionInfo(index,
								 &ii->ii_ExclusionOps,
								 &ii->ii_ExclusionProcs,
								 &ii->ii_ExclusionStrats);
	}

	ii->ii_OpclassOptions = RelationGetIndexRawAttOptions(index);

	return ii;
}

/* ----------------
 *		BuildDummyIndexInfo
 *			Construct a dummy IndexInfo record for an open index
 *
 * This differs from the real BuildIndexInfo in that it will never run any
 * user-defined code that might exist in index expressions or predicates.
 * Instead of the real index expressions, we return null constants that have
 * the right types/typmods/collations.  Predicates and exclusion clauses are
 * just ignored.  This is sufficient for the purpose of truncating an index,
 * since we will not need to actually evaluate the expressions or predicates;
 * the only thing that's likely to be done with the data is construction of
 * a tupdesc describing the index's rowtype.
 * ----------------
 */
IndexInfo *
BuildDummyIndexInfo(Relation index)
{
	IndexInfo  *ii;
	Form_pg_index indexStruct = index->rd_index;
	int			i;
	int			numAtts;

	/* check the number of keys, and copy attr numbers into the IndexInfo */
	numAtts = indexStruct->indnatts;
	if (numAtts < 1 || numAtts > INDEX_MAX_KEYS)
		elog(ERROR, "invalid indnatts %d for index %u",
			 numAtts, RelationGetRelid(index));

	/*
	 * Create the node, using dummy index expressions, and pretending there is
	 * no predicate.
	 */
	ii = makeIndexInfo(indexStruct->indnatts,
					   indexStruct->indnkeyatts,
					   index->rd_rel->relam,
					   RelationGetDummyIndexExpressions(index),
					   NIL,
					   indexStruct->indisunique,
					   indexStruct->indnullsnotdistinct,
					   indexStruct->indisready,
					   false);

	/* fill in attribute numbers */
	for (i = 0; i < numAtts; i++)
		ii->ii_IndexAttrNumbers[i] = indexStruct->indkey.values[i];

	/* We ignore the exclusion constraint if any */

	return ii;
}

/*
 * CompareIndexInfo
 *		Return whether the properties of two indexes (in different tables)
 *		indicate that they have the "same" definitions.
 *
 * Note: passing collations and opfamilies separately is a kludge.  Adding
 * them to IndexInfo may result in better coding here and elsewhere.
 *
 * Use build_attrmap_by_name(index2, index1) to build the attmap.
 */
bool
CompareIndexInfo(IndexInfo *info1, IndexInfo *info2,
				 Oid *collations1, Oid *collations2,
				 Oid *opfamilies1, Oid *opfamilies2,
				 AttrMap *attmap)
{
	int			i;

	if (info1->ii_Unique != info2->ii_Unique)
		return false;

	if (info1->ii_NullsNotDistinct != info2->ii_NullsNotDistinct)
		return false;

	/* indexes are only equivalent if they have the same access method */
	if (info1->ii_Am != info2->ii_Am)
		return false;

	/* and same number of attributes */
	if (info1->ii_NumIndexAttrs != info2->ii_NumIndexAttrs)
		return false;

	/* and same number of key attributes */
	if (info1->ii_NumIndexKeyAttrs != info2->ii_NumIndexKeyAttrs)
		return false;

	/*
	 * and columns match through the attribute map (actual attribute numbers
	 * might differ!)  Note that this implies that index columns that are
	 * expressions appear in the same positions.  We will next compare the
	 * expressions themselves.
	 */
	for (i = 0; i < info1->ii_NumIndexAttrs; i++)
	{
		if (attmap->maplen < info2->ii_IndexAttrNumbers[i])
			elog(ERROR, "incorrect attribute map");

		/* ignore expressions at this stage */
		if ((info1->ii_IndexAttrNumbers[i] != InvalidAttrNumber) &&
			(attmap->attnums[info2->ii_IndexAttrNumbers[i] - 1] !=
			 info1->ii_IndexAttrNumbers[i]))
			return false;

		/* collation and opfamily is not valid for including columns */
		if (i >= info1->ii_NumIndexKeyAttrs)
			continue;

		if (collations1[i] != collations2[i])
			return false;
		if (opfamilies1[i] != opfamilies2[i])
			return false;
	}

	/*
	 * For expression indexes: either both are expression indexes, or neither
	 * is; if they are, make sure the expressions match.
	 */
	if ((info1->ii_Expressions != NIL) != (info2->ii_Expressions != NIL))
		return false;
	if (info1->ii_Expressions != NIL)
	{
		bool		found_whole_row;
		Node	   *mapped;

		mapped = map_variable_attnos((Node *) info2->ii_Expressions,
									 1, 0, attmap,
									 InvalidOid, &found_whole_row);
		if (found_whole_row)
		{
			/*
			 * we could throw an error here, but seems out of scope for this
			 * routine.
			 */
			return false;
		}

		if (!equal(info1->ii_Expressions, mapped))
			return false;
	}

	/* Partial index predicates must be identical, if they exist */
	if ((info1->ii_Predicate == NULL) != (info2->ii_Predicate == NULL))
		return false;
	if (info1->ii_Predicate != NULL)
	{
		bool		found_whole_row;
		Node	   *mapped;

		mapped = map_variable_attnos((Node *) info2->ii_Predicate,
									 1, 0, attmap,
									 InvalidOid, &found_whole_row);
		if (found_whole_row)
		{
			/*
			 * we could throw an error here, but seems out of scope for this
			 * routine.
			 */
			return false;
		}
		if (!equal(info1->ii_Predicate, mapped))
			return false;
	}

	/* No support currently for comparing exclusion indexes. */
	if (info1->ii_ExclusionOps != NULL || info2->ii_ExclusionOps != NULL)
		return false;

	return true;
}

/* ----------------
 *		BuildSpeculativeIndexInfo
 *			Add extra state to IndexInfo record
 *
 * For unique indexes, we usually don't want to add info to the IndexInfo for
 * checking uniqueness, since the B-Tree AM handles that directly.  However,
 * in the case of speculative insertion, additional support is required.
 *
 * Do this processing here rather than in BuildIndexInfo() to not incur the
 * overhead in the common non-speculative cases.
 * ----------------
 */
void
BuildSpeculativeIndexInfo(Relation index, IndexInfo *ii)
{
	int			indnkeyatts;
	int			i;

	indnkeyatts = IndexRelationGetNumberOfKeyAttributes(index);

	/*
	 * fetch info for checking unique indexes
	 */
	Assert(ii->ii_Unique);

	if (index->rd_rel->relam != BTREE_AM_OID &&
		index->rd_rel->relam != LSM_AM_OID)
		elog(ERROR, "unexpected non-btree/lsm speculative unique index");

	ii->ii_UniqueOps = (Oid *) palloc(sizeof(Oid) * indnkeyatts);
	ii->ii_UniqueProcs = (Oid *) palloc(sizeof(Oid) * indnkeyatts);
	ii->ii_UniqueStrats = (uint16 *) palloc(sizeof(uint16) * indnkeyatts);

	/*
	 * We have to look up the operator's strategy number.  This provides a
	 * cross-check that the operator does match the index.
	 */
	/* We need the func OIDs and strategy numbers too */
	for (i = 0; i < indnkeyatts; i++)
	{
		ii->ii_UniqueStrats[i] = BTEqualStrategyNumber;
		ii->ii_UniqueOps[i] =
			get_opfamily_member(index->rd_opfamily[i],
								index->rd_opcintype[i],
								index->rd_opcintype[i],
								ii->ii_UniqueStrats[i]);
		if (!OidIsValid(ii->ii_UniqueOps[i]))
			elog(ERROR, "missing operator %d(%u,%u) in opfamily %u",
				 ii->ii_UniqueStrats[i], index->rd_opcintype[i],
				 index->rd_opcintype[i], index->rd_opfamily[i]);
		ii->ii_UniqueProcs[i] = get_opcode(ii->ii_UniqueOps[i]);
	}
}

/* ----------------
 *		FormIndexDatum
 *			Construct values[] and isnull[] arrays for a new index tuple.
 *
 *	indexInfo		Info about the index
 *	slot			Heap tuple for which we must prepare an index entry
 *	estate			executor state for evaluating any index expressions
 *	values			Array of index Datums (output area)
 *	isnull			Array of is-null indicators (output area)
 *
 * When there are no index expressions, estate may be NULL.  Otherwise it
 * must be supplied, *and* the ecxt_scantuple slot of its per-tuple expr
 * context must point to the heap tuple passed in.
 *
 * Notice we don't actually call index_form_tuple() here; we just prepare
 * its input arrays values[] and isnull[].  This is because the index AM
 * may wish to alter the data before storage.
 * ----------------
 */
void
FormIndexDatum(IndexInfo *indexInfo,
			   TupleTableSlot *slot,
			   EState *estate,
			   Datum *values,
			   bool *isnull)
{
	ListCell   *indexpr_item;
	int			i;

	if (indexInfo->ii_Expressions != NIL &&
		indexInfo->ii_ExpressionsState == NIL)
	{
		/* First time through, set up expression evaluation state */
		indexInfo->ii_ExpressionsState =
			ExecPrepareExprList(indexInfo->ii_Expressions, estate);
		/* Check caller has set up context correctly */
		Assert(GetPerTupleExprContext(estate)->ecxt_scantuple == slot);
	}
	indexpr_item = list_head(indexInfo->ii_ExpressionsState);

	for (i = 0; i < indexInfo->ii_NumIndexAttrs; i++)
	{
		int			keycol = indexInfo->ii_IndexAttrNumbers[i];
		Datum		iDatum;
		bool		isNull;

		if (keycol < 0)
			iDatum = slot_getsysattr(slot, keycol, &isNull);
		else if (keycol != 0)
		{
			/*
			 * Plain index column; get the value we need directly from the
			 * heap tuple.
			 */
			iDatum = slot_getattr(slot, keycol, &isNull);
		}
		else
		{
			/*
			 * Index expression --- need to evaluate it.
			 */
			if (indexpr_item == NULL)
				elog(ERROR, "wrong number of index expressions");
			iDatum = ExecEvalExprSwitchContext((ExprState *) lfirst(indexpr_item),
											   GetPerTupleExprContext(estate),
											   &isNull);
			indexpr_item = lnext(indexInfo->ii_ExpressionsState, indexpr_item);
		}
		values[i] = iDatum;
		isnull[i] = isNull;
	}

	if (indexpr_item != NULL)
		elog(ERROR, "wrong number of index expressions");
}


/*
 * index_update_stats --- update pg_class entry after CREATE INDEX or REINDEX
 *
 * This routine updates the pg_class row of either an index or its parent
 * relation after CREATE INDEX or REINDEX.  Its rather bizarre API is designed
 * to ensure we can do all the necessary work in just one update.
 *
 * hasindex: set relhasindex to this value
 * reltuples: if >= 0, set reltuples to this value; else no change
 *
 * If reltuples >= 0, relpages and relallvisible are also updated (using
 * RelationGetNumberOfBlocks() and visibilitymap_count()).
 *
 * NOTE: an important side-effect of this operation is that an SI invalidation
 * message is sent out to all backends --- including me --- causing relcache
 * entries to be flushed or updated with the new data.  This must happen even
 * if we find that no change is needed in the pg_class row.  When updating
 * a heap entry, this ensures that other backends find out about the new
 * index.  When updating an index, it's important because some index AMs
 * expect a relcache flush to occur after REINDEX.
 */
static void
index_update_stats(Relation rel,
				   bool hasindex,
				   double reltuples)
{
	Oid			relid = RelationGetRelid(rel);
	Relation	pg_class;
	HeapTuple	tuple;
	Form_pg_class rd_rel;
	bool		dirty;

	/*
	 * We always update the pg_class row using a non-transactional,
	 * overwrite-in-place update.  There are several reasons for this:
	 *
	 * 1. In bootstrap mode, we have no choice --- UPDATE wouldn't work.
	 *
	 * 2. We could be reindexing pg_class itself, in which case we can't move
	 * its pg_class row because CatalogTupleInsert/CatalogTupleUpdate might
	 * not know about all the indexes yet (see reindex_relation).
	 *
	 * 3. Because we execute CREATE INDEX with just share lock on the parent
	 * rel (to allow concurrent index creations), an ordinary update could
	 * suffer a tuple-concurrently-updated failure against another CREATE
	 * INDEX committing at about the same time.  We can avoid that by having
	 * them both do nontransactional updates (we assume they will both be
	 * trying to change the pg_class row to the same thing, so it doesn't
	 * matter which goes first).
	 *
	 * It is safe to use a non-transactional update even though our
	 * transaction could still fail before committing.  Setting relhasindex
	 * true is safe even if there are no indexes (VACUUM will eventually fix
	 * it).  And of course the new relpages and reltuples counts are correct
	 * regardless.  However, we don't want to change relpages (or
	 * relallvisible) if the caller isn't providing an updated reltuples
	 * count, because that would bollix the reltuples/relpages ratio which is
	 * what's really important.
	 */

	pg_class = table_open(RelationRelationId, RowExclusiveLock);

	/*
	 * Make a copy of the tuple to update.  Normally we use the syscache, but
	 * we can't rely on that during bootstrap or while reindexing pg_class
	 * itself.
	 */
	if (IsBootstrapProcessingMode() ||
		ReindexIsProcessingHeap(RelationRelationId))
	{
		/* don't assume syscache will work */
		TableScanDesc pg_class_scan;
		ScanKeyData key[1];

		ScanKeyInit(&key[0],
					Anum_pg_class_oid,
					BTEqualStrategyNumber, F_OIDEQ,
					ObjectIdGetDatum(relid));

		pg_class_scan = table_beginscan_catalog(pg_class, 1, key);
		tuple = heap_getnext(pg_class_scan, ForwardScanDirection);
		tuple = heap_copytuple(tuple);
		table_endscan(pg_class_scan);
	}
	else
	{
		/* normal case, use syscache */
		tuple = SearchSysCacheCopy1(RELOID, ObjectIdGetDatum(relid));
	}

	if (!HeapTupleIsValid(tuple))
		elog(ERROR, "could not find tuple for relation %u", relid);
	rd_rel = (Form_pg_class) GETSTRUCT(tuple);

	/* Should this be a more comprehensive test? */
	Assert(rd_rel->relkind != RELKIND_PARTITIONED_INDEX);

	/*
	 * As a special hack, if we are dealing with an empty table and the
	 * existing reltuples is -1, we leave that alone.  This ensures that
	 * creating an index as part of CREATE TABLE doesn't cause the table to
	 * prematurely look like it's been vacuumed.
	 */
	if (reltuples == 0 && rd_rel->reltuples < 0)
		reltuples = -1;

	/* Apply required updates, if any, to copied tuple */

	dirty = false;
	if (rd_rel->relhasindex != hasindex)
	{
		rd_rel->relhasindex = hasindex;
		dirty = true;
	}

	if (reltuples >= 0)
	{
		BlockNumber relpages = IsYBRelation(rel) ? 0 : RelationGetNumberOfBlocks(rel);
		BlockNumber relallvisible;

		if (rd_rel->relkind != RELKIND_INDEX)
			visibilitymap_count(rel, &relallvisible, NULL);
		else					/* don't bother for indexes */
			relallvisible = 0;

		if (rd_rel->relpages != (int32) relpages)
		{
			rd_rel->relpages = (int32) relpages;
			dirty = true;
		}
		if (rd_rel->reltuples != (float4) reltuples)
		{
			rd_rel->reltuples = (float4) reltuples;
			dirty = true;
		}
		if (rd_rel->relallvisible != (int32) relallvisible)
		{
			rd_rel->relallvisible = (int32) relallvisible;
			dirty = true;
		}
	}

	/*
	 * If anything changed, write out the tuple
	 */
	if (dirty)
	{
		heap_inplace_update(pg_class, tuple,
							rd_rel->relisshared && !IsBootstrapProcessingMode());
		/* the above sends a cache inval message */
	}
	else
	{
		/* no need to change tuple, but force relcache inval anyway */
		CacheInvalidateRelcacheByTuple(tuple);
	}

	heap_freetuple(tuple);

	table_close(pg_class, RowExclusiveLock);
}


/*
 * index_build - invoke access-method-specific index build procedure
 *
 * On entry, the index's catalog entries are valid, and its physical disk
 * file has been created but is empty.  We call the AM-specific build
 * procedure to fill in the index contents.  We then update the pg_class
 * entries of the index and heap relation as needed, using statistics
 * returned by ambuild as well as data passed by the caller.
 *
 * isreindex indicates we are recreating a previously-existing index.
 * parallel indicates if parallelism may be useful.
 *
 * Note: before Postgres 8.2, the passed-in heap and index Relations
 * were automatically closed by this routine.  This is no longer the case.
 * The caller opened 'em, and the caller should close 'em.
 */
void
index_build(Relation heapRelation,
			Relation indexRelation,
			IndexInfo *indexInfo,
			bool isreindex,
			bool parallel)
{
	IndexBuildResult *stats;
	Oid			save_userid;
	int			save_sec_context;
	int			save_nestlevel;

	/*
	 * sanity checks
	 */
	Assert(RelationIsValid(indexRelation));
	Assert(PointerIsValid(indexRelation->rd_indam));
	Assert(PointerIsValid(indexRelation->rd_indam->ambuild));
	Assert(PointerIsValid(indexRelation->rd_indam->ambuildempty));

	/*
	 * Determine worker process details for parallel CREATE INDEX.  Currently,
	 * only btree has support for parallel builds.
	 *
	 * Note that planner considers parallel safety for us.
	 */
	if (parallel && IsNormalProcessingMode() &&
		indexRelation->rd_rel->relam == BTREE_AM_OID)
		indexInfo->ii_ParallelWorkers =
			plan_create_index_workers(RelationGetRelid(heapRelation),
									  RelationGetRelid(indexRelation));

	if (indexInfo->ii_ParallelWorkers == 0)
		ereport(DEBUG1,
				(errmsg_internal("building index \"%s\" on table \"%s\" serially",
								 RelationGetRelationName(indexRelation),
								 RelationGetRelationName(heapRelation))));
	else
		ereport(DEBUG1,
				(errmsg_internal("building index \"%s\" on table \"%s\" with request for %d parallel workers",
								 RelationGetRelationName(indexRelation),
								 RelationGetRelationName(heapRelation),
								 indexInfo->ii_ParallelWorkers)));

	/*
	 * Switch to the table owner's userid, so that any index functions are run
	 * as that user.  Also lock down security-restricted operations and
	 * arrange to make GUC variable changes local to this command.
	 */
	GetUserIdAndSecContext(&save_userid, &save_sec_context);
	SetUserIdAndSecContext(heapRelation->rd_rel->relowner,
						   save_sec_context | SECURITY_RESTRICTED_OPERATION);
	save_nestlevel = NewGUCNestLevel();

	if (IsYugaByteEnabled())
		pgstat_progress_update_param(PROGRESS_CREATEIDX_PHASE,
									 YB_PROGRESS_CREATEIDX_BACKFILLING);
	else
	/* Set up initial progress report status */
	{
		const int	progress_index[] = {
			PROGRESS_CREATEIDX_PHASE,
			PROGRESS_CREATEIDX_SUBPHASE,
			PROGRESS_CREATEIDX_TUPLES_DONE,
			PROGRESS_CREATEIDX_TUPLES_TOTAL,
			PROGRESS_SCAN_BLOCKS_DONE,
			PROGRESS_SCAN_BLOCKS_TOTAL
		};
		const int64 progress_vals[] = {
			PROGRESS_CREATEIDX_PHASE_BUILD,
			PROGRESS_CREATEIDX_SUBPHASE_INITIALIZE,
			0, 0, 0, 0
		};

		pgstat_progress_update_multi_param(6, progress_index, progress_vals);
	}

	/*
	 * Call the access method's build procedure
	 */
	stats = indexRelation->rd_indam->ambuild(heapRelation, indexRelation,
											 indexInfo);
	Assert(PointerIsValid(stats));

	/*
	 * If this is an unlogged index, we may need to write out an init fork for
	 * it -- but we must first check whether one already exists.  If, for
	 * example, an unlogged relation is truncated in the transaction that
	 * created it, or truncated twice in a subsequent transaction, the
	 * relfilenode won't change, and nothing needs to be done here.
	 */
	if (indexRelation->rd_rel->relpersistence == RELPERSISTENCE_UNLOGGED &&
		!smgrexists(RelationGetSmgr(indexRelation), INIT_FORKNUM))
	{
		smgrcreate(RelationGetSmgr(indexRelation), INIT_FORKNUM, false);
		indexRelation->rd_indam->ambuildempty(indexRelation);
	}

	/*
	 * If we found any potentially broken HOT chains, mark the index as not
	 * being usable until the current transaction is below the event horizon.
	 * See src/backend/access/heap/README.HOT for discussion.  Also set this
	 * if early pruning/vacuuming is enabled for the heap relation.  While it
	 * might become safe to use the index earlier based on actual cleanup
	 * activity and other active transactions, the test for that would be much
	 * more complex and would require some form of blocking, so keep it simple
	 * and fast by just using the current transaction.
	 *
	 * However, when reindexing an existing index, we should do nothing here.
	 * Any HOT chains that are broken with respect to the index must predate
	 * the index's original creation, so there is no need to change the
	 * index's usability horizon.  Moreover, we *must not* try to change the
	 * index's pg_index entry while reindexing pg_index itself, and this
	 * optimization nicely prevents that.  The more complex rules needed for a
	 * reindex are handled separately after this function returns.
	 *
	 * We also need not set indcheckxmin during a concurrent index build,
	 * because we won't set indisvalid true until all transactions that care
	 * about the broken HOT chains or early pruning/vacuuming are gone.
	 *
	 * Therefore, this code path can only be taken during non-concurrent
	 * CREATE INDEX.  Thus the fact that heap_update will set the pg_index
	 * tuple's xmin doesn't matter, because that tuple was created in the
	 * current transaction anyway.  That also means we don't need to worry
	 * about any concurrent readers of the tuple; no other transaction can see
	 * it yet.
	 */
	if ((indexInfo->ii_BrokenHotChain || EarlyPruningEnabled(heapRelation)) &&
		!isreindex &&
		!indexInfo->ii_Concurrent)
	{
		Oid			indexId = RelationGetRelid(indexRelation);
		Relation	pg_index;
		HeapTuple	indexTuple;
		Form_pg_index indexForm;

		pg_index = table_open(IndexRelationId, RowExclusiveLock);

		indexTuple = SearchSysCacheCopy1(INDEXRELID,
										 ObjectIdGetDatum(indexId));
		if (!HeapTupleIsValid(indexTuple))
			elog(ERROR, "cache lookup failed for index %u", indexId);
		indexForm = (Form_pg_index) GETSTRUCT(indexTuple);

		/* If it's a new index, indcheckxmin shouldn't be set ... */
		Assert(!indexForm->indcheckxmin);

		indexForm->indcheckxmin = true;
		CatalogTupleUpdate(pg_index, &indexTuple->t_self, indexTuple);

		heap_freetuple(indexTuple);
		table_close(pg_index, RowExclusiveLock);
	}

	/*
	 * Sanity check to ensure concurrent index builds don't reach this
	 * code-path. In YB, we don't compute stats during a concurrent index build
	 * so we shouldn't update them here.
	 */
	if (IsYugaByteEnabled())
		Assert(!indexInfo->ii_Concurrent);

	/*
	 * Update heap and index pg_class rows
	 *
	 * YB TODO(fizaa): Properly update reltuples for the indexed table
	 * (see GH #16506). Currently, we don't compute this statistic during a
	 * non-concurrent index build so we should not update it here.
	 */

	index_update_stats(heapRelation,
					   true,
					   IsYBRelation(heapRelation) ? -1 : stats->heap_tuples);

	index_update_stats(indexRelation,
					   false,
					   stats->index_tuples);

	/* Make the updated catalog row versions visible */
	CommandCounterIncrement();

	/*
	 * If it's for an exclusion constraint, make a second pass over the heap
	 * to verify that the constraint is satisfied.  We must not do this until
	 * the index is fully valid.  (Broken HOT chains shouldn't matter, though;
	 * see comments for IndexCheckExclusion.)
	 */
	if (indexInfo->ii_ExclusionOps != NULL)
		IndexCheckExclusion(heapRelation, indexRelation, indexInfo);

	/* Roll back any GUC changes executed by index functions */
	AtEOXact_GUC(false, save_nestlevel);

	/* Restore userid and security context */
	SetUserIdAndSecContext(save_userid, save_sec_context);
}

/*
 * index_backfill - invoke access-method-specific index backfill procedure
 *
 * This is mainly a copy of index_build.  index_build is used for
 * non-multi-stage index creation; index_backfill is used for multi-stage index
 * creation.
 */
void
index_backfill(Relation heapRelation,
			   Relation indexRelation,
			   IndexInfo *indexInfo,
			   bool isprimary,
			   YbBackfillInfo *bfinfo,
			   YbPgExecOutParam *bfresult)
{
	Oid			save_userid;
	int			save_sec_context;
	int			save_nestlevel;

	/*
	 * sanity checks
	 */
	Assert(RelationIsValid(indexRelation));
	Assert(PointerIsValid(indexRelation->rd_indam));
	Assert(PointerIsValid(indexRelation->rd_indam->yb_ambackfill));

	ereport(DEBUG1,
			(errmsg("backfilling index \"%s\" on table \"%s\"",
					RelationGetRelationName(indexRelation),
					RelationGetRelationName(heapRelation))));

	/*
	 * Switch to the table owner's userid, so that any index functions are run
	 * as that user.  Also lock down security-restricted operations and
	 * arrange to make GUC variable changes local to this command.
	 */
	GetUserIdAndSecContext(&save_userid, &save_sec_context);
	SetUserIdAndSecContext(heapRelation->rd_rel->relowner,
						   save_sec_context | SECURITY_RESTRICTED_OPERATION);
	save_nestlevel = NewGUCNestLevel();

	/*
	 * Call the access method's build procedure
	 */
	indexRelation->rd_indam->yb_ambackfill(heapRelation,
										   indexRelation,
										   indexInfo,
										   bfinfo,
										   bfresult);

	/*
	 * I don't think we should be backfilling unlogged indexes.
	 */
	Assert(indexRelation->rd_rel->relpersistence != RELPERSISTENCE_UNLOGGED);

	/*
	 * Update heap and index pg_class rows
	 * TODO(jason): properly update reltuples.  They can't be set here because
	 * this backfill func is called for each backfill chunk request from
	 * master, and we need some way to sum up the tuple numbers.  We also don't
	 * even collect stats properly for heapRelation anyway, at the moment.
	 */
	index_update_stats(heapRelation,
					   true,
					   -1);

	index_update_stats(indexRelation,
					   false,
					   -1);

	/* Make the updated catalog row versions visible */
	CommandCounterIncrement();

	/* Roll back any GUC changes executed by index functions */
	AtEOXact_GUC(false, save_nestlevel);

	/* Restore userid and security context */
	SetUserIdAndSecContext(save_userid, save_sec_context);
}

double
IndexBackfillHeapRangeScan(Relation table_rel,
						   Relation index_rel,
						   IndexInfo *index_info,
						   YbIndexBuildCallback ybcallback,
						   void *callback_state,
						   YbBackfillInfo *bfinfo,
						   YbPgExecOutParam *bfresult)
{
	return table_rel->rd_tableam->index_build_range_scan(table_rel,
														 index_rel,
														 index_info,
														 true /* allow_sync */,
														 false /* any_visible */,
														 false /* progress */,
														 0 /* start_blockno */,
														 InvalidBlockNumber /* num_blocks */,
														 NULL,
														 callback_state,
														 NULL, /* scan */
														 bfinfo,
														 bfresult,
														 ybcallback);
}

/*
 * IndexCheckExclusion - verify that a new exclusion constraint is satisfied
 *
 * When creating an exclusion constraint, we first build the index normally
 * and then rescan the heap to check for conflicts.  We assume that we only
 * need to validate tuples that are live according to an up-to-date snapshot,
 * and that these were correctly indexed even in the presence of broken HOT
 * chains.  This should be OK since we are holding at least ShareLock on the
 * table, meaning there can be no uncommitted updates from other transactions.
 * (Note: that wouldn't necessarily work for system catalogs, since many
 * operations release write lock early on the system catalogs.)
 */
static void
IndexCheckExclusion(Relation heapRelation,
					Relation indexRelation,
					IndexInfo *indexInfo)
{
	TableScanDesc scan;
	Datum		values[INDEX_MAX_KEYS];
	bool		isnull[INDEX_MAX_KEYS];
	ExprState  *predicate;
	TupleTableSlot *slot;
	EState	   *estate;
	ExprContext *econtext;
	Snapshot	snapshot;

	/*
	 * If we are reindexing the target index, mark it as no longer being
	 * reindexed, to forestall an Assert in index_beginscan when we try to use
	 * the index for probes.  This is OK because the index is now fully valid.
	 */
	if (ReindexIsCurrentlyProcessingIndex(RelationGetRelid(indexRelation)))
		ResetReindexProcessing();

	/*
	 * Need an EState for evaluation of index expressions and partial-index
	 * predicates.  Also a slot to hold the current tuple.
	 */
	estate = CreateExecutorState();
	econtext = GetPerTupleExprContext(estate);
	slot = table_slot_create(heapRelation, NULL);

	/* Arrange for econtext's scan tuple to be the tuple under test */
	econtext->ecxt_scantuple = slot;

	/* Set up execution state for predicate, if any. */
	predicate = ExecPrepareQual(indexInfo->ii_Predicate, estate);

	/*
	 * Scan all live tuples in the base relation.
	 */
	snapshot = RegisterSnapshot(GetLatestSnapshot());
	scan = table_beginscan_strat(heapRelation,	/* relation */
								 snapshot,	/* snapshot */
								 0, /* number of keys */
								 NULL,	/* scan key */
								 true,	/* buffer access strategy OK */
								 true); /* syncscan OK */

	while (table_scan_getnextslot(scan, ForwardScanDirection, slot))
	{
		CHECK_FOR_INTERRUPTS();

		/*
		 * In a partial index, ignore tuples that don't satisfy the predicate.
		 */
		if (predicate != NULL)
		{
			if (!ExecQual(predicate, econtext))
				continue;
		}

		/*
		 * Extract index column values, including computing expressions.
		 */
		FormIndexDatum(indexInfo,
					   slot,
					   estate,
					   values,
					   isnull);

		/*
		 * Check that this tuple has no conflicts.
		 */
		check_exclusion_constraint(heapRelation,
								   indexRelation, indexInfo,
								   &(slot->tts_tid), values, isnull,
								   estate, true);

		MemoryContextReset(econtext->ecxt_per_tuple_memory);
	}

	table_endscan(scan);
	UnregisterSnapshot(snapshot);

	ExecDropSingleTupleTableSlot(slot);

	FreeExecutorState(estate);

	/* These may have been pointing to the now-gone estate */
	indexInfo->ii_ExpressionsState = NIL;
	indexInfo->ii_PredicateState = NULL;
}


/*
 * validate_index - support code for concurrent index builds
 *
 * We do a concurrent index build by first inserting the catalog entry for the
 * index via index_create(), marking it not indisready and not indisvalid.
 * Then we commit our transaction and start a new one, then we wait for all
 * transactions that could have been modifying the table to terminate.  Now
 * we know that any subsequently-started transactions will see the index and
 * honor its constraints on HOT updates; so while existing HOT-chains might
 * be broken with respect to the index, no currently live tuple will have an
 * incompatible HOT update done to it.  We now build the index normally via
 * index_build(), while holding a weak lock that allows concurrent
 * insert/update/delete.  Also, we index only tuples that are valid
 * as of the start of the scan (see table_index_build_scan), whereas a normal
 * build takes care to include recently-dead tuples.  This is OK because
 * we won't mark the index valid until all transactions that might be able
 * to see those tuples are gone.  The reason for doing that is to avoid
 * bogus unique-index failures due to concurrent UPDATEs (we might see
 * different versions of the same row as being valid when we pass over them,
 * if we used HeapTupleSatisfiesVacuum).  This leaves us with an index that
 * does not contain any tuples added to the table while we built the index.
 *
 * Next, we mark the index "indisready" (but still not "indisvalid") and
 * commit the second transaction and start a third.  Again we wait for all
 * transactions that could have been modifying the table to terminate.  Now
 * we know that any subsequently-started transactions will see the index and
 * insert their new tuples into it.  We then take a new reference snapshot
 * which is passed to validate_index().  Any tuples that are valid according
 * to this snap, but are not in the index, must be added to the index.
 * (Any tuples committed live after the snap will be inserted into the
 * index by their originating transaction.  Any tuples committed dead before
 * the snap need not be indexed, because we will wait out all transactions
 * that might care about them before we mark the index valid.)
 *
 * validate_index() works by first gathering all the TIDs currently in the
 * index, using a bulkdelete callback that just stores the TIDs and doesn't
 * ever say "delete it".  (This should be faster than a plain indexscan;
 * also, not all index AMs support full-index indexscan.)  Then we sort the
 * TIDs, and finally scan the table doing a "merge join" against the TID list
 * to see which tuples are missing from the index.  Thus we will ensure that
 * all tuples valid according to the reference snapshot are in the index.
 *
 * Building a unique index this way is tricky: we might try to insert a
 * tuple that is already dead or is in process of being deleted, and we
 * mustn't have a uniqueness failure against an updated version of the same
 * row.  We could try to check the tuple to see if it's already dead and tell
 * index_insert() not to do the uniqueness check, but that still leaves us
 * with a race condition against an in-progress update.  To handle that,
 * we expect the index AM to recheck liveness of the to-be-inserted tuple
 * before it declares a uniqueness error.
 *
 * After completing validate_index(), we wait until all transactions that
 * were alive at the time of the reference snapshot are gone; this is
 * necessary to be sure there are none left with a transaction snapshot
 * older than the reference (and hence possibly able to see tuples we did
 * not index).  Then we mark the index "indisvalid" and commit.  Subsequent
 * transactions will be able to use it for queries.
 *
 * Doing two full table scans is a brute-force strategy.  We could try to be
 * cleverer, eg storing new tuples in a special area of the table (perhaps
 * making the table append-only by setting use_fsm).  However that would
 * add yet more locking issues.
 */
void
validate_index(Oid heapId, Oid indexId, Snapshot snapshot)
{
	Relation	heapRelation,
				indexRelation;
	IndexInfo  *indexInfo;
	IndexVacuumInfo ivinfo;
	ValidateIndexState state;
	Oid			save_userid;
	int			save_sec_context;
	int			save_nestlevel;

	{
		const int	progress_index[] = {
			PROGRESS_CREATEIDX_PHASE,
			PROGRESS_CREATEIDX_TUPLES_DONE,
			PROGRESS_CREATEIDX_TUPLES_TOTAL,
			PROGRESS_SCAN_BLOCKS_DONE,
			PROGRESS_SCAN_BLOCKS_TOTAL
		};
		const int64 progress_vals[] = {
			PROGRESS_CREATEIDX_PHASE_VALIDATE_IDXSCAN,
			0, 0, 0, 0
		};

		pgstat_progress_update_multi_param(5, progress_index, progress_vals);
	}

	/* Open and lock the parent heap relation */
	heapRelation = table_open(heapId, ShareUpdateExclusiveLock);

	/*
	 * Switch to the table owner's userid, so that any index functions are run
	 * as that user.  Also lock down security-restricted operations and
	 * arrange to make GUC variable changes local to this command.
	 */
	GetUserIdAndSecContext(&save_userid, &save_sec_context);
	SetUserIdAndSecContext(heapRelation->rd_rel->relowner,
						   save_sec_context | SECURITY_RESTRICTED_OPERATION);
	save_nestlevel = NewGUCNestLevel();

	/* And the target index relation */
	indexRelation = index_open(indexId, RowExclusiveLock);

	/*
	 * Fetch info needed for index_insert.  (You might think this should be
	 * passed in from DefineIndex, but its copy is long gone due to having
	 * been built in a previous transaction.)
	 */
	indexInfo = BuildIndexInfo(indexRelation);

	/* mark build is concurrent just for consistency */
	indexInfo->ii_Concurrent = true;

	/*
	 * Scan the index and gather up all the TIDs into a tuplesort object.
	 */
	ivinfo.index = indexRelation;
	ivinfo.analyze_only = false;
	ivinfo.report_progress = true;
	ivinfo.estimated_count = true;
	ivinfo.message_level = DEBUG2;
	ivinfo.num_heap_tuples = heapRelation->rd_rel->reltuples;
	ivinfo.strategy = NULL;

	/*
	 * Encode TIDs as int8 values for the sort, rather than directly sorting
	 * item pointers.  This can be significantly faster, primarily because TID
	 * is a pass-by-reference type on all platforms, whereas int8 is
	 * pass-by-value on most platforms.
	 */
	state.tuplesort = tuplesort_begin_datum(INT8OID, Int8LessOperator,
											InvalidOid, false,
											maintenance_work_mem,
											NULL, TUPLESORT_NONE);
	state.htups = state.itups = state.tups_inserted = 0;

	/* ambulkdelete updates progress metrics */
	(void) index_bulk_delete(&ivinfo, NULL,
							 validate_index_callback, (void *) &state);

	/* Execute the sort */
	{
		const int	progress_index[] = {
			PROGRESS_CREATEIDX_PHASE,
			PROGRESS_SCAN_BLOCKS_DONE,
			PROGRESS_SCAN_BLOCKS_TOTAL
		};
		const int64 progress_vals[] = {
			PROGRESS_CREATEIDX_PHASE_VALIDATE_SORT,
			0, 0
		};

		pgstat_progress_update_multi_param(3, progress_index, progress_vals);
	}
	tuplesort_performsort(state.tuplesort);

	/*
	 * Now scan the heap and "merge" it with the index
	 */
	pgstat_progress_update_param(PROGRESS_CREATEIDX_PHASE,
								 PROGRESS_CREATEIDX_PHASE_VALIDATE_TABLESCAN);
	table_index_validate_scan(heapRelation,
							  indexRelation,
							  indexInfo,
							  snapshot,
							  &state);

	/* Done with tuplesort object */
	tuplesort_end(state.tuplesort);

	elog(DEBUG2,
		 "validate_index found %.0f heap tuples, %.0f index tuples; inserted %.0f missing tuples",
		 state.htups, state.itups, state.tups_inserted);

	/* Roll back any GUC changes executed by index functions */
	AtEOXact_GUC(false, save_nestlevel);

	/* Restore userid and security context */
	SetUserIdAndSecContext(save_userid, save_sec_context);

	/* Close rels, but keep locks */
	index_close(indexRelation, NoLock);
	table_close(heapRelation, NoLock);
}

/*
 * validate_index_callback - bulkdelete callback to collect the index TIDs
 */
static bool
validate_index_callback(ItemPointer itemptr, void *opaque)
{
	ValidateIndexState *state = (ValidateIndexState *) opaque;
	int64		encoded = itemptr_encode(itemptr);

	tuplesort_putdatum(state->tuplesort, Int64GetDatum(encoded), false);
	state->itups += 1;
	return false;				/* never actually delete anything */
}

/*
 * index_set_state_flags - adjust pg_index state flags
 *
 * This is used during CREATE/DROP INDEX CONCURRENTLY to adjust the pg_index
 * flags that denote the index's state.
 *
 * Note that CatalogTupleUpdate() sends a cache invalidation message for the
 * tuple, so other sessions will hear about the update as soon as we commit.
 */
void
index_set_state_flags(Oid indexId, IndexStateFlagsAction action)
{
	Relation	pg_index;
	HeapTuple	indexTuple;
	Form_pg_index indexForm;

	/* Open pg_index and fetch a writable copy of the index's tuple */
	pg_index = table_open(IndexRelationId, RowExclusiveLock);

	indexTuple = SearchSysCacheCopy1(INDEXRELID,
									 ObjectIdGetDatum(indexId));
	if (!HeapTupleIsValid(indexTuple))
		elog(ERROR, "cache lookup failed for index %u", indexId);
	indexForm = (Form_pg_index) GETSTRUCT(indexTuple);

	/* Perform the requested state change on the copy */
	switch (action)
	{
		case INDEX_CREATE_SET_READY:
			/* Set indisready during a CREATE INDEX CONCURRENTLY sequence */
			Assert(indexForm->indislive);
			Assert(!indexForm->indisready);
			Assert(!indexForm->indisvalid);
			indexForm->indisready = true;
			break;
		case INDEX_CREATE_SET_VALID:
			/* Set indisvalid during a CREATE INDEX CONCURRENTLY sequence */
			Assert(indexForm->indislive);
			Assert(indexForm->indisready);
			Assert(!indexForm->indisvalid);
			indexForm->indisvalid = true;
			break;
		case INDEX_DROP_CLEAR_VALID:

			/*
			 * Clear indisvalid during a DROP INDEX CONCURRENTLY sequence
			 *
			 * If indisready == true we leave it set so the index still gets
			 * maintained by active transactions.  We only need to ensure that
			 * indisvalid is false.  (We don't assert that either is initially
			 * true, though, since we want to be able to retry a DROP INDEX
			 * CONCURRENTLY that failed partway through.)
			 *
			 * Note: the CLUSTER logic assumes that indisclustered cannot be
			 * set on any invalid index, so clear that flag too.  For
			 * cleanliness, also clear indisreplident.
			 */
			indexForm->indisvalid = false;
			indexForm->indisclustered = false;
			indexForm->indisreplident = false;
			break;
		case INDEX_DROP_SET_DEAD:

			/*
			 * Clear indisready/indislive during DROP INDEX CONCURRENTLY
			 *
			 * We clear both indisready and indislive, because we not only
			 * want to stop updates, we want to prevent sessions from touching
			 * the index at all.
			 */
			Assert(!indexForm->indisvalid);
			Assert(!indexForm->indisclustered);
			Assert(!indexForm->indisreplident);
			indexForm->indisready = false;
			indexForm->indislive = false;
			break;
	}

	/* ... and update it */
	CatalogTupleUpdate(pg_index, &indexTuple->t_self, indexTuple);

	table_close(pg_index, RowExclusiveLock);
}


/*
 * IndexGetRelation: given an index's relation OID, get the OID of the
 * relation it is an index on.  Uses the system cache.
 */
Oid
IndexGetRelation(Oid indexId, bool missing_ok)
{
	HeapTuple	tuple;
	Form_pg_index index;
	Oid			result;

	tuple = SearchSysCache1(INDEXRELID, ObjectIdGetDatum(indexId));
	if (!HeapTupleIsValid(tuple))
	{
		if (missing_ok)
			return InvalidOid;
		elog(ERROR, "cache lookup failed for index %u", indexId);
	}
	index = (Form_pg_index) GETSTRUCT(tuple);
	Assert(index->indexrelid == indexId);

	result = index->indrelid;
	ReleaseSysCache(tuple);
	return result;
}

/*
 * reindex_index - This routine is used to recreate a single index
 */
void
reindex_index(Oid indexId, bool skip_constraint_checks, char persistence,
			  ReindexParams *params, bool is_yb_table_rewrite,
			  bool yb_copy_split_options)
{
	Relation	iRel,
				heapRelation;
	Oid			heapId;
	Oid			save_userid;
	int			save_sec_context;
	int			save_nestlevel;
	IndexInfo  *indexInfo;
	volatile bool skipped_constraint = false;
	PGRUsage	ru0;
	bool		progress = ((params->options & REINDEXOPT_REPORT_PROGRESS) != 0);
	bool		set_tablespace = false;

	pg_rusage_init(&ru0);

	/*
	 * Open and lock the parent heap relation.  ShareLock is sufficient since
	 * we only need to be sure no schema or data changes are going on.
	 */
	heapId = IndexGetRelation(indexId,
							  (params->options & REINDEXOPT_MISSING_OK) != 0);
	/* if relation is missing, leave */
	if (!OidIsValid(heapId))
		return;

	if ((params->options & REINDEXOPT_MISSING_OK) != 0)
		heapRelation = try_table_open(heapId, ShareLock);
	else
		heapRelation = table_open(heapId, ShareLock);

	/* if relation is gone, leave */
	if (!heapRelation)
		return;

	/*
	 * Switch to the table owner's userid, so that any index functions are run
	 * as that user.  Also lock down security-restricted operations and
	 * arrange to make GUC variable changes local to this command.
	 */
	GetUserIdAndSecContext(&save_userid, &save_sec_context);
	SetUserIdAndSecContext(heapRelation->rd_rel->relowner,
						   save_sec_context | SECURITY_RESTRICTED_OPERATION);
	save_nestlevel = NewGUCNestLevel();

	if (progress)
	{
		const int	progress_cols[] = {
			PROGRESS_CREATEIDX_COMMAND,
			PROGRESS_CREATEIDX_INDEX_OID
		};
		const int64 progress_vals[] = {
			PROGRESS_CREATEIDX_COMMAND_REINDEX,
			indexId
		};

		pgstat_progress_start_command(PROGRESS_COMMAND_CREATE_INDEX,
									  heapId);
		pgstat_progress_update_multi_param(2, progress_cols, progress_vals);
	}

	/*
	 * Open the target index relation and get an exclusive lock on it, to
	 * ensure that no one else is touching this particular index.
	 */
	iRel = index_open(indexId, AccessExclusiveLock);

	if (progress)
		pgstat_progress_update_param(PROGRESS_CREATEIDX_ACCESS_METHOD_OID,
									 iRel->rd_rel->relam);

	/*
	 * Partitioned indexes should never get processed here, as they have no
	 * physical storage.
	 */
	if (iRel->rd_rel->relkind == RELKIND_PARTITIONED_INDEX)
		elog(ERROR, "cannot reindex partitioned index \"%s.%s\"",
			 get_namespace_name(RelationGetNamespace(iRel)),
			 RelationGetRelationName(iRel));

	/*
	 * Don't allow reindex on temp tables of other backends ... their local
	 * buffer manager is not going to cope.
	 */
	if (RELATION_IS_OTHER_TEMP(iRel))
		ereport(ERROR,
				(errcode(ERRCODE_FEATURE_NOT_SUPPORTED),
				 errmsg("cannot reindex temporary tables of other sessions")));

	/*
	 * YB covered indexes share the same storage as their tables, so it is not
	 * possible to reindex them. However, this code-path may be internally
	 * invoked by table rewrite, and we need to reset the index's reltuples.
	 */
	if (!is_yb_table_rewrite && YBIsCoveredByMainTable(iRel) &&
		IsYBRelation(iRel))
		ereport(ERROR,
				(errcode(ERRCODE_FEATURE_NOT_SUPPORTED),
				 errmsg("cannot reindex nontemporary pk indexes"),
				 errdetail("Primary key indexes share the same storage as their"
						   " table for Yugabyte-backed relations.")));

	/*
	 * Supporting shared index could be complicated, so skip for now.
	 */
	if (iRel->rd_rel->relisshared)
		ereport(ERROR,
				(errcode(ERRCODE_FEATURE_NOT_SUPPORTED),
				 errmsg("cannot reindex shared system indexes")));

	/*
	 * Since YB REINDEX currently doesn't take locks, it is not a safe
	 * operation.  Chance of failure or corruption is relatively high.
	 * Mitigate negative affects by making it a two-step process:
	 * 1. run the reindex on nonpublic index
	 * 2. make the index public
	 * In case (1) fails (e.g. duplicate key violation), things can be fixed or
	 * changed then reindexed again.  After manually checking the reindex has
	 * no corruption (since the index build is not online), (2) can be done.
	 *
	 * Checking indisvalid helps catch reindex on public index, but it is not
	 * foolproof.  For example, the index could be made public while the
	 * reindex is happening.
	 *
	 * indisvalid and indisready should be true for best chance of avoiding
	 * corruption.
	 *
	 * NOTE: reindex is permitted internally on public indexes when the indexed
	 * table is being rewritten.
	 */
	if (!is_yb_table_rewrite && iRel->rd_index->indisvalid
		&& IsYBRelation(iRel))
		ereport(ERROR,
				(errcode(ERRCODE_FEATURE_NOT_SUPPORTED),
				 errmsg("cannot reindex public indexes"),
				 errdetail("For safety, indexes should not be serving reads"
						   " during REINDEX."),
				 errhint("Run UPDATE pg_index SET indisvalid = false WHERE"
						 " indexrelid = '<index_name>'::regclass.")));

	/*
	 * Don't allow reindex of an invalid index on TOAST table.  This is a
	 * leftover from a failed REINDEX CONCURRENTLY, and if rebuilt it would
	 * not be possible to drop it anymore.
	 */
	if (IsToastNamespace(RelationGetNamespace(iRel)) &&
		!get_index_isvalid(indexId))
		ereport(ERROR,
				(errcode(ERRCODE_FEATURE_NOT_SUPPORTED),
				 errmsg("cannot reindex invalid index on TOAST table")));

	/*
	 * System relations cannot be moved even if allow_system_table_mods is
	 * enabled to keep things consistent with the concurrent case where all
	 * the indexes of a relation are processed in series, including indexes of
	 * toast relations.
	 *
	 * Note that this check is not part of CheckRelationTableSpaceMove() as it
	 * gets used for ALTER TABLE SET TABLESPACE that could cascade across
	 * toast relations.
	 */
	if (OidIsValid(params->tablespaceOid) &&
		IsSystemRelation(iRel))
		ereport(ERROR,
				(errcode(ERRCODE_FEATURE_NOT_SUPPORTED),
				 errmsg("cannot move system relation \"%s\"",
						RelationGetRelationName(iRel))));

	/* Check if the tablespace of this index needs to be changed */
	if (OidIsValid(params->tablespaceOid) &&
		CheckRelationTableSpaceMove(iRel, params->tablespaceOid))
		set_tablespace = true;

	/*
	 * Also check for active uses of the index in the current transaction; we
	 * don't want to reindex underneath an open indexscan.
	 */
	CheckTableNotInUse(iRel, "REINDEX INDEX");

	/* Set new tablespace, if requested */
	if (set_tablespace)
	{
		/* Update its pg_class row */
		SetRelationTableSpace(iRel, params->tablespaceOid, InvalidOid);

		/*
		 * Schedule unlinking of the old index storage at transaction commit.
		 */
		RelationDropStorage(iRel);
		RelationAssumeNewRelfilenode(iRel);

		/* Make sure the reltablespace change is visible */
		CommandCounterIncrement();
	}

	/*
	 * All predicate locks on the index are about to be made invalid. Promote
	 * them to relation locks on the heap.
	 */
	TransferPredicateLocksToHeapRelation(iRel);

	/* Fetch info needed for index_build */
	indexInfo = BuildIndexInfo(iRel);

	/* If requested, skip checking uniqueness/exclusion constraints */
	if (skip_constraint_checks)
	{
		if (indexInfo->ii_Unique || indexInfo->ii_ExclusionOps != NULL)
			skipped_constraint = true;
		indexInfo->ii_Unique = false;
		indexInfo->ii_ExclusionOps = NULL;
		indexInfo->ii_ExclusionProcs = NULL;
		indexInfo->ii_ExclusionStrats = NULL;
	}

	/* Suppress use of the target index while rebuilding it */
	SetReindexProcessing(heapId, indexId);

	if (IsYugaByteEnabled() && IsSystemRelation(heapRelation))
		YbTruncate(iRel);
	else
	{
		/* Create a new physical relation for the index */
		RelationSetNewRelfilenode(iRel, persistence, yb_copy_split_options);
	}

	/* Initialize the index and rebuild */
	/* Note: we do not need to re-establish pkey setting */
	index_build(heapRelation, iRel, indexInfo, true, true);

	/* Re-allow use of target index */
	ResetReindexProcessing();

	/*
	 * If the index is marked invalid/not-ready/dead (ie, it's from a failed
	 * CREATE INDEX CONCURRENTLY, or a DROP INDEX CONCURRENTLY failed midway),
	 * and we didn't skip a uniqueness check, we can now mark it valid.  This
	 * allows REINDEX to be used to clean up in such cases.
	 *
	 * We can also reset indcheckxmin, because we have now done a
	 * non-concurrent index build, *except* in the case where index_build
	 * found some still-broken HOT chains. If it did, and we don't have to
	 * change any of the other flags, we just leave indcheckxmin alone (note
	 * that index_build won't have changed it, because this is a reindex).
	 * This is okay and desirable because not updating the tuple leaves the
	 * index's usability horizon (recorded as the tuple's xmin value) the same
	 * as it was.
	 *
	 * But, if the index was invalid/not-ready/dead and there were broken HOT
	 * chains, we had better force indcheckxmin true, because the normal
	 * argument that the HOT chains couldn't conflict with the index is
	 * suspect for an invalid index.  (A conflict is definitely possible if
	 * the index was dead.  It probably shouldn't happen otherwise, but let's
	 * be conservative.)  In this case advancing the usability horizon is
	 * appropriate.
	 *
	 * Another reason for avoiding unnecessary updates here is that while
	 * reindexing pg_index itself, we must not try to update tuples in it.
	 * pg_index's indexes should always have these flags in their clean state,
	 * so that won't happen.
	 *
	 * If early pruning/vacuuming is enabled for the heap relation, the
	 * usability horizon must be advanced to the current transaction on every
	 * build or rebuild.  pg_index is OK in this regard because catalog tables
	 * are not subject to early cleanup.
	 */
	if (!skipped_constraint)
	{
		Relation	pg_index;
		HeapTuple	indexTuple;
		Form_pg_index indexForm;
		bool		index_bad;
		bool		early_pruning_enabled = EarlyPruningEnabled(heapRelation);

		pg_index = table_open(IndexRelationId, RowExclusiveLock);

		indexTuple = SearchSysCacheCopy1(INDEXRELID,
										 ObjectIdGetDatum(indexId));
		if (!HeapTupleIsValid(indexTuple))
			elog(ERROR, "cache lookup failed for index %u", indexId);
		indexForm = (Form_pg_index) GETSTRUCT(indexTuple);

		index_bad = (!indexForm->indisvalid ||
					 !indexForm->indisready ||
					 !indexForm->indislive);
		if (index_bad ||
			(indexForm->indcheckxmin && !indexInfo->ii_BrokenHotChain) ||
			early_pruning_enabled)
		{
			if (!indexInfo->ii_BrokenHotChain && !early_pruning_enabled)
				indexForm->indcheckxmin = false;
			else if (index_bad || early_pruning_enabled)
				indexForm->indcheckxmin = true;
			indexForm->indisvalid = true;
			indexForm->indisready = true;
			indexForm->indislive = true;
			CatalogTupleUpdate(pg_index, &indexTuple->t_self, indexTuple);

			/*
			 * Invalidate the relcache for the table, so that after we commit
			 * all sessions will refresh the table's index list.  This ensures
			 * that if anyone misses seeing the pg_index row during this
			 * update, they'll refresh their list before attempting any update
			 * on the table.
			 */
			CacheInvalidateRelcache(heapRelation);
		}

		table_close(pg_index, RowExclusiveLock);
	}

	/* Log what we did */
	if ((params->options & REINDEXOPT_VERBOSE) != 0)
		ereport(INFO,
				(errmsg("index \"%s\" was reindexed",
						get_rel_name(indexId)),
				 errdetail_internal("%s",
									pg_rusage_show(&ru0))));

	/* Roll back any GUC changes executed by index functions */
	AtEOXact_GUC(false, save_nestlevel);

	/* Restore userid and security context */
	SetUserIdAndSecContext(save_userid, save_sec_context);

	/* Close rels, but keep locks */
	index_close(iRel, NoLock);
	table_close(heapRelation, NoLock);

	if (progress)
		pgstat_progress_end_command();
}

/*
 * reindex_relation - This routine is used to recreate all indexes
 * of a relation (and optionally its toast relation too, if any).
 *
 * "flags" is a bitmask that can include any combination of these bits:
 *
 * REINDEX_REL_PROCESS_TOAST: if true, process the toast table too (if any).
 *
 * REINDEX_REL_SUPPRESS_INDEX_USE: if true, the relation was just completely
 * rebuilt by an operation such as VACUUM FULL or CLUSTER, and therefore its
 * indexes are inconsistent with it.  This makes things tricky if the relation
 * is a system catalog that we might consult during the reindexing.  To deal
 * with that case, we mark all of the indexes as pending rebuild so that they
 * won't be trusted until rebuilt.  The caller is required to call us *without*
 * having made the rebuilt table visible by doing CommandCounterIncrement;
 * we'll do CCI after having collected the index list.  (This way we can still
 * use catalog indexes while collecting the list.)
 *
 * REINDEX_REL_CHECK_CONSTRAINTS: if true, recheck unique and exclusion
 * constraint conditions, else don't.  To avoid deadlocks, VACUUM FULL or
 * CLUSTER on a system catalog must omit this flag.  REINDEX should be used to
 * rebuild an index if constraint inconsistency is suspected.  For optimal
 * performance, other callers should include the flag only after transforming
 * the data in a manner that risks a change in constraint validity.
 *
 * REINDEX_REL_FORCE_INDEXES_UNLOGGED: if true, set the persistence of the
 * rebuilt indexes to unlogged.
 *
 * REINDEX_REL_FORCE_INDEXES_PERMANENT: if true, set the persistence of the
 * rebuilt indexes to permanent.
 *
 * Returns true if any indexes were rebuilt (including toast table's index
 * when relevant).  Note that a CommandCounterIncrement will occur after each
 * index rebuild.
 */
bool
reindex_relation(Oid relid, int flags, ReindexParams *params, bool is_yb_table_rewrite,
				 bool yb_copy_split_options)
{
	Relation	rel;
	Oid			toast_relid;
	List	   *indexIds;
	char		persistence;
	bool		result;
	ListCell   *indexId;
	int			i;

	/*
	 * Open and lock the relation.  ShareLock is sufficient since we only need
	 * to prevent schema and data changes in it.  The lock level used here
	 * should match ReindexTable().
	 */
	if ((params->options & REINDEXOPT_MISSING_OK) != 0)
		rel = try_table_open(relid, ShareLock);
	else
		rel = table_open(relid, ShareLock);

	/* if relation is gone, leave */
	if (!rel)
		return false;

	/*
	 * Partitioned tables should never get processed here, as they have no
	 * physical storage.
	 */
	if (rel->rd_rel->relkind == RELKIND_PARTITIONED_TABLE)
		elog(ERROR, "cannot reindex partitioned table \"%s.%s\"",
			 get_namespace_name(RelationGetNamespace(rel)),
			 RelationGetRelationName(rel));

	toast_relid = rel->rd_rel->reltoastrelid;

	/*
	 * Get the list of index OIDs for this relation.  (We trust to the
	 * relcache to get this with a sequential scan if ignoring system
	 * indexes.)
	 */
	indexIds = RelationGetIndexList(rel);

	if (flags & REINDEX_REL_SUPPRESS_INDEX_USE)
	{
		/* Suppress use of all the indexes until they are rebuilt */
		SetReindexPending(indexIds);

		/*
		 * Make the new heap contents visible --- now things might be
		 * inconsistent!
		 */
		CommandCounterIncrement();
	}

	/*
	 * Compute persistence of indexes: same as that of owning rel, unless
	 * caller specified otherwise.
	 */
	if (flags & REINDEX_REL_FORCE_INDEXES_UNLOGGED)
		persistence = RELPERSISTENCE_UNLOGGED;
	else if (flags & REINDEX_REL_FORCE_INDEXES_PERMANENT)
		persistence = RELPERSISTENCE_PERMANENT;
	else
		persistence = rel->rd_rel->relpersistence;

	/* Reindex all the indexes. */
	i = 1;
	foreach(indexId, indexIds)
	{
		Oid			indexOid = lfirst_oid(indexId);
		Oid			indexNamespaceId = get_rel_namespace(indexOid);

		/* TODO(fizaa): add YB prefix to iRel. */
		Relation iRel = index_open(indexOid, AccessExclusiveLock);
		if (IsYBRelation(iRel))
		{
			if (!is_yb_table_rewrite && !iRel->rd_index->indisprimary)
				/*
				* Drop the old DocDB table associated with this index.
				* This is only required for secondary indexes, because a
				* primary index in YB doesn't have a DocDB table separate
				* from the base relation's table.
				* If this is a table rewrite, the indexes on the table
				* will automatically be dropped when the table is dropped.
				* Note: The drop isn't finalized until after the txn
				* commits/aborts.
				*/
				YBCDropIndex(iRel);
		}
		index_close(iRel, AccessExclusiveLock);

		/*
		 * Skip any invalid indexes on a TOAST table.  These can only be
		 * duplicate leftovers from a failed REINDEX CONCURRENTLY, and if
		 * rebuilt it would not be possible to drop them anymore.
		 */
		if (IsToastNamespace(indexNamespaceId) &&
			!get_index_isvalid(indexOid))
		{
<<<<<<< HEAD
			ereport(WARNING,
					(errcode(ERRCODE_FEATURE_NOT_SUPPORTED),
					 errmsg("cannot reindex invalid index \"%s.%s\" on TOAST table, skipping",
							get_namespace_name(indexNamespaceId),
							get_rel_name(indexOid))));
			continue;
		}
=======
			Oid			indexOid = lfirst_oid(indexId);
			Relation iRel = index_open(indexOid, AccessExclusiveLock);
			if (is_pg_class)
				RelationSetIndexList(rel, doneIndexes, InvalidOid);
			if (IsYBRelation(iRel))
			{
				if (!is_yb_table_rewrite && !YBIsCoveredByMainTable(iRel))
					/*
					* Drop the old DocDB table associated with this index.
					* This is only required for uncovered
					* secondary indexes, because a primary index in YB doesn't
					* have a DocDB table separate from the base relation's
					* table. If this is a table rewrite, the indexes on the
					* table will automatically be dropped when the table is
					* dropped.
					* Note: The drop isn't finalized until after the txn
					* commits/aborts.
					*/
					YBCDropIndex(iRel);
			}
			index_close(iRel, AccessExclusiveLock);
			reindex_index(indexOid,
							!(flags & REINDEX_REL_CHECK_CONSTRAINTS),
							persistence, options, is_yb_table_rewrite,
							yb_copy_split_options);
>>>>>>> 254c9790

		reindex_index(indexOid, !(flags & REINDEX_REL_CHECK_CONSTRAINTS),
					  persistence, params, is_yb_table_rewrite,
					  yb_copy_split_options);

		CommandCounterIncrement();

		/* Index should no longer be in the pending list */
		Assert(!ReindexIsProcessingIndex(indexOid));

		/* Set index rebuild count */
		pgstat_progress_update_param(PROGRESS_CLUSTER_INDEX_REBUILD_COUNT,
									 i);
		i++;
	}

	/*
	 * Close rel, but continue to hold the lock.
	 */
	table_close(rel, NoLock);

	result = (indexIds != NIL);

	/*
	 * If the relation has a secondary toast rel, reindex that too while we
	 * still hold the lock on the main table.
	 */
	if ((flags & REINDEX_REL_PROCESS_TOAST) && OidIsValid(toast_relid))
	{
		/*
		 * Note that this should fail if the toast relation is missing, so
		 * reset REINDEXOPT_MISSING_OK.  Even if a new tablespace is set for
		 * the parent relation, the indexes on its toast table are not moved.
		 * This rule is enforced by setting tablespaceOid to InvalidOid.
		 */
		ReindexParams newparams = *params;

		newparams.options &= ~(REINDEXOPT_MISSING_OK);
		newparams.tablespaceOid = InvalidOid;
		result |= reindex_relation(toast_relid, flags, &newparams,
								   false /* is_yb_table_rewrite */,
								   yb_copy_split_options);
	}

	return result;
}


/* ----------------------------------------------------------------
 *		System index reindexing support
 *
 * When we are busy reindexing a system index, this code provides support
 * for preventing catalog lookups from using that index.  We also make use
 * of this to catch attempted uses of user indexes during reindexing of
 * those indexes.  This information is propagated to parallel workers;
 * attempting to change it during a parallel operation is not permitted.
 * ----------------------------------------------------------------
 */

static Oid	currentlyReindexedHeap = InvalidOid;
static Oid	currentlyReindexedIndex = InvalidOid;
static List *pendingReindexedIndexes = NIL;
static int	reindexingNestLevel = 0;

/*
 * ReindexIsProcessingHeap
 *		True if heap specified by OID is currently being reindexed.
 */
bool
ReindexIsProcessingHeap(Oid heapOid)
{
	return heapOid == currentlyReindexedHeap;
}

/*
 * ReindexIsCurrentlyProcessingIndex
 *		True if index specified by OID is currently being reindexed.
 */
static bool
ReindexIsCurrentlyProcessingIndex(Oid indexOid)
{
	return indexOid == currentlyReindexedIndex;
}

/*
 * ReindexIsProcessingIndex
 *		True if index specified by OID is currently being reindexed,
 *		or should be treated as invalid because it is awaiting reindex.
 */
bool
ReindexIsProcessingIndex(Oid indexOid)
{
	return indexOid == currentlyReindexedIndex ||
		list_member_oid(pendingReindexedIndexes, indexOid);
}

/*
 * SetReindexProcessing
 *		Set flag that specified heap/index are being reindexed.
 */
static void
SetReindexProcessing(Oid heapOid, Oid indexOid)
{
	Assert(OidIsValid(heapOid) && OidIsValid(indexOid));
	/* Reindexing is not re-entrant. */
	if (OidIsValid(currentlyReindexedHeap))
		elog(ERROR, "cannot reindex while reindexing");
	currentlyReindexedHeap = heapOid;
	currentlyReindexedIndex = indexOid;
	/* Index is no longer "pending" reindex. */
	RemoveReindexPending(indexOid);
	/* This may have been set already, but in case it isn't, do so now. */
	reindexingNestLevel = GetCurrentTransactionNestLevel();
}

/*
 * ResetReindexProcessing
 *		Unset reindexing status.
 */
static void
ResetReindexProcessing(void)
{
	currentlyReindexedHeap = InvalidOid;
	currentlyReindexedIndex = InvalidOid;
	/* reindexingNestLevel remains set till end of (sub)transaction */
}

/*
 * SetReindexPending
 *		Mark the given indexes as pending reindex.
 *
 * NB: we assume that the current memory context stays valid throughout.
 */
static void
SetReindexPending(List *indexes)
{
	/* Reindexing is not re-entrant. */
	if (pendingReindexedIndexes)
		elog(ERROR, "cannot reindex while reindexing");
	if (IsInParallelMode())
		elog(ERROR, "cannot modify reindex state during a parallel operation");
	pendingReindexedIndexes = list_copy(indexes);
	reindexingNestLevel = GetCurrentTransactionNestLevel();
}

/*
 * RemoveReindexPending
 *		Remove the given index from the pending list.
 */
static void
RemoveReindexPending(Oid indexOid)
{
	if (IsInParallelMode())
		elog(ERROR, "cannot modify reindex state during a parallel operation");
	pendingReindexedIndexes = list_delete_oid(pendingReindexedIndexes,
											  indexOid);
}

/*
 * ResetReindexState
 *		Clear all reindexing state during (sub)transaction abort.
 */
void
ResetReindexState(int nestLevel)
{
	/*
	 * Because reindexing is not re-entrant, we don't need to cope with nested
	 * reindexing states.  We just need to avoid messing up the outer-level
	 * state in case a subtransaction fails within a REINDEX.  So checking the
	 * current nest level against that of the reindex operation is sufficient.
	 */
	if (reindexingNestLevel >= nestLevel)
	{
		currentlyReindexedHeap = InvalidOid;
		currentlyReindexedIndex = InvalidOid;

		/*
		 * We needn't try to release the contents of pendingReindexedIndexes;
		 * that list should be in a transaction-lifespan context, so it will
		 * go away automatically.
		 */
		pendingReindexedIndexes = NIL;

		reindexingNestLevel = 0;
	}
}

/*
 * EstimateReindexStateSpace
 *		Estimate space needed to pass reindex state to parallel workers.
 */
Size
EstimateReindexStateSpace(void)
{
	return offsetof(SerializedReindexState, pendingReindexedIndexes)
		+ mul_size(sizeof(Oid), list_length(pendingReindexedIndexes));
}

/*
 * SerializeReindexState
 *		Serialize reindex state for parallel workers.
 */
void
SerializeReindexState(Size maxsize, char *start_address)
{
	SerializedReindexState *sistate = (SerializedReindexState *) start_address;
	int			c = 0;
	ListCell   *lc;

	sistate->currentlyReindexedHeap = currentlyReindexedHeap;
	sistate->currentlyReindexedIndex = currentlyReindexedIndex;
	sistate->numPendingReindexedIndexes = list_length(pendingReindexedIndexes);
	foreach(lc, pendingReindexedIndexes)
		sistate->pendingReindexedIndexes[c++] = lfirst_oid(lc);
}

/*
 * RestoreReindexState
 *		Restore reindex state in a parallel worker.
 */
void
RestoreReindexState(void *reindexstate)
{
	SerializedReindexState *sistate = (SerializedReindexState *) reindexstate;
	int			c = 0;
	MemoryContext oldcontext;

	currentlyReindexedHeap = sistate->currentlyReindexedHeap;
	currentlyReindexedIndex = sistate->currentlyReindexedIndex;

	Assert(pendingReindexedIndexes == NIL);
	oldcontext = MemoryContextSwitchTo(TopMemoryContext);
	for (c = 0; c < sistate->numPendingReindexedIndexes; ++c)
		pendingReindexedIndexes =
			lappend_oid(pendingReindexedIndexes,
						sistate->pendingReindexedIndexes[c]);
	MemoryContextSwitchTo(oldcontext);

	/* Note the worker has its own transaction nesting level */
	reindexingNestLevel = GetCurrentTransactionNestLevel();
}<|MERGE_RESOLUTION|>--- conflicted
+++ resolved
@@ -4256,7 +4256,7 @@
 		Relation iRel = index_open(indexOid, AccessExclusiveLock);
 		if (IsYBRelation(iRel))
 		{
-			if (!is_yb_table_rewrite && !iRel->rd_index->indisprimary)
+			if (!is_yb_table_rewrite && !YBIsCoveredByMainTable(iRel))
 				/*
 				* Drop the old DocDB table associated with this index.
 				* This is only required for secondary indexes, because a
@@ -4279,7 +4279,6 @@
 		if (IsToastNamespace(indexNamespaceId) &&
 			!get_index_isvalid(indexOid))
 		{
-<<<<<<< HEAD
 			ereport(WARNING,
 					(errcode(ERRCODE_FEATURE_NOT_SUPPORTED),
 					 errmsg("cannot reindex invalid index \"%s.%s\" on TOAST table, skipping",
@@ -4287,33 +4286,6 @@
 							get_rel_name(indexOid))));
 			continue;
 		}
-=======
-			Oid			indexOid = lfirst_oid(indexId);
-			Relation iRel = index_open(indexOid, AccessExclusiveLock);
-			if (is_pg_class)
-				RelationSetIndexList(rel, doneIndexes, InvalidOid);
-			if (IsYBRelation(iRel))
-			{
-				if (!is_yb_table_rewrite && !YBIsCoveredByMainTable(iRel))
-					/*
-					* Drop the old DocDB table associated with this index.
-					* This is only required for uncovered
-					* secondary indexes, because a primary index in YB doesn't
-					* have a DocDB table separate from the base relation's
-					* table. If this is a table rewrite, the indexes on the
-					* table will automatically be dropped when the table is
-					* dropped.
-					* Note: The drop isn't finalized until after the txn
-					* commits/aborts.
-					*/
-					YBCDropIndex(iRel);
-			}
-			index_close(iRel, AccessExclusiveLock);
-			reindex_index(indexOid,
-							!(flags & REINDEX_REL_CHECK_CONSTRAINTS),
-							persistence, options, is_yb_table_rewrite,
-							yb_copy_split_options);
->>>>>>> 254c9790
 
 		reindex_index(indexOid, !(flags & REINDEX_REL_CHECK_CONSTRAINTS),
 					  persistence, params, is_yb_table_rewrite,
