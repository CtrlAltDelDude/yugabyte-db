/*-------------------------------------------------------------------------
 *
 * pg_publication.c
 *		publication C API manipulation
 *
 * Portions Copyright (c) 1996-2022, PostgreSQL Global Development Group
 * Portions Copyright (c) 1994, Regents of the University of California
 *
 * IDENTIFICATION
 *		src/backend/catalog/pg_publication.c
 *
 *-------------------------------------------------------------------------
 */

#include "postgres.h"

#include "access/genam.h"
#include "access/heapam.h"
#include "access/htup_details.h"
#include "access/tableam.h"
#include "access/xact.h"
#include "catalog/catalog.h"
#include "catalog/dependency.h"
#include "catalog/index.h"
#include "catalog/indexing.h"
#include "catalog/namespace.h"
#include "catalog/partition.h"
#include "catalog/objectaccess.h"
#include "catalog/objectaddress.h"
#include "catalog/pg_inherits.h"
#include "catalog/pg_namespace.h"
#include "catalog/pg_publication.h"
#include "catalog/pg_publication_namespace.h"
#include "catalog/pg_publication_rel.h"
#include "catalog/pg_type.h"
#include "commands/publicationcmds.h"
#include "funcapi.h"
#include "miscadmin.h"
#include "utils/array.h"
#include "utils/builtins.h"
#include "utils/catcache.h"
#include "utils/fmgroids.h"
#include "utils/inval.h"
#include "utils/lsyscache.h"
#include "utils/rel.h"
#include "utils/syscache.h"

<<<<<<< HEAD
static void publication_translate_columns(Relation targetrel, List *columns,
										  int *natts, AttrNumber **attrs);
=======
/* YB includes. */
#include "pg_yb_utils.h"

static Datum yb_pg_relation_is_publishable(PG_FUNCTION_ARGS, Oid relid);
>>>>>>> 1bd45d05

/*
 * Check if relation can be in given publication and throws appropriate
 * error if not.
 */
static void
check_publication_add_relation(Relation targetrel)
{
	/* Must be a regular or partitioned table */
	if (RelationGetForm(targetrel)->relkind != RELKIND_RELATION &&
		RelationGetForm(targetrel)->relkind != RELKIND_PARTITIONED_TABLE)
		ereport(ERROR,
				(errcode(ERRCODE_INVALID_PARAMETER_VALUE),
				 errmsg("cannot add relation \"%s\" to publication",
						RelationGetRelationName(targetrel)),
				 errdetail_relkind_not_supported(RelationGetForm(targetrel)->relkind)));

	/* Can't be system table */
	if (IsCatalogRelation(targetrel))
		ereport(ERROR,
				(errcode(ERRCODE_INVALID_PARAMETER_VALUE),
				 errmsg("cannot add relation \"%s\" to publication",
						RelationGetRelationName(targetrel)),
				 errdetail("This operation is not supported for system tables.")));

	/* UNLOGGED and TEMP relations cannot be part of publication. */
	if (targetrel->rd_rel->relpersistence == RELPERSISTENCE_TEMP)
		ereport(ERROR,
				(errcode(ERRCODE_INVALID_PARAMETER_VALUE),
				 errmsg("cannot add relation \"%s\" to publication",
						RelationGetRelationName(targetrel)),
<<<<<<< HEAD
				 errdetail("This operation is not supported for temporary tables.")));
	else if (targetrel->rd_rel->relpersistence == RELPERSISTENCE_UNLOGGED)
		ereport(ERROR,
				(errcode(ERRCODE_INVALID_PARAMETER_VALUE),
				 errmsg("cannot add relation \"%s\" to publication",
						RelationGetRelationName(targetrel)),
				 errdetail("This operation is not supported for unlogged tables.")));
}

/*
 * Check if schema can be in given publication and throw appropriate error if
 * not.
 */
static void
check_publication_add_schema(Oid schemaid)
{
	/* Can't be system namespace */
	if (IsCatalogNamespace(schemaid) || IsToastNamespace(schemaid))
		ereport(ERROR,
				(errcode(ERRCODE_INVALID_PARAMETER_VALUE),
				 errmsg("cannot add schema \"%s\" to publication",
						get_namespace_name(schemaid)),
				 errdetail("This operation is not supported for system schemas.")));

	/* Can't be temporary namespace */
	if (isAnyTempNamespace(schemaid))
		ereport(ERROR,
				(errcode(ERRCODE_INVALID_PARAMETER_VALUE),
				 errmsg("cannot add schema \"%s\" to publication",
						get_namespace_name(schemaid)),
				 errdetail("Temporary schemas cannot be replicated.")));
=======
				 errdetail("Temporary and unlogged relations cannot be replicated.")));

	if (IsYugaByteEnabled() && !YBRelationHasPrimaryKey(targetrel))
		ereport(ERROR,
				(errcode(ERRCODE_FEATURE_NOT_SUPPORTED),
				 errmsg("table \"%s\" cannot be replicated",
						RelationGetRelationName(targetrel)),
				 errdetail("Replicating tables without primary key is not yet supported.")));
>>>>>>> 1bd45d05
}

/*
 * Returns if relation represented by oid and Form_pg_class entry
 * is publishable.
 *
 * Does same checks as the above, but does not need relation to be opened
 * and also does not throw errors.
 *
 * XXX  This also excludes all tables with relid < FirstNormalObjectId,
 * ie all tables created during initdb.  This mainly affects the preinstalled
 * information_schema.  IsCatalogRelationOid() only excludes tables with
 * relid < FirstUnpinnedObjectId, making that test rather redundant,
 * but really we should get rid of the FirstNormalObjectId test not
 * IsCatalogRelationOid.  We can't do so today because we don't want
 * information_schema tables to be considered publishable; but this test
 * is really inadequate for that, since the information_schema could be
 * dropped and reloaded and then it'll be considered publishable.  The best
 * long-term solution may be to add a "relispublishable" bool to pg_class,
 * and depend on that instead of OID checks.
 */
static bool
is_publishable_class(Oid relid, Form_pg_class reltuple)
{
	return (reltuple->relkind == RELKIND_RELATION ||
			reltuple->relkind == RELKIND_PARTITIONED_TABLE) &&
		!IsCatalogRelationOid(relid) &&
		reltuple->relpersistence == RELPERSISTENCE_PERMANENT &&
		relid >= FirstNormalObjectId;
}

/*
 * Filter out the partitions whose parent tables were also specified in
 * the publication.
 */
static List *
filter_partitions(List *relids)
{
	List	   *result = NIL;
	ListCell   *lc;
	ListCell   *lc2;

	foreach(lc, relids)
	{
		bool		skip = false;
		List	   *ancestors = NIL;
		Oid			relid = lfirst_oid(lc);

		if (get_rel_relispartition(relid))
			ancestors = get_partition_ancestors(relid);

		foreach(lc2, ancestors)
		{
			Oid			ancestor = lfirst_oid(lc2);

			/* Check if the parent table exists in the published table list. */
			if (list_member_oid(relids, ancestor))
			{
				skip = true;
				break;
			}
		}

		if (!skip)
			result = lappend_oid(result, relid);
	}

	return result;
}

/*
 * Another variant of this, taking a Relation.
 */
bool
is_publishable_relation(Relation rel)
{
	return is_publishable_class(RelationGetRelid(rel), rel->rd_rel);
}

/*
 * Returns true if any schema is associated with the publication, false if no
 * schema is associated with the publication.
 */
bool
is_schema_publication(Oid pubid)
{
	Relation	pubschsrel;
	ScanKeyData scankey;
	SysScanDesc scan;
	HeapTuple	tup;
	bool		result = false;

	pubschsrel = table_open(PublicationNamespaceRelationId, AccessShareLock);
	ScanKeyInit(&scankey,
				Anum_pg_publication_namespace_pnpubid,
				BTEqualStrategyNumber, F_OIDEQ,
				ObjectIdGetDatum(pubid));

	scan = systable_beginscan(pubschsrel,
							  PublicationNamespacePnnspidPnpubidIndexId,
							  true, NULL, 1, &scankey);
	tup = systable_getnext(scan);
	result = HeapTupleIsValid(tup);

	systable_endscan(scan);
	table_close(pubschsrel, AccessShareLock);

	return result;
}

/*
 * SQL-callable variant of the above
 *
 * This returns null when the relation does not exist.  This is intended to be
 * used for example in psql to avoid gratuitous errors when there are
 * concurrent catalog changes.
 */
Datum
pg_relation_is_publishable(PG_FUNCTION_ARGS)
{
	Oid			relid = PG_GETARG_OID(0);
	HeapTuple	tuple;
	bool		result;

	if (IsYugaByteEnabled())
	{
		return yb_pg_relation_is_publishable(fcinfo, relid);
	}

	tuple = SearchSysCache1(RELOID, ObjectIdGetDatum(relid));
	if (!HeapTupleIsValid(tuple))
		PG_RETURN_NULL();
	result = is_publishable_class(relid, (Form_pg_class) GETSTRUCT(tuple));
	ReleaseSysCache(tuple);
	PG_RETURN_BOOL(result);
}

/*
 * Gets the relations based on the publication partition option for a specified
 * relation.
 */
List *
GetPubPartitionOptionRelations(List *result, PublicationPartOpt pub_partopt,
							   Oid relid)
{
	if (get_rel_relkind(relid) == RELKIND_PARTITIONED_TABLE &&
		pub_partopt != PUBLICATION_PART_ROOT)
	{
		List	   *all_parts = find_all_inheritors(relid, NoLock,
													NULL);

		if (pub_partopt == PUBLICATION_PART_ALL)
			result = list_concat(result, all_parts);
		else if (pub_partopt == PUBLICATION_PART_LEAF)
		{
			ListCell   *lc;

			foreach(lc, all_parts)
			{
				Oid			partOid = lfirst_oid(lc);

				if (get_rel_relkind(partOid) != RELKIND_PARTITIONED_TABLE)
					result = lappend_oid(result, partOid);
			}
		}
		else
			Assert(false);
	}
	else
		result = lappend_oid(result, relid);

	return result;
}

/*
 * Returns the relid of the topmost ancestor that is published via this
 * publication if any and set its ancestor level to ancestor_level,
 * otherwise returns InvalidOid.
 *
 * The ancestor_level value allows us to compare the results for multiple
 * publications, and decide which value is higher up.
 *
 * Note that the list of ancestors should be ordered such that the topmost
 * ancestor is at the end of the list.
 */
Oid
GetTopMostAncestorInPublication(Oid puboid, List *ancestors, int *ancestor_level)
{
	ListCell   *lc;
	Oid			topmost_relid = InvalidOid;
	int			level = 0;

	/*
	 * Find the "topmost" ancestor that is in this publication.
	 */
	foreach(lc, ancestors)
	{
		Oid			ancestor = lfirst_oid(lc);
		List	   *apubids = GetRelationPublications(ancestor);
		List	   *aschemaPubids = NIL;

		level++;

		if (list_member_oid(apubids, puboid))
		{
			topmost_relid = ancestor;

			if (ancestor_level)
				*ancestor_level = level;
		}
		else
		{
			aschemaPubids = GetSchemaPublications(get_rel_namespace(ancestor));
			if (list_member_oid(aschemaPubids, puboid))
			{
				topmost_relid = ancestor;

				if (ancestor_level)
					*ancestor_level = level;
			}
		}

		list_free(apubids);
		list_free(aschemaPubids);
	}

	return topmost_relid;
}

/*
 * Insert new publication / relation mapping.
 */
ObjectAddress
publication_add_relation(Oid pubid, PublicationRelInfo *pri,
						 bool if_not_exists)
{
	Relation	rel;
	HeapTuple	tup;
	Datum		values[Natts_pg_publication_rel];
	bool		nulls[Natts_pg_publication_rel];
	Relation	targetrel = pri->relation;
	Oid			relid = RelationGetRelid(targetrel);
	Oid			pubreloid;
	Publication *pub = GetPublication(pubid);
	AttrNumber *attarray = NULL;
	int			natts = 0;
	ObjectAddress myself,
				referenced;
	List	   *relids = NIL;

	rel = table_open(PublicationRelRelationId, RowExclusiveLock);

	/*
	 * Check for duplicates. Note that this does not really prevent
	 * duplicates, it's here just to provide nicer error message in common
	 * case. The real protection is the unique key on the catalog.
	 */
	if (SearchSysCacheExists2(PUBLICATIONRELMAP, ObjectIdGetDatum(relid),
							  ObjectIdGetDatum(pubid)))
	{
		table_close(rel, RowExclusiveLock);

		if (if_not_exists)
			return InvalidObjectAddress;

		ereport(ERROR,
				(errcode(ERRCODE_DUPLICATE_OBJECT),
				 errmsg("relation \"%s\" is already member of publication \"%s\"",
						RelationGetRelationName(targetrel), pub->name)));
	}

	check_publication_add_relation(targetrel);

	/*
	 * Translate column names to attnums and make sure the column list
	 * contains only allowed elements (no system or generated columns etc.).
	 * Also build an array of attnums, for storing in the catalog.
	 */
	publication_translate_columns(pri->relation, pri->columns,
								  &natts, &attarray);

	/* Form a tuple. */
	memset(values, 0, sizeof(values));
	memset(nulls, false, sizeof(nulls));

	pubreloid = GetNewOidWithIndex(rel, PublicationRelObjectIndexId,
								   Anum_pg_publication_rel_oid);
	values[Anum_pg_publication_rel_oid - 1] = ObjectIdGetDatum(pubreloid);
	values[Anum_pg_publication_rel_prpubid - 1] =
		ObjectIdGetDatum(pubid);
	values[Anum_pg_publication_rel_prrelid - 1] =
		ObjectIdGetDatum(relid);

	/* Add qualifications, if available */
	if (pri->whereClause != NULL)
		values[Anum_pg_publication_rel_prqual - 1] = CStringGetTextDatum(nodeToString(pri->whereClause));
	else
		nulls[Anum_pg_publication_rel_prqual - 1] = true;

	/* Add column list, if available */
	if (pri->columns)
		values[Anum_pg_publication_rel_prattrs - 1] = PointerGetDatum(buildint2vector(attarray, natts));
	else
		nulls[Anum_pg_publication_rel_prattrs - 1] = true;

	tup = heap_form_tuple(RelationGetDescr(rel), values, nulls);

	/* Insert tuple into catalog. */
	CatalogTupleInsert(rel, tup);
	heap_freetuple(tup);

	/* Register dependencies as needed */
	ObjectAddressSet(myself, PublicationRelRelationId, pubreloid);

	/* Add dependency on the publication */
	ObjectAddressSet(referenced, PublicationRelationId, pubid);
	recordDependencyOn(&myself, &referenced, DEPENDENCY_AUTO);

	/* Add dependency on the relation */
	ObjectAddressSet(referenced, RelationRelationId, relid);
	recordDependencyOn(&myself, &referenced, DEPENDENCY_AUTO);

	/* Add dependency on the objects mentioned in the qualifications */
	if (pri->whereClause)
		recordDependencyOnSingleRelExpr(&myself, pri->whereClause, relid,
										DEPENDENCY_NORMAL, DEPENDENCY_NORMAL,
										false);

	/* Add dependency on the columns, if any are listed */
	for (int i = 0; i < natts; i++)
	{
		ObjectAddressSubSet(referenced, RelationRelationId, relid, attarray[i]);
		recordDependencyOn(&myself, &referenced, DEPENDENCY_NORMAL);
	}

	/* Close the table. */
	table_close(rel, RowExclusiveLock);

	/*
	 * Invalidate relcache so that publication info is rebuilt.
	 *
	 * For the partitioned tables, we must invalidate all partitions contained
	 * in the respective partition hierarchies, not just the one explicitly
	 * mentioned in the publication. This is required because we implicitly
	 * publish the child tables when the parent table is published.
	 */
	relids = GetPubPartitionOptionRelations(relids, PUBLICATION_PART_ALL,
											relid);

	InvalidatePublicationRels(relids);

	return myself;
}

/* qsort comparator for attnums */
static int
compare_int16(const void *a, const void *b)
{
	int			av = *(const int16 *) a;
	int			bv = *(const int16 *) b;

	/* this can't overflow if int is wider than int16 */
	return (av - bv);
}

/*
 * Translate a list of column names to an array of attribute numbers
 * and a Bitmapset with them; verify that each attribute is appropriate
 * to have in a publication column list (no system or generated attributes,
 * no duplicates).  Additional checks with replica identity are done later;
 * see check_publication_columns.
 *
 * Note that the attribute numbers are *not* offset by
 * FirstLowInvalidHeapAttributeNumber; system columns are forbidden so this
 * is okay.
 */
static void
publication_translate_columns(Relation targetrel, List *columns,
							  int *natts, AttrNumber **attrs)
{
	AttrNumber *attarray = NULL;
	Bitmapset  *set = NULL;
	ListCell   *lc;
	int			n = 0;
	TupleDesc	tupdesc = RelationGetDescr(targetrel);

	/* Bail out when no column list defined. */
	if (!columns)
		return;

	/*
	 * Translate list of columns to attnums. We prohibit system attributes and
	 * make sure there are no duplicate columns.
	 */
	attarray = palloc(sizeof(AttrNumber) * list_length(columns));
	foreach(lc, columns)
	{
		char	   *colname = strVal(lfirst(lc));
		AttrNumber	attnum = get_attnum(RelationGetRelid(targetrel), colname);

		if (attnum == InvalidAttrNumber)
			ereport(ERROR,
					errcode(ERRCODE_UNDEFINED_COLUMN),
					errmsg("column \"%s\" of relation \"%s\" does not exist",
						   colname, RelationGetRelationName(targetrel)));

		if (!AttrNumberIsForUserDefinedAttr(attnum))
			ereport(ERROR,
					errcode(ERRCODE_INVALID_COLUMN_REFERENCE),
					errmsg("cannot use system column \"%s\" in publication column list",
						   colname));

		if (TupleDescAttr(tupdesc, attnum - 1)->attgenerated)
			ereport(ERROR,
					errcode(ERRCODE_INVALID_COLUMN_REFERENCE),
					errmsg("cannot use generated column \"%s\" in publication column list",
						   colname));

		if (bms_is_member(attnum, set))
			ereport(ERROR,
					errcode(ERRCODE_DUPLICATE_OBJECT),
					errmsg("duplicate column \"%s\" in publication column list",
						   colname));

		set = bms_add_member(set, attnum);
		attarray[n++] = attnum;
	}

	/* Be tidy, so that the catalog representation is always sorted */
	qsort(attarray, n, sizeof(AttrNumber), compare_int16);

	*natts = n;
	*attrs = attarray;

	bms_free(set);
}

/*
 * Transform a column list (represented by an array Datum) to a bitmapset.
 *
 * If columns isn't NULL, add the column numbers to that set.
 *
 * If mcxt isn't NULL, build the bitmapset in that context.
 */
Bitmapset *
pub_collist_to_bitmapset(Bitmapset *columns, Datum pubcols, MemoryContext mcxt)
{
	Bitmapset  *result = NULL;
	ArrayType  *arr;
	int			nelems;
	int16	   *elems;
	MemoryContext oldcxt = NULL;

	/*
	 * If an existing bitmap was provided, use it. Otherwise just use NULL and
	 * build a new bitmap.
	 */
	if (columns)
		result = columns;

	arr = DatumGetArrayTypeP(pubcols);
	nelems = ARR_DIMS(arr)[0];
	elems = (int16 *) ARR_DATA_PTR(arr);

	/* If a memory context was specified, switch to it. */
	if (mcxt)
		oldcxt = MemoryContextSwitchTo(mcxt);

	for (int i = 0; i < nelems; i++)
		result = bms_add_member(result, elems[i]);

	if (mcxt)
		MemoryContextSwitchTo(oldcxt);

	return result;
}

/*
 * Insert new publication / schema mapping.
 */
ObjectAddress
publication_add_schema(Oid pubid, Oid schemaid, bool if_not_exists)
{
	Relation	rel;
	HeapTuple	tup;
	Datum		values[Natts_pg_publication_namespace];
	bool		nulls[Natts_pg_publication_namespace];
	Oid			psschid;
	Publication *pub = GetPublication(pubid);
	List	   *schemaRels = NIL;
	ObjectAddress myself,
				referenced;

	rel = table_open(PublicationNamespaceRelationId, RowExclusiveLock);

	/*
	 * Check for duplicates. Note that this does not really prevent
	 * duplicates, it's here just to provide nicer error message in common
	 * case. The real protection is the unique key on the catalog.
	 */
	if (SearchSysCacheExists2(PUBLICATIONNAMESPACEMAP,
							  ObjectIdGetDatum(schemaid),
							  ObjectIdGetDatum(pubid)))
	{
		table_close(rel, RowExclusiveLock);

		if (if_not_exists)
			return InvalidObjectAddress;

		ereport(ERROR,
				(errcode(ERRCODE_DUPLICATE_OBJECT),
				 errmsg("schema \"%s\" is already member of publication \"%s\"",
						get_namespace_name(schemaid), pub->name)));
	}

	check_publication_add_schema(schemaid);

	/* Form a tuple */
	memset(values, 0, sizeof(values));
	memset(nulls, false, sizeof(nulls));

	psschid = GetNewOidWithIndex(rel, PublicationNamespaceObjectIndexId,
								 Anum_pg_publication_namespace_oid);
	values[Anum_pg_publication_namespace_oid - 1] = ObjectIdGetDatum(psschid);
	values[Anum_pg_publication_namespace_pnpubid - 1] =
		ObjectIdGetDatum(pubid);
	values[Anum_pg_publication_namespace_pnnspid - 1] =
		ObjectIdGetDatum(schemaid);

	tup = heap_form_tuple(RelationGetDescr(rel), values, nulls);

	/* Insert tuple into catalog */
	CatalogTupleInsert(rel, tup);
	heap_freetuple(tup);

	ObjectAddressSet(myself, PublicationNamespaceRelationId, psschid);

	/* Add dependency on the publication */
	ObjectAddressSet(referenced, PublicationRelationId, pubid);
	recordDependencyOn(&myself, &referenced, DEPENDENCY_AUTO);

	/* Add dependency on the schema */
	ObjectAddressSet(referenced, NamespaceRelationId, schemaid);
	recordDependencyOn(&myself, &referenced, DEPENDENCY_AUTO);

	/* Close the table */
	table_close(rel, RowExclusiveLock);

	/*
	 * Invalidate relcache so that publication info is rebuilt. See
	 * publication_add_relation for why we need to consider all the
	 * partitions.
	 */
	schemaRels = GetSchemaPublicationRelations(schemaid,
											   PUBLICATION_PART_ALL);
	InvalidatePublicationRels(schemaRels);

	return myself;
}

/* Gets list of publication oids for a relation */
List *
GetRelationPublications(Oid relid)
{
	List	   *result = NIL;
	CatCList   *pubrellist;
	int			i;

	/* Find all publications associated with the relation. */
	pubrellist = SearchSysCacheList1(PUBLICATIONRELMAP,
									 ObjectIdGetDatum(relid));
	for (i = 0; i < pubrellist->n_members; i++)
	{
		HeapTuple	tup = &pubrellist->members[i]->tuple;
		Oid			pubid = ((Form_pg_publication_rel) GETSTRUCT(tup))->prpubid;

		result = lappend_oid(result, pubid);
	}

	ReleaseSysCacheList(pubrellist);

	return result;
}

/*
 * Gets list of relation oids for a publication.
 *
 * This should only be used FOR TABLE publications, the FOR ALL TABLES
 * should use GetAllTablesPublicationRelations().
 */
List *
GetPublicationRelations(Oid pubid, PublicationPartOpt pub_partopt)
{
	List	   *result;
	Relation	pubrelsrel;
	ScanKeyData scankey;
	SysScanDesc scan;
	HeapTuple	tup;

	/* Find all publications associated with the relation. */
	pubrelsrel = table_open(PublicationRelRelationId, AccessShareLock);

	ScanKeyInit(&scankey,
				Anum_pg_publication_rel_prpubid,
				BTEqualStrategyNumber, F_OIDEQ,
				ObjectIdGetDatum(pubid));

	scan = systable_beginscan(pubrelsrel, PublicationRelPrpubidIndexId,
							  true, NULL, 1, &scankey);

	result = NIL;
	while (HeapTupleIsValid(tup = systable_getnext(scan)))
	{
		Form_pg_publication_rel pubrel;

		pubrel = (Form_pg_publication_rel) GETSTRUCT(tup);
		result = GetPubPartitionOptionRelations(result, pub_partopt,
												pubrel->prrelid);
	}

	systable_endscan(scan);
	table_close(pubrelsrel, AccessShareLock);

	/* Now sort and de-duplicate the result list */
	list_sort(result, list_oid_cmp);
	list_deduplicate_oid(result);

	return result;
}

/*
 * Gets list of publication oids for publications marked as FOR ALL TABLES.
 */
List *
GetAllTablesPublications(void)
{
	List	   *result;
	Relation	rel;
	ScanKeyData scankey;
	SysScanDesc scan;
	HeapTuple	tup;

	/* Find all publications that are marked as for all tables. */
	rel = table_open(PublicationRelationId, AccessShareLock);

	ScanKeyInit(&scankey,
				Anum_pg_publication_puballtables,
				BTEqualStrategyNumber, F_BOOLEQ,
				BoolGetDatum(true));

	scan = systable_beginscan(rel, InvalidOid, false,
							  NULL, 1, &scankey);

	result = NIL;
	while (HeapTupleIsValid(tup = systable_getnext(scan)))
	{
		Oid			oid = ((Form_pg_publication) GETSTRUCT(tup))->oid;

		result = lappend_oid(result, oid);
	}

	systable_endscan(scan);
	table_close(rel, AccessShareLock);

	return result;
}

/*
 * Gets list of all relation published by FOR ALL TABLES publication(s).
 *
 * If the publication publishes partition changes via their respective root
 * partitioned tables, we must exclude partitions in favor of including the
 * root partitioned tables.
 */
List *
GetAllTablesPublicationRelations(bool pubviaroot)
{
	Relation	classRel;
	ScanKeyData key[1];
	TableScanDesc scan;
	HeapTuple	tuple;
	List	   *result = NIL;

	classRel = table_open(RelationRelationId, AccessShareLock);

	ScanKeyInit(&key[0],
				Anum_pg_class_relkind,
				BTEqualStrategyNumber, F_CHAREQ,
				CharGetDatum(RELKIND_RELATION));

	scan = table_beginscan_catalog(classRel, 1, key);

	while ((tuple = heap_getnext(scan, ForwardScanDirection)) != NULL)
	{
		Form_pg_class relForm = (Form_pg_class) GETSTRUCT(tuple);
		Oid			relid = relForm->oid;

		if (is_publishable_class(relid, relForm) &&
			!(relForm->relispartition && pubviaroot))
			result = lappend_oid(result, relid);
	}

	table_endscan(scan);

	if (pubviaroot)
	{
		ScanKeyInit(&key[0],
					Anum_pg_class_relkind,
					BTEqualStrategyNumber, F_CHAREQ,
					CharGetDatum(RELKIND_PARTITIONED_TABLE));

		scan = table_beginscan_catalog(classRel, 1, key);

		while ((tuple = heap_getnext(scan, ForwardScanDirection)) != NULL)
		{
			Form_pg_class relForm = (Form_pg_class) GETSTRUCT(tuple);
			Oid			relid = relForm->oid;

			if (is_publishable_class(relid, relForm) &&
				!relForm->relispartition)
				result = lappend_oid(result, relid);
		}

		table_endscan(scan);
	}

	table_close(classRel, AccessShareLock);
	return result;
}

/*
 * Gets the list of schema oids for a publication.
 *
 * This should only be used FOR TABLES IN SCHEMA publications.
 */
List *
GetPublicationSchemas(Oid pubid)
{
	List	   *result = NIL;
	Relation	pubschsrel;
	ScanKeyData scankey;
	SysScanDesc scan;
	HeapTuple	tup;

	/* Find all schemas associated with the publication */
	pubschsrel = table_open(PublicationNamespaceRelationId, AccessShareLock);

	ScanKeyInit(&scankey,
				Anum_pg_publication_namespace_pnpubid,
				BTEqualStrategyNumber, F_OIDEQ,
				ObjectIdGetDatum(pubid));

	scan = systable_beginscan(pubschsrel,
							  PublicationNamespacePnnspidPnpubidIndexId,
							  true, NULL, 1, &scankey);
	while (HeapTupleIsValid(tup = systable_getnext(scan)))
	{
		Form_pg_publication_namespace pubsch;

		pubsch = (Form_pg_publication_namespace) GETSTRUCT(tup);

		result = lappend_oid(result, pubsch->pnnspid);
	}

	systable_endscan(scan);
	table_close(pubschsrel, AccessShareLock);

	return result;
}

/*
 * Gets the list of publication oids associated with a specified schema.
 */
List *
GetSchemaPublications(Oid schemaid)
{
	List	   *result = NIL;
	CatCList   *pubschlist;
	int			i;

	/* Find all publications associated with the schema */
	pubschlist = SearchSysCacheList1(PUBLICATIONNAMESPACEMAP,
									 ObjectIdGetDatum(schemaid));
	for (i = 0; i < pubschlist->n_members; i++)
	{
		HeapTuple	tup = &pubschlist->members[i]->tuple;
		Oid			pubid = ((Form_pg_publication_namespace) GETSTRUCT(tup))->pnpubid;

		result = lappend_oid(result, pubid);
	}

	ReleaseSysCacheList(pubschlist);

	return result;
}

/*
 * Get the list of publishable relation oids for a specified schema.
 */
List *
GetSchemaPublicationRelations(Oid schemaid, PublicationPartOpt pub_partopt)
{
	Relation	classRel;
	ScanKeyData key[1];
	TableScanDesc scan;
	HeapTuple	tuple;
	List	   *result = NIL;

	Assert(OidIsValid(schemaid));

	classRel = table_open(RelationRelationId, AccessShareLock);

	ScanKeyInit(&key[0],
				Anum_pg_class_relnamespace,
				BTEqualStrategyNumber, F_OIDEQ,
				schemaid);

	/* get all the relations present in the specified schema */
	scan = table_beginscan_catalog(classRel, 1, key);
	while ((tuple = heap_getnext(scan, ForwardScanDirection)) != NULL)
	{
		Form_pg_class relForm = (Form_pg_class) GETSTRUCT(tuple);
		Oid			relid = relForm->oid;
		char		relkind;

<<<<<<< HEAD
		if (!is_publishable_class(relid, relForm))
			continue;

		relkind = get_rel_relkind(relid);
		if (relkind == RELKIND_RELATION)
=======
		if (IsYugaByteEnabled())
		{
			Relation	rel;

			rel = heap_open(relid, AccessShareLock);
			if (yb_is_publishable_relation(rel))
				result = lappend_oid(result, relid);
			heap_close(rel, AccessShareLock);

			/* Skip the below is_publishable_class call. */
			continue;
		}

		if (is_publishable_class(relid, relForm))
>>>>>>> 1bd45d05
			result = lappend_oid(result, relid);
		else if (relkind == RELKIND_PARTITIONED_TABLE)
		{
			List	   *partitionrels = NIL;

			/*
			 * It is quite possible that some of the partitions are in a
			 * different schema than the parent table, so we need to get such
			 * partitions separately.
			 */
			partitionrels = GetPubPartitionOptionRelations(partitionrels,
														   pub_partopt,
														   relForm->oid);
			result = list_concat_unique_oid(result, partitionrels);
		}
	}

	table_endscan(scan);
	table_close(classRel, AccessShareLock);
	return result;
}

/*
 * Gets the list of all relations published by FOR TABLES IN SCHEMA
 * publication.
 */
List *
GetAllSchemaPublicationRelations(Oid pubid, PublicationPartOpt pub_partopt)
{
	List	   *result = NIL;
	List	   *pubschemalist = GetPublicationSchemas(pubid);
	ListCell   *cell;

	foreach(cell, pubschemalist)
	{
		Oid			schemaid = lfirst_oid(cell);
		List	   *schemaRels = NIL;

		schemaRels = GetSchemaPublicationRelations(schemaid, pub_partopt);
		result = list_concat(result, schemaRels);
	}

	return result;
}

/*
 * Get publication using oid
 *
 * The Publication struct and its data are palloc'ed here.
 */
Publication *
GetPublication(Oid pubid)
{
	HeapTuple	tup;
	Publication *pub;
	Form_pg_publication pubform;

	tup = SearchSysCache1(PUBLICATIONOID, ObjectIdGetDatum(pubid));
	if (!HeapTupleIsValid(tup))
		elog(ERROR, "cache lookup failed for publication %u", pubid);

	pubform = (Form_pg_publication) GETSTRUCT(tup);

	pub = (Publication *) palloc(sizeof(Publication));
	pub->oid = pubid;
	pub->name = pstrdup(NameStr(pubform->pubname));
	pub->alltables = pubform->puballtables;
	pub->pubactions.pubinsert = pubform->pubinsert;
	pub->pubactions.pubupdate = pubform->pubupdate;
	pub->pubactions.pubdelete = pubform->pubdelete;
	pub->pubactions.pubtruncate = pubform->pubtruncate;
	pub->pubviaroot = pubform->pubviaroot;

	ReleaseSysCache(tup);

	return pub;
}


/*
 * Get Publication using name.
 */
Publication *
GetPublicationByName(const char *pubname, bool missing_ok)
{
	Oid			oid;

	oid = get_publication_oid(pubname, missing_ok);

	return OidIsValid(oid) ? GetPublication(oid) : NULL;
}

/*
 * get_publication_oid - given a publication name, look up the OID
 *
 * If missing_ok is false, throw an error if name not found.  If true, just
 * return InvalidOid.
 */
Oid
get_publication_oid(const char *pubname, bool missing_ok)
{
	Oid			oid;

	oid = GetSysCacheOid1(PUBLICATIONNAME, Anum_pg_publication_oid,
						  CStringGetDatum(pubname));
	if (!OidIsValid(oid) && !missing_ok)
		ereport(ERROR,
				(errcode(ERRCODE_UNDEFINED_OBJECT),
				 errmsg("publication \"%s\" does not exist", pubname)));
	return oid;
}

/*
 * get_publication_name - given a publication Oid, look up the name
 *
 * If missing_ok is false, throw an error if name not found.  If true, just
 * return NULL.
 */
char *
get_publication_name(Oid pubid, bool missing_ok)
{
	HeapTuple	tup;
	char	   *pubname;
	Form_pg_publication pubform;

	tup = SearchSysCache1(PUBLICATIONOID, ObjectIdGetDatum(pubid));

	if (!HeapTupleIsValid(tup))
	{
		if (!missing_ok)
			elog(ERROR, "cache lookup failed for publication %u", pubid);
		return NULL;
	}

	pubform = (Form_pg_publication) GETSTRUCT(tup);
	pubname = pstrdup(NameStr(pubform->pubname));

	ReleaseSysCache(tup);

	return pubname;
}

/*
 * Returns information of tables in a publication.
 */
Datum
pg_get_publication_tables(PG_FUNCTION_ARGS)
{
#define NUM_PUBLICATION_TABLES_ELEM	3
	FuncCallContext *funcctx;
	char	   *pubname = text_to_cstring(PG_GETARG_TEXT_PP(0));
	Publication *publication;
	List	   *tables;

	/* stuff done only on the first call of the function */
	if (SRF_IS_FIRSTCALL())
	{
		TupleDesc	tupdesc;
		MemoryContext oldcontext;

		/* create a function context for cross-call persistence */
		funcctx = SRF_FIRSTCALL_INIT();

		/* switch to memory context appropriate for multiple function calls */
		oldcontext = MemoryContextSwitchTo(funcctx->multi_call_memory_ctx);

		publication = GetPublicationByName(pubname, false);

		/*
		 * Publications support partitioned tables, although all changes are
		 * replicated using leaf partition identity and schema, so we only
		 * need those.
		 */
		if (publication->alltables)
		{
			tables = GetAllTablesPublicationRelations(publication->pubviaroot);
		}
		else
		{
			List	   *relids,
					   *schemarelids;

			relids = GetPublicationRelations(publication->oid,
											 publication->pubviaroot ?
											 PUBLICATION_PART_ROOT :
											 PUBLICATION_PART_LEAF);
			schemarelids = GetAllSchemaPublicationRelations(publication->oid,
															publication->pubviaroot ?
															PUBLICATION_PART_ROOT :
															PUBLICATION_PART_LEAF);
			tables = list_concat_unique_oid(relids, schemarelids);

			/*
			 * If the publication publishes partition changes via their
			 * respective root partitioned tables, we must exclude partitions
			 * in favor of including the root partitioned tables. Otherwise,
			 * the function could return both the child and parent tables
			 * which could cause data of the child table to be
			 * double-published on the subscriber side.
			 */
			if (publication->pubviaroot)
				tables = filter_partitions(tables);
		}

		/* Construct a tuple descriptor for the result rows. */
		tupdesc = CreateTemplateTupleDesc(NUM_PUBLICATION_TABLES_ELEM);
		TupleDescInitEntry(tupdesc, (AttrNumber) 1, "relid",
						   OIDOID, -1, 0);
		TupleDescInitEntry(tupdesc, (AttrNumber) 2, "attrs",
						   INT2VECTOROID, -1, 0);
		TupleDescInitEntry(tupdesc, (AttrNumber) 3, "qual",
						   PG_NODE_TREEOID, -1, 0);

		funcctx->tuple_desc = BlessTupleDesc(tupdesc);
		funcctx->user_fctx = (void *) tables;

		MemoryContextSwitchTo(oldcontext);
	}

	/* stuff done on every call of the function */
	funcctx = SRF_PERCALL_SETUP();
	tables = (List *) funcctx->user_fctx;

	if (funcctx->call_cntr < list_length(tables))
	{
		HeapTuple	pubtuple = NULL;
		HeapTuple	rettuple;
		Oid			relid = list_nth_oid(tables, funcctx->call_cntr);
		Oid			schemaid = get_rel_namespace(relid);
		Datum		values[NUM_PUBLICATION_TABLES_ELEM];
		bool		nulls[NUM_PUBLICATION_TABLES_ELEM];

		/*
		 * Form tuple with appropriate data.
		 */
		MemSet(nulls, 0, sizeof(nulls));
		MemSet(values, 0, sizeof(values));

		publication = GetPublicationByName(pubname, false);

		values[0] = ObjectIdGetDatum(relid);

		/*
		 * We don't consider row filters or column lists for FOR ALL TABLES or
		 * FOR TABLES IN SCHEMA publications.
		 */
		if (!publication->alltables &&
			!SearchSysCacheExists2(PUBLICATIONNAMESPACEMAP,
								   ObjectIdGetDatum(schemaid),
								   ObjectIdGetDatum(publication->oid)))
			pubtuple = SearchSysCacheCopy2(PUBLICATIONRELMAP,
										   ObjectIdGetDatum(relid),
										   ObjectIdGetDatum(publication->oid));

		if (HeapTupleIsValid(pubtuple))
		{
			/* Lookup the column list attribute. */
			values[1] = SysCacheGetAttr(PUBLICATIONRELMAP, pubtuple,
										Anum_pg_publication_rel_prattrs,
										&(nulls[1]));

			/* Null indicates no filter. */
			values[2] = SysCacheGetAttr(PUBLICATIONRELMAP, pubtuple,
										Anum_pg_publication_rel_prqual,
										&(nulls[2]));
		}
		else
		{
			nulls[1] = true;
			nulls[2] = true;
		}

		rettuple = heap_form_tuple(funcctx->tuple_desc, values, nulls);

		SRF_RETURN_NEXT(funcctx, HeapTupleGetDatum(rettuple));
	}

	SRF_RETURN_DONE(funcctx);
}

static Datum
yb_pg_relation_is_publishable(PG_FUNCTION_ARGS, Oid relid)
{
	Relation	rel;
	HeapTuple	tuple;
	bool		result;

	tuple = SearchSysCache1(RELOID, ObjectIdGetDatum(relid));
	if (!tuple)
		PG_RETURN_NULL();

	rel = heap_open(relid, AccessShareLock);
	result = yb_is_publishable_relation(rel);
	heap_close(rel, AccessShareLock);

	ReleaseSysCache(tuple);
	PG_RETURN_BOOL(result);
}

/*
 * Similar to is_publishable_relation with additional check for user defined
 * primary key.
 */
bool
yb_is_publishable_relation(Relation rel)
{
	return is_publishable_class(RelationGetRelid(rel), rel->rd_rel) &&
		   YBRelationHasPrimaryKey(rel);
}<|MERGE_RESOLUTION|>--- conflicted
+++ resolved
@@ -45,15 +45,13 @@
 #include "utils/rel.h"
 #include "utils/syscache.h"
 
-<<<<<<< HEAD
+/* YB includes. */
+#include "pg_yb_utils.h"
+
+static Datum yb_pg_relation_is_publishable(PG_FUNCTION_ARGS, Oid relid);
+
 static void publication_translate_columns(Relation targetrel, List *columns,
 										  int *natts, AttrNumber **attrs);
-=======
-/* YB includes. */
-#include "pg_yb_utils.h"
-
-static Datum yb_pg_relation_is_publishable(PG_FUNCTION_ARGS, Oid relid);
->>>>>>> 1bd45d05
 
 /*
  * Check if relation can be in given publication and throws appropriate
@@ -85,7 +83,6 @@
 				(errcode(ERRCODE_INVALID_PARAMETER_VALUE),
 				 errmsg("cannot add relation \"%s\" to publication",
 						RelationGetRelationName(targetrel)),
-<<<<<<< HEAD
 				 errdetail("This operation is not supported for temporary tables.")));
 	else if (targetrel->rd_rel->relpersistence == RELPERSISTENCE_UNLOGGED)
 		ereport(ERROR,
@@ -93,6 +90,13 @@
 				 errmsg("cannot add relation \"%s\" to publication",
 						RelationGetRelationName(targetrel)),
 				 errdetail("This operation is not supported for unlogged tables.")));
+
+	if (IsYugaByteEnabled() && !YBRelationHasPrimaryKey(targetrel))
+		ereport(ERROR,
+				(errcode(ERRCODE_FEATURE_NOT_SUPPORTED),
+				 errmsg("table \"%s\" cannot be replicated",
+						RelationGetRelationName(targetrel)),
+				 errdetail("Replicating tables without primary key is not yet supported.")));
 }
 
 /*
@@ -117,16 +121,6 @@
 				 errmsg("cannot add schema \"%s\" to publication",
 						get_namespace_name(schemaid)),
 				 errdetail("Temporary schemas cannot be replicated.")));
-=======
-				 errdetail("Temporary and unlogged relations cannot be replicated.")));
-
-	if (IsYugaByteEnabled() && !YBRelationHasPrimaryKey(targetrel))
-		ereport(ERROR,
-				(errcode(ERRCODE_FEATURE_NOT_SUPPORTED),
-				 errmsg("table \"%s\" cannot be replicated",
-						RelationGetRelationName(targetrel)),
-				 errdetail("Replicating tables without primary key is not yet supported.")));
->>>>>>> 1bd45d05
 }
 
 /*
@@ -824,6 +818,19 @@
 		Form_pg_class relForm = (Form_pg_class) GETSTRUCT(tuple);
 		Oid			relid = relForm->oid;
 
+		if (IsYugaByteEnabled())
+		{
+			Relation	rel;
+
+			rel = table_open(relid, AccessShareLock);
+			if (yb_is_publishable_relation(rel))
+				result = lappend_oid(result, relid);
+			table_close(rel, AccessShareLock);
+
+			/* Skip the below is_publishable_class call. */
+			continue;
+		}
+
 		if (is_publishable_class(relid, relForm) &&
 			!(relForm->relispartition && pubviaroot))
 			result = lappend_oid(result, relid);
@@ -952,28 +959,11 @@
 		Oid			relid = relForm->oid;
 		char		relkind;
 
-<<<<<<< HEAD
 		if (!is_publishable_class(relid, relForm))
 			continue;
 
 		relkind = get_rel_relkind(relid);
 		if (relkind == RELKIND_RELATION)
-=======
-		if (IsYugaByteEnabled())
-		{
-			Relation	rel;
-
-			rel = heap_open(relid, AccessShareLock);
-			if (yb_is_publishable_relation(rel))
-				result = lappend_oid(result, relid);
-			heap_close(rel, AccessShareLock);
-
-			/* Skip the below is_publishable_class call. */
-			continue;
-		}
-
-		if (is_publishable_class(relid, relForm))
->>>>>>> 1bd45d05
 			result = lappend_oid(result, relid);
 		else if (relkind == RELKIND_PARTITIONED_TABLE)
 		{
@@ -1265,9 +1255,9 @@
 	if (!tuple)
 		PG_RETURN_NULL();
 
-	rel = heap_open(relid, AccessShareLock);
+	rel = table_open(relid, AccessShareLock);
 	result = yb_is_publishable_relation(rel);
-	heap_close(rel, AccessShareLock);
+	table_close(rel, AccessShareLock);
 
 	ReleaseSysCache(tuple);
 	PG_RETURN_BOOL(result);
