/*-------------------------------------------------------------------------
 *
 * nodeLockRows.c
 *	  Routines to handle FOR UPDATE/FOR SHARE row locking
 *
 * Portions Copyright (c) 1996-2022, PostgreSQL Global Development Group
 * Portions Copyright (c) 1994, Regents of the University of California
 *
 *
 * IDENTIFICATION
 *	  src/backend/executor/nodeLockRows.c
 *
 *-------------------------------------------------------------------------
 */
/*
 * INTERFACE ROUTINES
 *		ExecLockRows		- fetch locked rows
 *		ExecInitLockRows	- initialize node and subnodes..
 *		ExecEndLockRows		- shutdown node and subnodes
 */

#include "postgres.h"

#include "access/tableam.h"
#include "access/xact.h"
#include "access/yb_scan.h"
#include "executor/executor.h"
#include "executor/nodeLockRows.h"
#include "foreign/fdwapi.h"
#include "miscadmin.h"
#include "utils/rel.h"


/* ----------------------------------------------------------------
 *		ExecLockRows
 * ----------------------------------------------------------------
 */
static TupleTableSlot *			/* return: a tuple or NULL */
ExecLockRows(PlanState *pstate)
{
	LockRowsState *node = castNode(LockRowsState, pstate);
	TupleTableSlot *slot;
	EState	   *estate;
	PlanState  *outerPlan;
	bool		epq_needed;
	ListCell   *lc;

	CHECK_FOR_INTERRUPTS();

	/*
	 * get information from the node
	 */
	estate = node->ps.state;
	outerPlan = outerPlanState(node);

	/*
	 * Get next tuple from subplan, if any.
	 */
lnext:
	slot = ExecProcNode(outerPlan);

	int n_yb_relations = 0;
	int n_relations = 0;
	foreach(lc, node->lr_arowMarks)
	{
		ExecAuxRowMark *aerm = (ExecAuxRowMark *) lfirst(lc);
		ExecRowMark *erm = aerm->rowmark;
		if (IsYBBackedRelation(erm->relation))
		{
			n_yb_relations++;
		}
		n_relations++;
	}

	if (n_yb_relations > 0 && n_yb_relations != n_relations)
		ereport(ERROR,
				(errcode(ERRCODE_FEATURE_NOT_SUPPORTED),
				 errmsg("Mixing Yugabyte relations and not Yugabyte relations with "
						"row locks is not supported")));

	if (n_yb_relations > 0 && XactIsoLevel == XACT_SERIALIZABLE) {
		/*
		 * For YB relations, we don't lock tuples using this node in SERIALIZABLE level. Instead we take
		 * predicate locks by setting the row mark in read requests sent to txn participants.
		 */
		return slot;
	}

	if (TupIsNull(slot))
	{
		/* Release any resources held by EPQ mechanism before exiting */
		EvalPlanQualEnd(&node->lr_epqstate);
		return NULL;
	}

	/* We don't need EvalPlanQual unless we get updated tuple version(s) */
	epq_needed = false;

	/*
	 * Attempt to lock the source tuple(s).  (Note we only have locking
	 * rowmarks in lr_arowMarks.)
	 */
	foreach(lc, node->lr_arowMarks)
	{
		ExecAuxRowMark *aerm = (ExecAuxRowMark *) lfirst(lc);
		ExecRowMark *erm = aerm->rowmark;
		Datum		datum;
		bool		isNull;
		ItemPointerData tid;
		TM_FailureData tmfd;
		LockTupleMode lockmode;
		int			lockflags = 0;
		TM_Result	test;
		TupleTableSlot *markSlot;

		/* clear any leftover test tuple for this rel */
		markSlot = EvalPlanQualSlot(&node->lr_epqstate, erm->relation, erm->rti);
		ExecClearTuple(markSlot);

		/* if child rel, must check whether it produced this row */
		if (erm->rti != erm->prti)
		{
			Oid			tableoid;

			datum = ExecGetJunkAttribute(slot,
										 aerm->toidAttNo,
										 &isNull);
			/* shouldn't ever get a null result... */
			if (isNull)
				elog(ERROR, "tableoid is NULL");
			tableoid = DatumGetObjectId(datum);

			Assert(OidIsValid(erm->relid));
			if (tableoid != erm->relid)
			{
				/* this child is inactive right now */
				erm->ermActive = false;
				ItemPointerSetInvalid(&(erm->curCtid));
				ExecClearTuple(markSlot);
				continue;
			}
		}
		erm->ermActive = true;

		/* fetch the tuple's ctid */
		datum = ExecGetJunkAttribute(slot,
									 aerm->ctidAttNo,
									 &isNull);
		/* shouldn't ever get a null result... */
		if (isNull)
			elog(ERROR, "ctid is NULL");

		/* requests for foreign tables must be passed to their FDW */
		if (erm->relation->rd_rel->relkind == RELKIND_FOREIGN_TABLE)
		{
			FdwRoutine *fdwroutine;
			bool		updated = false;

			fdwroutine = GetFdwRoutineForRelation(erm->relation, false);
			/* this should have been checked already, but let's be safe */
			if (fdwroutine->RefetchForeignRow == NULL)
				ereport(ERROR,
						(errcode(ERRCODE_FEATURE_NOT_SUPPORTED),
						 errmsg("cannot lock rows in foreign table \"%s\"",
								RelationGetRelationName(erm->relation))));

			fdwroutine->RefetchForeignRow(estate,
										  erm,
										  datum,
										  markSlot,
										  &updated);
			if (TupIsNull(markSlot))
			{
				/* couldn't get the lock, so skip this row */
				goto lnext;
			}

			/*
			 * if FDW says tuple was updated before getting locked, we need to
			 * perform EPQ testing to see if quals are still satisfied
			 */
			if (updated)
				epq_needed = true;

			continue;
		}

		/* okay, try to lock (and fetch) the tuple */
		tid = *((ItemPointer) DatumGetPointer(datum));
		switch (erm->markType)
		{
			case ROW_MARK_EXCLUSIVE:
				lockmode = LockTupleExclusive;
				break;
			case ROW_MARK_NOKEYEXCLUSIVE:
				lockmode = LockTupleNoKeyExclusive;
				break;
			case ROW_MARK_SHARE:
				lockmode = LockTupleShare;
				break;
			case ROW_MARK_KEYSHARE:
				lockmode = LockTupleKeyShare;
				break;
			default:
				elog(ERROR, "unsupported rowmark type");
				lockmode = LockTupleNoKeyExclusive; /* keep compiler quiet */
				break;
		}

		lockflags = TUPLE_LOCK_FLAG_LOCK_UPDATE_IN_PROGRESS;
		if (!IsolationUsesXactSnapshot())
			lockflags |= TUPLE_LOCK_FLAG_FIND_LAST_VERSION;

		if (IsYBBackedRelation(erm->relation))
		{
			test = YBCLockTuple(
				erm->relation, datum, erm->markType, erm->waitPolicy, estate);
		}
		else
		{
			test = table_tuple_lock(erm->relation, &tid, estate->es_snapshot,
									markSlot, estate->es_output_cid,
									lockmode, erm->waitPolicy,
									lockflags,
									&tmfd);
		}

		switch (test)
		{
			case TM_WouldBlock:
				/* couldn't lock tuple in SKIP LOCKED mode */
				goto lnext;

			case TM_SelfModified:

				/*
				 * The target tuple was already updated or deleted by the
				 * current command, or by a later command in the current
				 * transaction.  We *must* ignore the tuple in the former
				 * case, so as to avoid the "Halloween problem" of repeated
				 * update attempts.  In the latter case it might be sensible
				 * to fetch the updated tuple instead, but doing so would
				 * require changing heap_update and heap_delete to not
				 * complain about updating "invisible" tuples, which seems
				 * pretty scary (table_tuple_lock will not complain, but few
				 * callers expect TM_Invisible, and we're not one of them). So
				 * for now, treat the tuple as deleted and do not process.
				 */
				goto lnext;

			case TM_Ok:

				/*
				 * Got the lock successfully, the locked tuple saved in
				 * markSlot for, if needed, EvalPlanQual testing below.
				 *
				 * TODO(Piyush): If we use EvalPlanQual for READ
				 * COMMITTED in future:
				 * - remove !IsYBBackedRelation(erm->relation)
				 * - In YBCLockTuple():
				 *	- initialize tmfd.traversed to false
				 *	- if the tuple being locked is updated, populate latest
				 *    tuple version in markSlot and set tmfd.traversed to true
				 */
				if (!IsYBBackedRelation(erm->relation) && tmfd.traversed)
					epq_needed = true;
				break;

			case TM_Updated:
				/*
				 * TODO(Piyush): If handling using EvalPlanQual for READ
				 * COMMITTED in future, replace
				 * IsYBBackedRelation(erm->relation) with
				 * IsolationUsesXactSnapshot().
				 */
<<<<<<< HEAD
				if (IsYBBackedRelation(erm->relation))
				{
					if (erm->waitPolicy == LockWaitError)
					{
						// In case the user has specified NOWAIT, the intention is to error out immediately. If
						// we raise TransactionErrorCode::kConflict, the statement might be retried by our
						// retry logic in yb_attempt_to_restart_on_error().
						ereport(ERROR,
							(errcode(ERRCODE_LOCK_NOT_AVAILABLE),
							 errmsg("could not obtain lock on row in relation \"%s\"",
											RelationGetRelationName(erm->relation))));
					}

					ereport(ERROR,
							(errcode(ERRCODE_T_R_SERIALIZATION_FAILURE),
							errmsg("could not serialize access due to concurrent update"),
							yb_txn_errcode(YBCGetTxnConflictErrorCode())));
				}
=======
				if (true)
					YBCHandleConflictError(erm->relation, erm->waitPolicy);
>>>>>>> dd5e8fc5

				if (IsolationUsesXactSnapshot())
					ereport(ERROR,
							(errcode(ERRCODE_T_R_SERIALIZATION_FAILURE),
							 errmsg("could not serialize access due to concurrent update")));
				elog(ERROR, "unexpected table_tuple_lock status: %u",
					 test);
				break;

			case TM_Deleted:
				if (IsolationUsesXactSnapshot())
					ereport(ERROR,
							(errcode(ERRCODE_T_R_SERIALIZATION_FAILURE),
							 errmsg("could not serialize access due to concurrent update")));
				/* tuple was deleted so don't return it */
				goto lnext;

			case TM_Invisible:
				elog(ERROR, "attempted to lock invisible tuple");
				break;

			default:
				elog(ERROR, "unrecognized table_tuple_lock status: %u",
					 test);
		}

		if (!IsYBBackedRelation(erm->relation))
		{
			/* Remember locked tuple's TID for EPQ testing and WHERE CURRENT OF */
			erm->curCtid = tid;
		}
	}

	/*
	 * If we need to do EvalPlanQual testing, do so.
	 */
	if (epq_needed)
	{
		/* Initialize EPQ machinery */
		EvalPlanQualBegin(&node->lr_epqstate);

		/*
		 * To fetch non-locked source rows the EPQ logic needs to access junk
		 * columns from the tuple being tested.
		 */
		EvalPlanQualSetSlot(&node->lr_epqstate, slot);

		/*
		 * And finally we can re-evaluate the tuple.
		 */
		slot = EvalPlanQualNext(&node->lr_epqstate);
		if (TupIsNull(slot))
		{
			/* Updated tuple fails qual, so ignore it and go on */
			goto lnext;
		}
	}

	/* Got all locks, so return the current tuple */
	return slot;
}

/* ----------------------------------------------------------------
 *		ExecInitLockRows
 *
 *		This initializes the LockRows node state structures and
 *		the node's subplan.
 * ----------------------------------------------------------------
 */
LockRowsState *
ExecInitLockRows(LockRows *node, EState *estate, int eflags)
{
	LockRowsState *lrstate;
	Plan	   *outerPlan = outerPlan(node);
	List	   *epq_arowmarks;
	ListCell   *lc;

	/* check for unsupported flags */
	Assert(!(eflags & EXEC_FLAG_MARK));

	/*
	 * create state structure
	 */
	lrstate = makeNode(LockRowsState);
	lrstate->ps.plan = (Plan *) node;
	lrstate->ps.state = estate;
	lrstate->ps.ExecProcNode = ExecLockRows;

	/*
	 * Miscellaneous initialization
	 *
	 * LockRows nodes never call ExecQual or ExecProject, therefore no
	 * ExprContext is needed.
	 */

	/*
	 * Initialize result type.
	 */
	ExecInitResultTypeTL(&lrstate->ps);

	/*
	 * then initialize outer plan
	 */
	outerPlanState(lrstate) = ExecInitNode(outerPlan, estate, eflags);

	/* node returns unmodified slots from the outer plan */
	lrstate->ps.resultopsset = true;
	lrstate->ps.resultops = ExecGetResultSlotOps(outerPlanState(lrstate),
												 &lrstate->ps.resultopsfixed);

	/*
	 * LockRows nodes do no projections, so initialize projection info for
	 * this node appropriately
	 */
	lrstate->ps.ps_ProjInfo = NULL;

	/*
	 * Locate the ExecRowMark(s) that this node is responsible for, and
	 * construct ExecAuxRowMarks for them.  (InitPlan should already have
	 * built the global list of ExecRowMarks.)
	 */
	lrstate->lr_arowMarks = NIL;
	epq_arowmarks = NIL;
	foreach(lc, node->rowMarks)
	{
		PlanRowMark *rc = lfirst_node(PlanRowMark, lc);
		ExecRowMark *erm;
		ExecAuxRowMark *aerm;

		/* ignore "parent" rowmarks; they are irrelevant at runtime */
		if (rc->isParent)
			continue;

		/* find ExecRowMark and build ExecAuxRowMark */
		erm = ExecFindRowMark(estate, rc->rti, false);
		aerm = ExecBuildAuxRowMark(erm, outerPlan->targetlist);

		/*
		 * Only locking rowmarks go into our own list.  Non-locking marks are
		 * passed off to the EvalPlanQual machinery.  This is because we don't
		 * want to bother fetching non-locked rows unless we actually have to
		 * do an EPQ recheck.
		 */
		if (RowMarkRequiresRowShareLock(erm->markType))
			lrstate->lr_arowMarks = lappend(lrstate->lr_arowMarks, aerm);
		else
			epq_arowmarks = lappend(epq_arowmarks, aerm);
	}

	/* Now we have the info needed to set up EPQ state */
	EvalPlanQualInit(&lrstate->lr_epqstate, estate,
					 outerPlan, epq_arowmarks, node->epqParam);

	return lrstate;
}

/* ----------------------------------------------------------------
 *		ExecEndLockRows
 *
 *		This shuts down the subplan and frees resources allocated
 *		to this node.
 * ----------------------------------------------------------------
 */
void
ExecEndLockRows(LockRowsState *node)
{
	/* We may have shut down EPQ already, but no harm in another call */
	EvalPlanQualEnd(&node->lr_epqstate);
	ExecEndNode(outerPlanState(node));
}


void
ExecReScanLockRows(LockRowsState *node)
{
	/*
	 * if chgParam of subnode is not null then plan will be re-scanned by
	 * first ExecProcNode.
	 */
	if (node->ps.lefttree->chgParam == NULL)
		ExecReScan(node->ps.lefttree);
}

/* ----------------------------------------------------------------
 *		ExecShutdownLockRows
 *
 *		YB: This flushes the explicit row lock buffer once there are no
 *    more rows to be locked.
 *
 * ----------------------------------------------------------------
 */
void
ExecShutdownLockRows(LockRowsState *node)
{
	YBCFlushTupleLocks();
}<|MERGE_RESOLUTION|>--- conflicted
+++ resolved
@@ -273,29 +273,8 @@
 				 * IsYBBackedRelation(erm->relation) with
 				 * IsolationUsesXactSnapshot().
 				 */
-<<<<<<< HEAD
 				if (IsYBBackedRelation(erm->relation))
-				{
-					if (erm->waitPolicy == LockWaitError)
-					{
-						// In case the user has specified NOWAIT, the intention is to error out immediately. If
-						// we raise TransactionErrorCode::kConflict, the statement might be retried by our
-						// retry logic in yb_attempt_to_restart_on_error().
-						ereport(ERROR,
-							(errcode(ERRCODE_LOCK_NOT_AVAILABLE),
-							 errmsg("could not obtain lock on row in relation \"%s\"",
-											RelationGetRelationName(erm->relation))));
-					}
-
-					ereport(ERROR,
-							(errcode(ERRCODE_T_R_SERIALIZATION_FAILURE),
-							errmsg("could not serialize access due to concurrent update"),
-							yb_txn_errcode(YBCGetTxnConflictErrorCode())));
-				}
-=======
-				if (true)
 					YBCHandleConflictError(erm->relation, erm->waitPolicy);
->>>>>>> dd5e8fc5
 
 				if (IsolationUsesXactSnapshot())
 					ereport(ERROR,
