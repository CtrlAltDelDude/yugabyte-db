--- conflicted
+++ resolved
@@ -2109,12 +2109,6 @@
 	 * pushed aggregates.
 	 */
 	TupleDesc tupdesc =
-<<<<<<< HEAD
 		CreateTemplateTupleDesc(list_length(node->yb_iss_aggrefs));
 	ExecInitScanTupleSlot(node->ss.ps.state, &node->ss, tupdesc, &TTSOpsVirtual);
-=======
-		CreateTemplateTupleDesc(list_length(node->yb_iss_aggrefs),
-								false /* hasoid */);
-	ExecInitScanTupleSlot(node->ss.ps.state, &node->ss, tupdesc);
->>>>>>> b038851f
 }