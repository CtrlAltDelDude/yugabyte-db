--- conflicted
+++ resolved
@@ -32,6 +32,7 @@
 #include "access/hash.h"
 #include "commands/explain.h"
 #include "common/file_perm.h"
+#include "common/pg_prng.h"
 #include "common/pg_yb_common.h"
 #include "funcapi.h"
 #include "pg_yb_utils.h"
@@ -189,13 +190,7 @@
 	if (!found)
 	{
 		/* First time through ... */
-<<<<<<< HEAD
-		LWLockInitialize(yb_query_diagnostics_lock,
-=======
-		LWLockRegisterTranche(LWTRANCHE_YB_QUERY_DIAGNOSTICS,
-							  "yb_query_diagnostics bundles_in_progress hash lock");
 		LWLockInitialize(bundles_in_progress_lock,
->>>>>>> a0e2c4ac
 						 LWTRANCHE_YB_QUERY_DIAGNOSTICS);
 	}
 
@@ -220,8 +215,6 @@
 
 		MemSet(bundles_completed->bundles, 0, sizeof(BundleInfo) * bundles_completed->max_entries);
 
-		LWLockRegisterTranche(LWTRANCHE_YB_QUERY_DIAGNOSTICS_CIRCULAR_BUFFER,
-							  "query_diagnostics_circular_buffer_lock");
 		LWLockInitialize(&bundles_completed->lock,
 						 LWTRANCHE_YB_QUERY_DIAGNOSTICS_CIRCULAR_BUFFER);
 	}
@@ -541,8 +534,8 @@
 													NULL);
 
 	if (entry)
-		current_query_sampled = (random() < (entry->metadata.params.explain_sample_rate / 100.0) *
-								 MAX_RANDOM_VALUE);
+		current_query_sampled = (pg_prng_double(&pg_global_prng_state) <
+								 entry->metadata.params.explain_sample_rate / 100.0);
 	else
 		current_query_sampled = false;
 
@@ -1010,22 +1003,12 @@
 			snprintf(description, YB_QD_DESCRIPTION_LEN,
 					 "out of file descriptors: %m; release and retry");
 
-<<<<<<< HEAD
 		else if(FileWrite(file, (char *)data, strlen(data), 0,
-							WAIT_EVENT_DATA_FILE_WRITE) < 0)
-		{
-			ereport(LOG,
-					(errmsg("Error writing to file %s: %m", file_path)));
-			ok = false;
-		}
-=======
-		else if(FileWrite(file, (char *)data, strlen(data),
 						  WAIT_EVENT_DATA_FILE_WRITE) < 0)
 			snprintf(description, YB_QD_DESCRIPTION_LEN, "Error writing to file; %m");
 
 		else
 			has_data_to_dump = true;
->>>>>>> a0e2c4ac
 	}
 	PG_CATCH();
 	{
