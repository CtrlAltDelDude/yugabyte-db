--- conflicted
+++ resolved
@@ -92,11 +92,8 @@
 #include "yb/yql/pggate/util/ybc_util.h"
 #include "yb/yql/pggate/ybc_pggate.h"
 #include "pgstat.h"
-<<<<<<< HEAD
 #include "postmaster/interrupt.h"
-=======
 #include "nodes/readfuncs.h"
->>>>>>> 7b4d9125
 
 #ifdef __linux__
 #include <sys/prctl.h>
@@ -2645,7 +2642,7 @@
 
 /*
  * This function is used to retrieve a range partitioned table's split points
- * as a list of PartitionRangeDatums.
+ * as a list of list of Exprs.
  */
 static void
 getRangeSplitPointsList(Oid relid, YBCPgTableDesc yb_tabledesc,
@@ -2663,35 +2660,61 @@
 	getSplitPointsInfo(relid, yb_tabledesc, yb_table_properties,
 					   pkeys_atttypid, split_datums, &has_null);
 
-	/* Construct PartitionRangeDatums split points list. */
+	/* Construct split points list. */
 	for (int split_idx = 0; split_idx < num_splits; ++split_idx)
 	{
 		List *split_point = NIL;
 		for (int col_idx = 0; col_idx < num_range_key_columns; ++col_idx)
 		{
-			PartitionRangeDatum *datum = makeNode(PartitionRangeDatum);
 			int split_datum_idx = split_idx * num_range_key_columns + col_idx;
 			switch (split_datums[split_datum_idx].datum_kind)
 			{
+				ColumnRef  *c;
+				StringInfo	str;
+
 				case YB_YQL_DATUM_LIMIT_MIN:
-					datum->kind = PARTITION_RANGE_DATUM_MINVALUE;
+					c = makeNode(ColumnRef);
+					c->fields = list_make1(makeString("minvalue"));
+					split_point = lappend(split_point, c);
 					break;
 				case YB_YQL_DATUM_LIMIT_MAX:
-					datum->kind = PARTITION_RANGE_DATUM_MAXVALUE;
+					c = makeNode(ColumnRef);
+					c->fields = list_make1(makeString("maxvalue"));
+					split_point = lappend(split_point, c);
 					break;
 				default:
-					datum->kind = PARTITION_RANGE_DATUM_VALUE;
-					StringInfo str = makeStringInfo();
+					str = makeStringInfo();
 					appendDatumToString(str,
 										split_datums[split_datum_idx].datum,
 										pkeys_atttypid[col_idx],
 										pg_get_client_encoding(),
 										true /* use_double_quotes */);
-					A_Const *value = makeNode(A_Const);
-					value->val = *(Value *) nodeRead(str->data, str->len);
-					datum->value = (Node *) value;
+					Node *value = nodeRead(str->data, str->len);
+					A_Const *n = makeNode(A_Const);
+					switch (value->type)
+					{
+						case T_Integer:
+							n->val.ival = *((Integer *) value);
+							break;
+						case T_Float:
+							n->val.fval = *((Float *) value);
+							break;
+						case T_Boolean:
+							n->val.boolval = *((Boolean *) value);
+							break;
+						case T_String:
+							n->val.sval = *((String *) value);
+							break;
+						case T_BitString:
+							n->val.bsval = *((BitString *) value);
+							break;
+						default:
+							ereport(ERROR,
+									(errmsg("unexpected node type %d",
+											value->type)));
+					}
+					split_point = lappend(split_point, n);
 			}
-			split_point = lappend(split_point, datum);
 		}
 		*split_points = lappend(*split_points, split_point);
 	}
