--- conflicted
+++ resolved
@@ -651,16 +651,10 @@
 	roleTup = SearchSysCache1(AUTHNAME, PointerGetDatum(rolename));
 	if (!HeapTupleIsValid(roleTup))
 	{
-<<<<<<< HEAD
-		Form_pg_authid	rform = (Form_pg_authid) GETSTRUCT(roleTuple);
-		roleid = rform->oid;
-		*is_superuser = ((Form_pg_authid) GETSTRUCT(roleTuple))->rolsuper;
-=======
 		YbSendFatalForLogicalConnectionPacket();
 		ereport(WARNING,
 				(errcode(ERRCODE_INVALID_AUTHORIZATION_SPECIFICATION),
 				 errmsg("role \"%s\" does not exist", rolename)));
->>>>>>> 32546339
 
 		/* No need to call ReleaseSysCache here since the cache is invalid */
 		return -1;
@@ -668,7 +662,7 @@
 
 	/* TODO(janand) GH #19951 Do we need support for initializing via OID */
 	rform = (Form_pg_authid) GETSTRUCT(roleTup);
-	*roleid = HeapTupleGetOid(roleTup);
+	*roleid = rform->oid;
 	rname = NameStr(rform->rolname);
 	*is_superuser = rform->rolsuper;
 
@@ -752,7 +746,7 @@
 		return true;
 
 	/* Client needs to be connected on unix domain socket */
-	if (!IS_AF_UNIX(MyProcPort->raddr.addr.ss_family))
+	if (MyProcPort->raddr.addr.ss_family != AF_UNIX)
 		ereport(FATAL, (errcode(ERRCODE_PROTOCOL_VIOLATION),
 						errmsg("yb_is_client_ysqlconnmgr can only be set "
 							   "if the connection is made over unix domain socket")));
