/*-------------------------------------------------------------------------
 *
 * selfuncs.c
 *	  Selectivity functions and index cost estimation functions for
 *	  standard operators and index access methods.
 *
 *	  Selectivity routines are registered in the pg_operator catalog
 *	  in the "oprrest" and "oprjoin" attributes.
 *
 *	  Index cost functions are located via the index AM's API struct,
 *	  which is obtained from the handler function registered in pg_am.
 *
 * Portions Copyright (c) 1996-2022, PostgreSQL Global Development Group
 * Portions Copyright (c) 1994, Regents of the University of California
 *
 *
 * IDENTIFICATION
 *	  src/backend/utils/adt/selfuncs.c
 *
 *-------------------------------------------------------------------------
 */

/*----------
 * Operator selectivity estimation functions are called to estimate the
 * selectivity of WHERE clauses whose top-level operator is their operator.
 * We divide the problem into two cases:
 *		Restriction clause estimation: the clause involves vars of just
 *			one relation.
 *		Join clause estimation: the clause involves vars of multiple rels.
 * Join selectivity estimation is far more difficult and usually less accurate
 * than restriction estimation.
 *
 * When dealing with the inner scan of a nestloop join, we consider the
 * join's joinclauses as restriction clauses for the inner relation, and
 * treat vars of the outer relation as parameters (a/k/a constants of unknown
 * values).  So, restriction estimators need to be able to accept an argument
 * telling which relation is to be treated as the variable.
 *
 * The call convention for a restriction estimator (oprrest function) is
 *
 *		Selectivity oprrest (PlannerInfo *root,
 *							 Oid operator,
 *							 List *args,
 *							 int varRelid);
 *
 * root: general information about the query (rtable and RelOptInfo lists
 * are particularly important for the estimator).
 * operator: OID of the specific operator in question.
 * args: argument list from the operator clause.
 * varRelid: if not zero, the relid (rtable index) of the relation to
 * be treated as the variable relation.  May be zero if the args list
 * is known to contain vars of only one relation.
 *
 * This is represented at the SQL level (in pg_proc) as
 *
 *		float8 oprrest (internal, oid, internal, int4);
 *
 * The result is a selectivity, that is, a fraction (0 to 1) of the rows
 * of the relation that are expected to produce a TRUE result for the
 * given operator.
 *
 * The call convention for a join estimator (oprjoin function) is similar
 * except that varRelid is not needed, and instead join information is
 * supplied:
 *
 *		Selectivity oprjoin (PlannerInfo *root,
 *							 Oid operator,
 *							 List *args,
 *							 JoinType jointype,
 *							 SpecialJoinInfo *sjinfo);
 *
 *		float8 oprjoin (internal, oid, internal, int2, internal);
 *
 * (Before Postgres 8.4, join estimators had only the first four of these
 * parameters.  That signature is still allowed, but deprecated.)  The
 * relationship between jointype and sjinfo is explained in the comments for
 * clause_selectivity() --- the short version is that jointype is usually
 * best ignored in favor of examining sjinfo.
 *
 * Join selectivity for regular inner and outer joins is defined as the
 * fraction (0 to 1) of the cross product of the relations that is expected
 * to produce a TRUE result for the given operator.  For both semi and anti
 * joins, however, the selectivity is defined as the fraction of the left-hand
 * side relation's rows that are expected to have a match (ie, at least one
 * row with a TRUE result) in the right-hand side.
 *
 * For both oprrest and oprjoin functions, the operator's input collation OID
 * (if any) is passed using the standard fmgr mechanism, so that the estimator
 * function can fetch it with PG_GET_COLLATION().  Note, however, that all
 * statistics in pg_statistic are currently built using the relevant column's
 * collation.
 *----------
 */

#include "postgres.h"

#include <ctype.h>
#include <math.h>

#include "access/brin.h"
#include "access/brin_page.h"
#include "access/gin.h"
#include "access/table.h"
#include "access/tableam.h"
#include "access/visibilitymap.h"
#include "catalog/pg_am.h"
#include "catalog/pg_collation.h"
#include "catalog/pg_operator.h"
#include "catalog/pg_statistic.h"
#include "catalog/pg_statistic_ext.h"
#include "executor/nodeAgg.h"
#include "miscadmin.h"
#include "nodes/makefuncs.h"
#include "nodes/nodeFuncs.h"
#include "optimizer/clauses.h"
#include "optimizer/cost.h"
#include "optimizer/optimizer.h"
#include "optimizer/pathnode.h"
#include "optimizer/paths.h"
#include "optimizer/plancat.h"
#include "parser/parse_clause.h"
#include "parser/parsetree.h"
#include "statistics/statistics.h"
#include "storage/bufmgr.h"
#include "utils/acl.h"
#include "utils/builtins.h"
#include "utils/date.h"
#include "utils/datum.h"
#include "utils/fmgroids.h"
#include "utils/index_selfuncs.h"
#include "utils/lsyscache.h"
#include "utils/memutils.h"
#include "utils/pg_locale.h"
#include "utils/rel.h"
#include "utils/selfuncs.h"
#include "utils/snapmgr.h"
#include "utils/spccache.h"
#include "utils/syscache.h"
#include "utils/timestamp.h"
#include "utils/typcache.h"

/* YB includes */
#include "pg_yb_utils.h"
#include "catalog/pg_opfamily.h"
#include "catalog/pg_proc.h"

/* Hooks for plugins to get control when we ask for stats */
get_relation_stats_hook_type get_relation_stats_hook = NULL;
get_index_stats_hook_type get_index_stats_hook = NULL;

static double eqsel_internal(PG_FUNCTION_ARGS, bool negate);
static double eqjoinsel_inner(Oid opfuncoid, Oid collation,
							  VariableStatData *vardata1, VariableStatData *vardata2,
							  double nd1, double nd2,
							  bool isdefault1, bool isdefault2,
							  AttStatsSlot *sslot1, AttStatsSlot *sslot2,
							  Form_pg_statistic stats1, Form_pg_statistic stats2,
							  bool have_mcvs1, bool have_mcvs2);
static double eqjoinsel_semi(Oid opfuncoid, Oid collation,
							 VariableStatData *vardata1, VariableStatData *vardata2,
							 double nd1, double nd2,
							 bool isdefault1, bool isdefault2,
							 AttStatsSlot *sslot1, AttStatsSlot *sslot2,
							 Form_pg_statistic stats1, Form_pg_statistic stats2,
							 bool have_mcvs1, bool have_mcvs2,
							 RelOptInfo *inner_rel);
static bool estimate_multivariate_ndistinct(PlannerInfo *root,
											RelOptInfo *rel, List **varinfos, double *ndistinct);
static bool convert_to_scalar(Datum value, Oid valuetypid, Oid collid,
							  double *scaledvalue,
							  Datum lobound, Datum hibound, Oid boundstypid,
							  double *scaledlobound, double *scaledhibound);
static double convert_numeric_to_scalar(Datum value, Oid typid, bool *failure);
static void convert_string_to_scalar(char *value,
									 double *scaledvalue,
									 char *lobound,
									 double *scaledlobound,
									 char *hibound,
									 double *scaledhibound);
static void convert_bytea_to_scalar(Datum value,
									double *scaledvalue,
									Datum lobound,
									double *scaledlobound,
									Datum hibound,
									double *scaledhibound);
static double convert_one_string_to_scalar(char *value,
										   int rangelo, int rangehi);
static double convert_one_bytea_to_scalar(unsigned char *value, int valuelen,
										  int rangelo, int rangehi);
static char *convert_string_datum(Datum value, Oid typid, Oid collid,
								  bool *failure);
static double convert_timevalue_to_scalar(Datum value, Oid typid,
										  bool *failure);
static void examine_simple_variable(PlannerInfo *root, Var *var,
									VariableStatData *vardata);
static bool get_variable_range(PlannerInfo *root, VariableStatData *vardata,
							   Oid sortop, Oid collation,
							   Datum *min, Datum *max);
static void get_stats_slot_range(AttStatsSlot *sslot,
								 Oid opfuncoid, FmgrInfo *opproc,
								 Oid collation, int16 typLen, bool typByVal,
								 Datum *min, Datum *max, bool *p_have_data);
static bool get_actual_variable_range(PlannerInfo *root,
									  VariableStatData *vardata,
									  Oid sortop, Oid collation,
									  Datum *min, Datum *max);
static bool get_actual_variable_endpoint(Relation heapRel,
										 Relation indexRel,
										 ScanDirection indexscandir,
										 ScanKey scankeys,
										 int16 typLen,
										 bool typByVal,
										 TupleTableSlot *tableslot,
										 MemoryContext outercontext,
										 Datum *endpointDatum);
static RelOptInfo *find_join_input_rel(PlannerInfo *root, Relids relids);


/*
 *		eqsel			- Selectivity of "=" for any data types.
 *
 * Note: this routine is also used to estimate selectivity for some
 * operators that are not "=" but have comparable selectivity behavior,
 * such as "~=" (geometric approximate-match).  Even for "=", we must
 * keep in mind that the left and right datatypes may differ.
 */
Datum
eqsel(PG_FUNCTION_ARGS)
{
	PG_RETURN_FLOAT8((float8) eqsel_internal(fcinfo, false));
}

/*
 * Common code for eqsel() and neqsel()
 */
static double
eqsel_internal(PG_FUNCTION_ARGS, bool negate)
{
	PlannerInfo *root = (PlannerInfo *) PG_GETARG_POINTER(0);
	Oid			operator = PG_GETARG_OID(1);
	List	   *args = (List *) PG_GETARG_POINTER(2);
	int			varRelid = PG_GETARG_INT32(3);
	Oid			collation = PG_GET_COLLATION();
	VariableStatData vardata;
	Node	   *other;
	bool		varonleft;
	double		selec;

	/*
	 * When asked about <>, we do the estimation using the corresponding =
	 * operator, then convert to <> via "1.0 - eq_selectivity - nullfrac".
	 */
	if (negate)
	{
		operator = get_negator(operator);
		if (!OidIsValid(operator))
		{
			/* Use default selectivity (should we raise an error instead?) */
			return 1.0 - DEFAULT_EQ_SEL;
		}
	}

	/*
	 * If expression is not variable = something or something = variable, then
	 * punt and return a default estimate.
	 */
	if (!get_restriction_variable(root, args, varRelid,
								  &vardata, &other, &varonleft))
		return negate ? (1.0 - DEFAULT_EQ_SEL) : DEFAULT_EQ_SEL;

	/*
	 * We can do a lot better if the something is a constant.  (Note: the
	 * Const might result from estimation rather than being a simple constant
	 * in the query.)
	 */
	if (IsA(other, Const))
		selec = var_eq_const(&vardata, operator, collation,
							 ((Const *) other)->constvalue,
							 ((Const *) other)->constisnull,
							 varonleft, negate);
	else
	{
		bool yb_is_batched = IsYugaByteEnabled() && IsA(other, YbBatchedExpr);

		selec = var_eq_non_const(&vardata, operator, collation, other,
								 varonleft, negate);

		if (yb_is_batched)
		{
			selec *= yb_batch_expr_size(root, varRelid, other);
			CLAMP_PROBABILITY(selec);
		}
	}

	ReleaseVariableStats(vardata);

	return selec;
}

/*
 * var_eq_const --- eqsel for var = const case
 *
 * This is exported so that some other estimation functions can use it.
 */
double
var_eq_const(VariableStatData *vardata, Oid operator, Oid collation,
			 Datum constval, bool constisnull,
			 bool varonleft, bool negate)
{
	double		selec;
	double		nullfrac = 0.0;
	bool		isdefault;
	Oid			opfuncoid;

	/*
	 * If the constant is NULL, assume operator is strict and return zero, ie,
	 * operator will never return TRUE.  (It's zero even for a negator op.)
	 */
	if (constisnull)
		return 0.0;

	/*
	 * Grab the nullfrac for use below.  Note we allow use of nullfrac
	 * regardless of security check.
	 */
	if (HeapTupleIsValid(vardata->statsTuple))
	{
		Form_pg_statistic stats;

		stats = (Form_pg_statistic) GETSTRUCT(vardata->statsTuple);
		nullfrac = stats->stanullfrac;
	}

	/*
	 * If we matched the var to a unique index or DISTINCT clause, assume
	 * there is exactly one match regardless of anything else.  (This is
	 * slightly bogus, since the index or clause's equality operator might be
	 * different from ours, but it's much more likely to be right than
	 * ignoring the information.)
	 */
	if (vardata->isunique && vardata->rel && vardata->rel->tuples >= 1.0)
	{
		selec = 1.0 / vardata->rel->tuples;
	}
	else if (HeapTupleIsValid(vardata->statsTuple) &&
			 statistic_proc_security_check(vardata,
										   (opfuncoid = get_opcode(operator))))
	{
		AttStatsSlot sslot;
		bool		match = false;
		int			i;

		/*
		 * Is the constant "=" to any of the column's most common values?
		 * (Although the given operator may not really be "=", we will assume
		 * that seeing whether it returns TRUE is an appropriate test.  If you
		 * don't like this, maybe you shouldn't be using eqsel for your
		 * operator...)
		 */
		if (get_attstatsslot(&sslot, vardata->statsTuple,
							 STATISTIC_KIND_MCV, InvalidOid,
							 ATTSTATSSLOT_VALUES | ATTSTATSSLOT_NUMBERS))
		{
			LOCAL_FCINFO(fcinfo, 2);
			FmgrInfo	eqproc;

			fmgr_info(opfuncoid, &eqproc);

			/*
			 * Save a few cycles by setting up the fcinfo struct just once.
			 * Using FunctionCallInvoke directly also avoids failure if the
			 * eqproc returns NULL, though really equality functions should
			 * never do that.
			 */
			InitFunctionCallInfoData(*fcinfo, &eqproc, 2, collation,
									 NULL, NULL);
			fcinfo->args[0].isnull = false;
			fcinfo->args[1].isnull = false;
			/* be careful to apply operator right way 'round */
			if (varonleft)
				fcinfo->args[1].value = constval;
			else
				fcinfo->args[0].value = constval;

			for (i = 0; i < sslot.nvalues; i++)
			{
				Datum		fresult;

				if (varonleft)
					fcinfo->args[0].value = sslot.values[i];
				else
					fcinfo->args[1].value = sslot.values[i];
				fcinfo->isnull = false;
				fresult = FunctionCallInvoke(fcinfo);
				if (!fcinfo->isnull && DatumGetBool(fresult))
				{
					match = true;
					break;
				}
			}
		}
		else
		{
			/* no most-common-value info available */
			i = 0;				/* keep compiler quiet */
		}

		if (match)
		{
			/*
			 * Constant is "=" to this common value.  We know selectivity
			 * exactly (or as exactly as ANALYZE could calculate it, anyway).
			 */
			selec = sslot.numbers[i];
		}
		else
		{
			/*
			 * Comparison is against a constant that is neither NULL nor any
			 * of the common values.  Its selectivity cannot be more than
			 * this:
			 */
			double		sumcommon = 0.0;
			double		otherdistinct;

			for (i = 0; i < sslot.nnumbers; i++)
				sumcommon += sslot.numbers[i];
			selec = 1.0 - sumcommon - nullfrac;
			CLAMP_PROBABILITY(selec);

			/*
			 * and in fact it's probably a good deal less. We approximate that
			 * all the not-common values share this remaining fraction
			 * equally, so we divide by the number of other distinct values.
			 */
			otherdistinct = get_variable_numdistinct(vardata, &isdefault) -
				sslot.nnumbers;
			if (otherdistinct > 1)
				selec /= otherdistinct;

			/*
			 * Another cross-check: selectivity shouldn't be estimated as more
			 * than the least common "most common value".
			 */
			if (sslot.nnumbers > 0 && selec > sslot.numbers[sslot.nnumbers - 1])
				selec = sslot.numbers[sslot.nnumbers - 1];
		}

		free_attstatsslot(&sslot);
	}
	else
	{
		/*
		 * No ANALYZE stats available, so make a guess using estimated number
		 * of distinct values and assuming they are equally common. (The guess
		 * is unlikely to be very good, but we do know a few special cases.)
		 */
		selec = 1.0 / get_variable_numdistinct(vardata, &isdefault);
	}

	/* now adjust if we wanted <> rather than = */
	if (negate)
		selec = 1.0 - selec - nullfrac;

	/* result should be in range, but make sure... */
	CLAMP_PROBABILITY(selec);

	return selec;
}

/*
 * var_eq_non_const --- eqsel for var = something-other-than-const case
 *
 * This is exported so that some other estimation functions can use it.
 */
double
var_eq_non_const(VariableStatData *vardata, Oid operator, Oid collation,
				 Node *other,
				 bool varonleft, bool negate)
{
	double		selec;
	double		nullfrac = 0.0;
	bool		isdefault;

	/*
	 * Grab the nullfrac for use below.
	 */
	if (HeapTupleIsValid(vardata->statsTuple))
	{
		Form_pg_statistic stats;

		stats = (Form_pg_statistic) GETSTRUCT(vardata->statsTuple);
		nullfrac = stats->stanullfrac;
	}

	/*
	 * If we matched the var to a unique index or DISTINCT clause, assume
	 * there is exactly one match regardless of anything else.  (This is
	 * slightly bogus, since the index or clause's equality operator might be
	 * different from ours, but it's much more likely to be right than
	 * ignoring the information.)
	 */
	if (vardata->isunique && vardata->rel && vardata->rel->tuples >= 1.0)
	{
		selec = 1.0 / vardata->rel->tuples;
	}
	else if (HeapTupleIsValid(vardata->statsTuple))
	{
		double		ndistinct;
		AttStatsSlot sslot;

		/*
		 * Search is for a value that we do not know a priori, but we will
		 * assume it is not NULL.  Estimate the selectivity as non-null
		 * fraction divided by number of distinct values, so that we get a
		 * result averaged over all possible values whether common or
		 * uncommon.  (Essentially, we are assuming that the not-yet-known
		 * comparison value is equally likely to be any of the possible
		 * values, regardless of their frequency in the table.  Is that a good
		 * idea?)
		 */
		selec = 1.0 - nullfrac;
		ndistinct = get_variable_numdistinct(vardata, &isdefault);
		if (ndistinct > 1)
			selec /= ndistinct;

		/*
		 * Cross-check: selectivity should never be estimated as more than the
		 * most common value's.
		 */
		if (get_attstatsslot(&sslot, vardata->statsTuple,
							 STATISTIC_KIND_MCV, InvalidOid,
							 ATTSTATSSLOT_NUMBERS))
		{
			if (sslot.nnumbers > 0 && selec > sslot.numbers[0])
				selec = sslot.numbers[0];
			free_attstatsslot(&sslot);
		}
	}
	else
	{
		/*
		 * No ANALYZE stats available, so make a guess using estimated number
		 * of distinct values and assuming they are equally common. (The guess
		 * is unlikely to be very good, but we do know a few special cases.)
		 */
		selec = 1.0 / get_variable_numdistinct(vardata, &isdefault);
	}

	/* now adjust if we wanted <> rather than = */
	if (negate)
		selec = 1.0 - selec - nullfrac;

	/* result should be in range, but make sure... */
	CLAMP_PROBABILITY(selec);

	return selec;
}

/*
 *		neqsel			- Selectivity of "!=" for any data types.
 *
 * This routine is also used for some operators that are not "!="
 * but have comparable selectivity behavior.  See above comments
 * for eqsel().
 */
Datum
neqsel(PG_FUNCTION_ARGS)
{
	PG_RETURN_FLOAT8((float8) eqsel_internal(fcinfo, true));
}

/*
 *	scalarineqsel		- Selectivity of "<", "<=", ">", ">=" for scalars.
 *
 * This is the guts of scalarltsel/scalarlesel/scalargtsel/scalargesel.
 * The isgt and iseq flags distinguish which of the four cases apply.
 *
 * The caller has commuted the clause, if necessary, so that we can treat
 * the variable as being on the left.  The caller must also make sure that
 * the other side of the clause is a non-null Const, and dissect that into
 * a value and datatype.  (This definition simplifies some callers that
 * want to estimate against a computed value instead of a Const node.)
 *
 * This routine works for any datatype (or pair of datatypes) known to
 * convert_to_scalar().  If it is applied to some other datatype,
 * it will return an approximate estimate based on assuming that the constant
 * value falls in the middle of the bin identified by binary search.
 */
static double
scalarineqsel(PlannerInfo *root, Oid operator, bool isgt, bool iseq,
			  Oid collation,
			  VariableStatData *vardata, Datum constval, Oid consttype)
{
	Form_pg_statistic stats;
	FmgrInfo	opproc;
	double		mcv_selec,
				hist_selec,
				sumcommon;
	double		selec;

	if (!HeapTupleIsValid(vardata->statsTuple))
	{
		/*
		 * No stats are available.  Typically this means we have to fall back
		 * on the default estimate; but if the variable is CTID then we can
		 * make an estimate based on comparing the constant to the table size.
		 */
		if (vardata->var && IsA(vardata->var, Var) &&
			((Var *) vardata->var)->varattno == SelfItemPointerAttributeNumber)
		{
			ItemPointer itemptr;
			double		block;
			double		density;

			/*
			 * If the relation's empty, we're going to include all of it.
			 * (This is mostly to avoid divide-by-zero below.)
			 */
			if (vardata->rel->pages == 0)
				return 1.0;

			itemptr = (ItemPointer) DatumGetPointer(constval);
			block = ItemPointerGetBlockNumberNoCheck(itemptr);

			/*
			 * Determine the average number of tuples per page (density).
			 *
			 * Since the last page will, on average, be only half full, we can
			 * estimate it to have half as many tuples as earlier pages.  So
			 * give it half the weight of a regular page.
			 */
			density = vardata->rel->tuples / (vardata->rel->pages - 0.5);

			/* If target is the last page, use half the density. */
			if (block >= vardata->rel->pages - 1)
				density *= 0.5;

			/*
			 * Using the average tuples per page, calculate how far into the
			 * page the itemptr is likely to be and adjust block accordingly,
			 * by adding that fraction of a whole block (but never more than a
			 * whole block, no matter how high the itemptr's offset is).  Here
			 * we are ignoring the possibility of dead-tuple line pointers,
			 * which is fairly bogus, but we lack the info to do better.
			 */
			if (density > 0.0)
			{
				OffsetNumber offset = ItemPointerGetOffsetNumberNoCheck(itemptr);

				block += Min(offset / density, 1.0);
			}

			/*
			 * Convert relative block number to selectivity.  Again, the last
			 * page has only half weight.
			 */
			selec = block / (vardata->rel->pages - 0.5);

			/*
			 * The calculation so far gave us a selectivity for the "<=" case.
			 * We'll have one fewer tuple for "<" and one additional tuple for
			 * ">=", the latter of which we'll reverse the selectivity for
			 * below, so we can simply subtract one tuple for both cases.  The
			 * cases that need this adjustment can be identified by iseq being
			 * equal to isgt.
			 */
			if (iseq == isgt && vardata->rel->tuples >= 1.0)
				selec -= (1.0 / vardata->rel->tuples);

			/* Finally, reverse the selectivity for the ">", ">=" cases. */
			if (isgt)
				selec = 1.0 - selec;

			CLAMP_PROBABILITY(selec);
			return selec;
		}

		/* no stats available, so default result */
		return DEFAULT_INEQ_SEL;
	}
	stats = (Form_pg_statistic) GETSTRUCT(vardata->statsTuple);

	fmgr_info(get_opcode(operator), &opproc);

	/*
	 * If we have most-common-values info, add up the fractions of the MCV
	 * entries that satisfy MCV OP CONST.  These fractions contribute directly
	 * to the result selectivity.  Also add up the total fraction represented
	 * by MCV entries.
	 */
	mcv_selec = mcv_selectivity(vardata, &opproc, collation, constval, true,
								&sumcommon);

	/*
	 * If there is a histogram, determine which bin the constant falls in, and
	 * compute the resulting contribution to selectivity.
	 */
	hist_selec = ineq_histogram_selectivity(root, vardata,
											operator, &opproc, isgt, iseq,
											collation,
											constval, consttype);

	/*
	 * Now merge the results from the MCV and histogram calculations,
	 * realizing that the histogram covers only the non-null values that are
	 * not listed in MCV.
	 */
	selec = 1.0 - stats->stanullfrac - sumcommon;

	if (hist_selec >= 0.0)
		selec *= hist_selec;
	else
	{
		/*
		 * If no histogram but there are values not accounted for by MCV,
		 * arbitrarily assume half of them will match.
		 */
		selec *= 0.5;
	}

	selec += mcv_selec;

	/* result should be in range, but make sure... */
	CLAMP_PROBABILITY(selec);

	return selec;
}

/*
 *	mcv_selectivity			- Examine the MCV list for selectivity estimates
 *
 * Determine the fraction of the variable's MCV population that satisfies
 * the predicate (VAR OP CONST), or (CONST OP VAR) if !varonleft.  Also
 * compute the fraction of the total column population represented by the MCV
 * list.  This code will work for any boolean-returning predicate operator.
 *
 * The function result is the MCV selectivity, and the fraction of the
 * total population is returned into *sumcommonp.  Zeroes are returned
 * if there is no MCV list.
 */
double
mcv_selectivity(VariableStatData *vardata, FmgrInfo *opproc, Oid collation,
				Datum constval, bool varonleft,
				double *sumcommonp)
{
	double		mcv_selec,
				sumcommon;
	AttStatsSlot sslot;
	int			i;

	mcv_selec = 0.0;
	sumcommon = 0.0;

	if (HeapTupleIsValid(vardata->statsTuple) &&
		statistic_proc_security_check(vardata, opproc->fn_oid) &&
		get_attstatsslot(&sslot, vardata->statsTuple,
						 STATISTIC_KIND_MCV, InvalidOid,
						 ATTSTATSSLOT_VALUES | ATTSTATSSLOT_NUMBERS))
	{
		LOCAL_FCINFO(fcinfo, 2);

		/*
		 * We invoke the opproc "by hand" so that we won't fail on NULL
		 * results.  Such cases won't arise for normal comparison functions,
		 * but generic_restriction_selectivity could perhaps be used with
		 * operators that can return NULL.  A small side benefit is to not
		 * need to re-initialize the fcinfo struct from scratch each time.
		 */
		InitFunctionCallInfoData(*fcinfo, opproc, 2, collation,
								 NULL, NULL);
		fcinfo->args[0].isnull = false;
		fcinfo->args[1].isnull = false;
		/* be careful to apply operator right way 'round */
		if (varonleft)
			fcinfo->args[1].value = constval;
		else
			fcinfo->args[0].value = constval;

		for (i = 0; i < sslot.nvalues; i++)
		{
			Datum		fresult;

			if (varonleft)
				fcinfo->args[0].value = sslot.values[i];
			else
				fcinfo->args[1].value = sslot.values[i];
			fcinfo->isnull = false;
			fresult = FunctionCallInvoke(fcinfo);
			if (!fcinfo->isnull && DatumGetBool(fresult))
				mcv_selec += sslot.numbers[i];
			sumcommon += sslot.numbers[i];
		}
		free_attstatsslot(&sslot);
	}

	*sumcommonp = sumcommon;
	return mcv_selec;
}

/*
 *	histogram_selectivity	- Examine the histogram for selectivity estimates
 *
 * Determine the fraction of the variable's histogram entries that satisfy
 * the predicate (VAR OP CONST), or (CONST OP VAR) if !varonleft.
 *
 * This code will work for any boolean-returning predicate operator, whether
 * or not it has anything to do with the histogram sort operator.  We are
 * essentially using the histogram just as a representative sample.  However,
 * small histograms are unlikely to be all that representative, so the caller
 * should be prepared to fall back on some other estimation approach when the
 * histogram is missing or very small.  It may also be prudent to combine this
 * approach with another one when the histogram is small.
 *
 * If the actual histogram size is not at least min_hist_size, we won't bother
 * to do the calculation at all.  Also, if the n_skip parameter is > 0, we
 * ignore the first and last n_skip histogram elements, on the grounds that
 * they are outliers and hence not very representative.  Typical values for
 * these parameters are 10 and 1.
 *
 * The function result is the selectivity, or -1 if there is no histogram
 * or it's smaller than min_hist_size.
 *
 * The output parameter *hist_size receives the actual histogram size,
 * or zero if no histogram.  Callers may use this number to decide how
 * much faith to put in the function result.
 *
 * Note that the result disregards both the most-common-values (if any) and
 * null entries.  The caller is expected to combine this result with
 * statistics for those portions of the column population.  It may also be
 * prudent to clamp the result range, ie, disbelieve exact 0 or 1 outputs.
 */
double
histogram_selectivity(VariableStatData *vardata,
					  FmgrInfo *opproc, Oid collation,
					  Datum constval, bool varonleft,
					  int min_hist_size, int n_skip,
					  int *hist_size)
{
	double		result;
	AttStatsSlot sslot;

	/* check sanity of parameters */
	Assert(n_skip >= 0);
	Assert(min_hist_size > 2 * n_skip);

	if (HeapTupleIsValid(vardata->statsTuple) &&
		statistic_proc_security_check(vardata, opproc->fn_oid) &&
		get_attstatsslot(&sslot, vardata->statsTuple,
						 STATISTIC_KIND_HISTOGRAM, InvalidOid,
						 ATTSTATSSLOT_VALUES))
	{
		*hist_size = sslot.nvalues;
		if (sslot.nvalues >= min_hist_size)
		{
			LOCAL_FCINFO(fcinfo, 2);
			int			nmatch = 0;
			int			i;

			/*
			 * We invoke the opproc "by hand" so that we won't fail on NULL
			 * results.  Such cases won't arise for normal comparison
			 * functions, but generic_restriction_selectivity could perhaps be
			 * used with operators that can return NULL.  A small side benefit
			 * is to not need to re-initialize the fcinfo struct from scratch
			 * each time.
			 */
			InitFunctionCallInfoData(*fcinfo, opproc, 2, collation,
									 NULL, NULL);
			fcinfo->args[0].isnull = false;
			fcinfo->args[1].isnull = false;
			/* be careful to apply operator right way 'round */
			if (varonleft)
				fcinfo->args[1].value = constval;
			else
				fcinfo->args[0].value = constval;

			for (i = n_skip; i < sslot.nvalues - n_skip; i++)
			{
				Datum		fresult;

				if (varonleft)
					fcinfo->args[0].value = sslot.values[i];
				else
					fcinfo->args[1].value = sslot.values[i];
				fcinfo->isnull = false;
				fresult = FunctionCallInvoke(fcinfo);
				if (!fcinfo->isnull && DatumGetBool(fresult))
					nmatch++;
			}
			result = ((double) nmatch) / ((double) (sslot.nvalues - 2 * n_skip));
		}
		else
			result = -1;
		free_attstatsslot(&sslot);
	}
	else
	{
		*hist_size = 0;
		result = -1;
	}

	return result;
}

/*
 *	generic_restriction_selectivity		- Selectivity for almost anything
 *
 * This function estimates selectivity for operators that we don't have any
 * special knowledge about, but are on data types that we collect standard
 * MCV and/or histogram statistics for.  (Additional assumptions are that
 * the operator is strict and immutable, or at least stable.)
 *
 * If we have "VAR OP CONST" or "CONST OP VAR", selectivity is estimated by
 * applying the operator to each element of the column's MCV and/or histogram
 * stats, and merging the results using the assumption that the histogram is
 * a reasonable random sample of the column's non-MCV population.  Note that
 * if the operator's semantics are related to the histogram ordering, this
 * might not be such a great assumption; other functions such as
 * scalarineqsel() are probably a better match in such cases.
 *
 * Otherwise, fall back to the default selectivity provided by the caller.
 */
double
generic_restriction_selectivity(PlannerInfo *root, Oid oproid, Oid collation,
								List *args, int varRelid,
								double default_selectivity)
{
	double		selec;
	VariableStatData vardata;
	Node	   *other;
	bool		varonleft;

	/*
	 * If expression is not variable OP something or something OP variable,
	 * then punt and return the default estimate.
	 */
	if (!get_restriction_variable(root, args, varRelid,
								  &vardata, &other, &varonleft))
		return default_selectivity;

	/*
	 * If the something is a NULL constant, assume operator is strict and
	 * return zero, ie, operator will never return TRUE.
	 */
	if (IsA(other, Const) &&
		((Const *) other)->constisnull)
	{
		ReleaseVariableStats(vardata);
		return 0.0;
	}

	if (IsA(other, Const))
	{
		/* Variable is being compared to a known non-null constant */
		Datum		constval = ((Const *) other)->constvalue;
		FmgrInfo	opproc;
		double		mcvsum;
		double		mcvsel;
		double		nullfrac;
		int			hist_size;

		fmgr_info(get_opcode(oproid), &opproc);

		/*
		 * Calculate the selectivity for the column's most common values.
		 */
		mcvsel = mcv_selectivity(&vardata, &opproc, collation,
								 constval, varonleft,
								 &mcvsum);

		/*
		 * If the histogram is large enough, see what fraction of it matches
		 * the query, and assume that's representative of the non-MCV
		 * population.  Otherwise use the default selectivity for the non-MCV
		 * population.
		 */
		selec = histogram_selectivity(&vardata, &opproc, collation,
									  constval, varonleft,
									  10, 1, &hist_size);
		if (selec < 0)
		{
			/* Nope, fall back on default */
			selec = default_selectivity;
		}
		else if (hist_size < 100)
		{
			/*
			 * For histogram sizes from 10 to 100, we combine the histogram
			 * and default selectivities, putting increasingly more trust in
			 * the histogram for larger sizes.
			 */
			double		hist_weight = hist_size / 100.0;

			selec = selec * hist_weight +
				default_selectivity * (1.0 - hist_weight);
		}

		/* In any case, don't believe extremely small or large estimates. */
		if (selec < 0.0001)
			selec = 0.0001;
		else if (selec > 0.9999)
			selec = 0.9999;

		/* Don't forget to account for nulls. */
		if (HeapTupleIsValid(vardata.statsTuple))
			nullfrac = ((Form_pg_statistic) GETSTRUCT(vardata.statsTuple))->stanullfrac;
		else
			nullfrac = 0.0;

		/*
		 * Now merge the results from the MCV and histogram calculations,
		 * realizing that the histogram covers only the non-null values that
		 * are not listed in MCV.
		 */
		selec *= 1.0 - nullfrac - mcvsum;
		selec += mcvsel;
	}
	else
	{
		/* Comparison value is not constant, so we can't do anything */
		selec = default_selectivity;
	}

	ReleaseVariableStats(vardata);

	/* result should be in range, but make sure... */
	CLAMP_PROBABILITY(selec);

	return selec;
}

/*
 *	ineq_histogram_selectivity	- Examine the histogram for scalarineqsel
 *
 * Determine the fraction of the variable's histogram population that
 * satisfies the inequality condition, ie, VAR < (or <=, >, >=) CONST.
 * The isgt and iseq flags distinguish which of the four cases apply.
 *
 * While opproc could be looked up from the operator OID, common callers
 * also need to call it separately, so we make the caller pass both.
 *
 * Returns -1 if there is no histogram (valid results will always be >= 0).
 *
 * Note that the result disregards both the most-common-values (if any) and
 * null entries.  The caller is expected to combine this result with
 * statistics for those portions of the column population.
 *
 * This is exported so that some other estimation functions can use it.
 */
double
ineq_histogram_selectivity(PlannerInfo *root,
						   VariableStatData *vardata,
						   Oid opoid, FmgrInfo *opproc, bool isgt, bool iseq,
						   Oid collation,
						   Datum constval, Oid consttype)
{
	double		hist_selec;
	AttStatsSlot sslot;

	hist_selec = -1.0;

	/*
	 * Someday, ANALYZE might store more than one histogram per rel/att,
	 * corresponding to more than one possible sort ordering defined for the
	 * column type.  Right now, we know there is only one, so just grab it and
	 * see if it matches the query.
	 *
	 * Note that we can't use opoid as search argument; the staop appearing in
	 * pg_statistic will be for the relevant '<' operator, but what we have
	 * might be some other inequality operator such as '>='.  (Even if opoid
	 * is a '<' operator, it could be cross-type.)  Hence we must use
	 * comparison_ops_are_compatible() to see if the operators match.
	 */
	if (HeapTupleIsValid(vardata->statsTuple) &&
		statistic_proc_security_check(vardata, opproc->fn_oid) &&
		get_attstatsslot(&sslot, vardata->statsTuple,
						 STATISTIC_KIND_HISTOGRAM, InvalidOid,
						 ATTSTATSSLOT_VALUES))
	{
		if (sslot.nvalues > 1 &&
			sslot.stacoll == collation &&
			comparison_ops_are_compatible(sslot.staop, opoid))
		{
			/*
			 * Use binary search to find the desired location, namely the
			 * right end of the histogram bin containing the comparison value,
			 * which is the leftmost entry for which the comparison operator
			 * succeeds (if isgt) or fails (if !isgt).
			 *
			 * In this loop, we pay no attention to whether the operator iseq
			 * or not; that detail will be mopped up below.  (We cannot tell,
			 * anyway, whether the operator thinks the values are equal.)
			 *
			 * If the binary search accesses the first or last histogram
			 * entry, we try to replace that endpoint with the true column min
			 * or max as found by get_actual_variable_range().  This
			 * ameliorates misestimates when the min or max is moving as a
			 * result of changes since the last ANALYZE.  Note that this could
			 * result in effectively including MCVs into the histogram that
			 * weren't there before, but we don't try to correct for that.
			 */
			double		histfrac;
			int			lobound = 0;	/* first possible slot to search */
			int			hibound = sslot.nvalues;	/* last+1 slot to search */
			bool		have_end = false;

			/*
			 * If there are only two histogram entries, we'll want up-to-date
			 * values for both.  (If there are more than two, we need at most
			 * one of them to be updated, so we deal with that within the
			 * loop.)
			 */
			if (sslot.nvalues == 2)
				have_end = get_actual_variable_range(root,
													 vardata,
													 sslot.staop,
													 collation,
													 &sslot.values[0],
													 &sslot.values[1]);

			while (lobound < hibound)
			{
				int			probe = (lobound + hibound) / 2;
				bool		ltcmp;

				/*
				 * If we find ourselves about to compare to the first or last
				 * histogram entry, first try to replace it with the actual
				 * current min or max (unless we already did so above).
				 */
				if (probe == 0 && sslot.nvalues > 2)
					have_end = get_actual_variable_range(root,
														 vardata,
														 sslot.staop,
														 collation,
														 &sslot.values[0],
														 NULL);
				else if (probe == sslot.nvalues - 1 && sslot.nvalues > 2)
					have_end = get_actual_variable_range(root,
														 vardata,
														 sslot.staop,
														 collation,
														 NULL,
														 &sslot.values[probe]);

				ltcmp = DatumGetBool(FunctionCall2Coll(opproc,
													   collation,
													   sslot.values[probe],
													   constval));
				if (isgt)
					ltcmp = !ltcmp;
				if (ltcmp)
					lobound = probe + 1;
				else
					hibound = probe;
			}

			if (lobound <= 0)
			{
				/*
				 * Constant is below lower histogram boundary.  More
				 * precisely, we have found that no entry in the histogram
				 * satisfies the inequality clause (if !isgt) or they all do
				 * (if isgt).  We estimate that that's true of the entire
				 * table, so set histfrac to 0.0 (which we'll flip to 1.0
				 * below, if isgt).
				 */
				histfrac = 0.0;
			}
			else if (lobound >= sslot.nvalues)
			{
				/*
				 * Inverse case: constant is above upper histogram boundary.
				 */
				histfrac = 1.0;
			}
			else
			{
				/* We have values[i-1] <= constant <= values[i]. */
				int			i = lobound;
				double		eq_selec = 0;
				double		val,
							high,
							low;
				double		binfrac;

				/*
				 * In the cases where we'll need it below, obtain an estimate
				 * of the selectivity of "x = constval".  We use a calculation
				 * similar to what var_eq_const() does for a non-MCV constant,
				 * ie, estimate that all distinct non-MCV values occur equally
				 * often.  But multiplication by "1.0 - sumcommon - nullfrac"
				 * will be done by our caller, so we shouldn't do that here.
				 * Therefore we can't try to clamp the estimate by reference
				 * to the least common MCV; the result would be too small.
				 *
				 * Note: since this is effectively assuming that constval
				 * isn't an MCV, it's logically dubious if constval in fact is
				 * one.  But we have to apply *some* correction for equality,
				 * and anyway we cannot tell if constval is an MCV, since we
				 * don't have a suitable equality operator at hand.
				 */
				if (i == 1 || isgt == iseq)
				{
					double		otherdistinct;
					bool		isdefault;
					AttStatsSlot mcvslot;

					/* Get estimated number of distinct values */
					otherdistinct = get_variable_numdistinct(vardata,
															 &isdefault);

					/* Subtract off the number of known MCVs */
					if (get_attstatsslot(&mcvslot, vardata->statsTuple,
										 STATISTIC_KIND_MCV, InvalidOid,
										 ATTSTATSSLOT_NUMBERS))
					{
						otherdistinct -= mcvslot.nnumbers;
						free_attstatsslot(&mcvslot);
					}

					/* If result doesn't seem sane, leave eq_selec at 0 */
					if (otherdistinct > 1)
						eq_selec = 1.0 / otherdistinct;
				}

				/*
				 * Convert the constant and the two nearest bin boundary
				 * values to a uniform comparison scale, and do a linear
				 * interpolation within this bin.
				 */
				if (convert_to_scalar(constval, consttype, collation,
									  &val,
									  sslot.values[i - 1], sslot.values[i],
									  vardata->vartype,
									  &low, &high))
				{
					if (high <= low)
					{
						/* cope if bin boundaries appear identical */
						binfrac = 0.5;
					}
					else if (val <= low)
						binfrac = 0.0;
					else if (val >= high)
						binfrac = 1.0;
					else
					{
						binfrac = (val - low) / (high - low);

						/*
						 * Watch out for the possibility that we got a NaN or
						 * Infinity from the division.  This can happen
						 * despite the previous checks, if for example "low"
						 * is -Infinity.
						 */
						if (isnan(binfrac) ||
							binfrac < 0.0 || binfrac > 1.0)
							binfrac = 0.5;
					}
				}
				else
				{
					/*
					 * Ideally we'd produce an error here, on the grounds that
					 * the given operator shouldn't have scalarXXsel
					 * registered as its selectivity func unless we can deal
					 * with its operand types.  But currently, all manner of
					 * stuff is invoking scalarXXsel, so give a default
					 * estimate until that can be fixed.
					 */
					binfrac = 0.5;
				}

				/*
				 * Now, compute the overall selectivity across the values
				 * represented by the histogram.  We have i-1 full bins and
				 * binfrac partial bin below the constant.
				 */
				histfrac = (double) (i - 1) + binfrac;
				histfrac /= (double) (sslot.nvalues - 1);

				/*
				 * At this point, histfrac is an estimate of the fraction of
				 * the population represented by the histogram that satisfies
				 * "x <= constval".  Somewhat remarkably, this statement is
				 * true regardless of which operator we were doing the probes
				 * with, so long as convert_to_scalar() delivers reasonable
				 * results.  If the probe constant is equal to some histogram
				 * entry, we would have considered the bin to the left of that
				 * entry if probing with "<" or ">=", or the bin to the right
				 * if probing with "<=" or ">"; but binfrac would have come
				 * out as 1.0 in the first case and 0.0 in the second, leading
				 * to the same histfrac in either case.  For probe constants
				 * between histogram entries, we find the same bin and get the
				 * same estimate with any operator.
				 *
				 * The fact that the estimate corresponds to "x <= constval"
				 * and not "x < constval" is because of the way that ANALYZE
				 * constructs the histogram: each entry is, effectively, the
				 * rightmost value in its sample bucket.  So selectivity
				 * values that are exact multiples of 1/(histogram_size-1)
				 * should be understood as estimates including a histogram
				 * entry plus everything to its left.
				 *
				 * However, that breaks down for the first histogram entry,
				 * which necessarily is the leftmost value in its sample
				 * bucket.  That means the first histogram bin is slightly
				 * narrower than the rest, by an amount equal to eq_selec.
				 * Another way to say that is that we want "x <= leftmost" to
				 * be estimated as eq_selec not zero.  So, if we're dealing
				 * with the first bin (i==1), rescale to make that true while
				 * adjusting the rest of that bin linearly.
				 */
				if (i == 1)
					histfrac += eq_selec * (1.0 - binfrac);

				/*
				 * "x <= constval" is good if we want an estimate for "<=" or
				 * ">", but if we are estimating for "<" or ">=", we now need
				 * to decrease the estimate by eq_selec.
				 */
				if (isgt == iseq)
					histfrac -= eq_selec;
			}

			/*
			 * Now the estimate is finished for "<" and "<=" cases.  If we are
			 * estimating for ">" or ">=", flip it.
			 */
			hist_selec = isgt ? (1.0 - histfrac) : histfrac;

			/*
			 * The histogram boundaries are only approximate to begin with,
			 * and may well be out of date anyway.  Therefore, don't believe
			 * extremely small or large selectivity estimates --- unless we
			 * got actual current endpoint values from the table, in which
			 * case just do the usual sanity clamp.  Somewhat arbitrarily, we
			 * set the cutoff for other cases at a hundredth of the histogram
			 * resolution.
			 */
			if (have_end)
				CLAMP_PROBABILITY(hist_selec);
			else
			{
				double		cutoff = 0.01 / (double) (sslot.nvalues - 1);

				if (hist_selec < cutoff)
					hist_selec = cutoff;
				else if (hist_selec > 1.0 - cutoff)
					hist_selec = 1.0 - cutoff;
			}
		}
		else if (sslot.nvalues > 1)
		{
			/*
			 * If we get here, we have a histogram but it's not sorted the way
			 * we want.  Do a brute-force search to see how many of the
			 * entries satisfy the comparison condition, and take that
			 * fraction as our estimate.  (This is identical to the inner loop
			 * of histogram_selectivity; maybe share code?)
			 */
			LOCAL_FCINFO(fcinfo, 2);
			int			nmatch = 0;

			InitFunctionCallInfoData(*fcinfo, opproc, 2, collation,
									 NULL, NULL);
			fcinfo->args[0].isnull = false;
			fcinfo->args[1].isnull = false;
			fcinfo->args[1].value = constval;
			for (int i = 0; i < sslot.nvalues; i++)
			{
				Datum		fresult;

				fcinfo->args[0].value = sslot.values[i];
				fcinfo->isnull = false;
				fresult = FunctionCallInvoke(fcinfo);
				if (!fcinfo->isnull && DatumGetBool(fresult))
					nmatch++;
			}
			hist_selec = ((double) nmatch) / ((double) sslot.nvalues);

			/*
			 * As above, clamp to a hundredth of the histogram resolution.
			 * This case is surely even less trustworthy than the normal one,
			 * so we shouldn't believe exact 0 or 1 selectivity.  (Maybe the
			 * clamp should be more restrictive in this case?)
			 */
			{
				double		cutoff = 0.01 / (double) (sslot.nvalues - 1);

				if (hist_selec < cutoff)
					hist_selec = cutoff;
				else if (hist_selec > 1.0 - cutoff)
					hist_selec = 1.0 - cutoff;
			}
		}

		free_attstatsslot(&sslot);
	}

	return hist_selec;
}

/*
 * Common wrapper function for the selectivity estimators that simply
 * invoke scalarineqsel().
 */
static Datum
scalarineqsel_wrapper(PG_FUNCTION_ARGS, bool isgt, bool iseq)
{
	PlannerInfo *root = (PlannerInfo *) PG_GETARG_POINTER(0);
	Oid			operator = PG_GETARG_OID(1);
	List	   *args = (List *) PG_GETARG_POINTER(2);
	int			varRelid = PG_GETARG_INT32(3);
	Oid			collation = PG_GET_COLLATION();
	VariableStatData vardata;
	Node	   *other;
	bool		varonleft;
	Datum		constval;
	Oid			consttype;
	double		selec;

	/*
	 * If expression is not variable op something or something op variable,
	 * then punt and return a default estimate.
	 */
	if (!get_restriction_variable(root, args, varRelid,
								  &vardata, &other, &varonleft))
		PG_RETURN_FLOAT8(DEFAULT_INEQ_SEL);

	/*
	 * Can't do anything useful if the something is not a constant, either.
	 */
	if (!IsA(other, Const))
	{
		ReleaseVariableStats(vardata);
		PG_RETURN_FLOAT8(DEFAULT_INEQ_SEL);
	}

	/*
	 * If the constant is NULL, assume operator is strict and return zero, ie,
	 * operator will never return TRUE.
	 */
	if (((Const *) other)->constisnull)
	{
		ReleaseVariableStats(vardata);
		PG_RETURN_FLOAT8(0.0);
	}
	constval = ((Const *) other)->constvalue;
	consttype = ((Const *) other)->consttype;

	/*
	 * Force the var to be on the left to simplify logic in scalarineqsel.
	 */
	if (!varonleft)
	{
		operator = get_commutator(operator);
		if (!operator)
		{
			/* Use default selectivity (should we raise an error instead?) */
			ReleaseVariableStats(vardata);
			PG_RETURN_FLOAT8(DEFAULT_INEQ_SEL);
		}
		isgt = !isgt;
	}

	/* The rest of the work is done by scalarineqsel(). */
	selec = scalarineqsel(root, operator, isgt, iseq, collation,
						  &vardata, constval, consttype);

	ReleaseVariableStats(vardata);

	PG_RETURN_FLOAT8((float8) selec);
}

/*
 *		scalarltsel		- Selectivity of "<" for scalars.
 */
Datum
scalarltsel(PG_FUNCTION_ARGS)
{
	return scalarineqsel_wrapper(fcinfo, false, false);
}

/*
 *		scalarlesel		- Selectivity of "<=" for scalars.
 */
Datum
scalarlesel(PG_FUNCTION_ARGS)
{
	return scalarineqsel_wrapper(fcinfo, false, true);
}

/*
 *		scalargtsel		- Selectivity of ">" for scalars.
 */
Datum
scalargtsel(PG_FUNCTION_ARGS)
{
	return scalarineqsel_wrapper(fcinfo, true, false);
}

/*
 *		scalargesel		- Selectivity of ">=" for scalars.
 */
Datum
scalargesel(PG_FUNCTION_ARGS)
{
	return scalarineqsel_wrapper(fcinfo, true, true);
}

/*
 *		boolvarsel		- Selectivity of Boolean variable.
 *
 * This can actually be called on any boolean-valued expression.  If it
 * involves only Vars of the specified relation, and if there are statistics
 * about the Var or expression (the latter is possible if it's indexed) then
 * we'll produce a real estimate; otherwise it's just a default.
 */
Selectivity
boolvarsel(PlannerInfo *root, Node *arg, int varRelid)
{
	VariableStatData vardata;
	double		selec;

	examine_variable(root, arg, varRelid, &vardata);
	if (HeapTupleIsValid(vardata.statsTuple))
	{
		/*
		 * A boolean variable V is equivalent to the clause V = 't', so we
		 * compute the selectivity as if that is what we have.
		 */
		selec = var_eq_const(&vardata, BooleanEqualOperator, InvalidOid,
							 BoolGetDatum(true), false, true, false);
	}
	else
	{
		/* Otherwise, the default estimate is 0.5 */
		selec = 0.5;
	}
	ReleaseVariableStats(vardata);
	return selec;
}

/*
 *		booltestsel		- Selectivity of BooleanTest Node.
 */
Selectivity
booltestsel(PlannerInfo *root, BoolTestType booltesttype, Node *arg,
			int varRelid, JoinType jointype, SpecialJoinInfo *sjinfo)
{
	VariableStatData vardata;
	double		selec;

	examine_variable(root, arg, varRelid, &vardata);

	if (HeapTupleIsValid(vardata.statsTuple))
	{
		Form_pg_statistic stats;
		double		freq_null;
		AttStatsSlot sslot;

		stats = (Form_pg_statistic) GETSTRUCT(vardata.statsTuple);
		freq_null = stats->stanullfrac;

		if (get_attstatsslot(&sslot, vardata.statsTuple,
							 STATISTIC_KIND_MCV, InvalidOid,
							 ATTSTATSSLOT_VALUES | ATTSTATSSLOT_NUMBERS)
			&& sslot.nnumbers > 0)
		{
			double		freq_true;
			double		freq_false;

			/*
			 * Get first MCV frequency and derive frequency for true.
			 */
			if (DatumGetBool(sslot.values[0]))
				freq_true = sslot.numbers[0];
			else
				freq_true = 1.0 - sslot.numbers[0] - freq_null;

			/*
			 * Next derive frequency for false. Then use these as appropriate
			 * to derive frequency for each case.
			 */
			freq_false = 1.0 - freq_true - freq_null;

			switch (booltesttype)
			{
				case IS_UNKNOWN:
					/* select only NULL values */
					selec = freq_null;
					break;
				case IS_NOT_UNKNOWN:
					/* select non-NULL values */
					selec = 1.0 - freq_null;
					break;
				case IS_TRUE:
					/* select only TRUE values */
					selec = freq_true;
					break;
				case IS_NOT_TRUE:
					/* select non-TRUE values */
					selec = 1.0 - freq_true;
					break;
				case IS_FALSE:
					/* select only FALSE values */
					selec = freq_false;
					break;
				case IS_NOT_FALSE:
					/* select non-FALSE values */
					selec = 1.0 - freq_false;
					break;
				default:
					elog(ERROR, "unrecognized booltesttype: %d",
						 (int) booltesttype);
					selec = 0.0;	/* Keep compiler quiet */
					break;
			}

			free_attstatsslot(&sslot);
		}
		else
		{
			/*
			 * No most-common-value info available. Still have null fraction
			 * information, so use it for IS [NOT] UNKNOWN. Otherwise adjust
			 * for null fraction and assume a 50-50 split of TRUE and FALSE.
			 */
			switch (booltesttype)
			{
				case IS_UNKNOWN:
					/* select only NULL values */
					selec = freq_null;
					break;
				case IS_NOT_UNKNOWN:
					/* select non-NULL values */
					selec = 1.0 - freq_null;
					break;
				case IS_TRUE:
				case IS_FALSE:
					/* Assume we select half of the non-NULL values */
					selec = (1.0 - freq_null) / 2.0;
					break;
				case IS_NOT_TRUE:
				case IS_NOT_FALSE:
					/* Assume we select NULLs plus half of the non-NULLs */
					/* equiv. to freq_null + (1.0 - freq_null) / 2.0 */
					selec = (freq_null + 1.0) / 2.0;
					break;
				default:
					elog(ERROR, "unrecognized booltesttype: %d",
						 (int) booltesttype);
					selec = 0.0;	/* Keep compiler quiet */
					break;
			}
		}
	}
	else
	{
		/*
		 * If we can't get variable statistics for the argument, perhaps
		 * clause_selectivity can do something with it.  We ignore the
		 * possibility of a NULL value when using clause_selectivity, and just
		 * assume the value is either TRUE or FALSE.
		 */
		switch (booltesttype)
		{
			case IS_UNKNOWN:
				selec = DEFAULT_UNK_SEL;
				break;
			case IS_NOT_UNKNOWN:
				selec = DEFAULT_NOT_UNK_SEL;
				break;
			case IS_TRUE:
			case IS_NOT_FALSE:
				selec = (double) clause_selectivity(root, arg,
													varRelid,
													jointype, sjinfo);
				break;
			case IS_FALSE:
			case IS_NOT_TRUE:
				selec = 1.0 - (double) clause_selectivity(root, arg,
														  varRelid,
														  jointype, sjinfo);
				break;
			default:
				elog(ERROR, "unrecognized booltesttype: %d",
					 (int) booltesttype);
				selec = 0.0;	/* Keep compiler quiet */
				break;
		}
	}

	ReleaseVariableStats(vardata);

	/* result should be in range, but make sure... */
	CLAMP_PROBABILITY(selec);

	return (Selectivity) selec;
}

/*
 *		nulltestsel		- Selectivity of NullTest Node.
 */
Selectivity
nulltestsel(PlannerInfo *root, NullTestType nulltesttype, Node *arg,
			int varRelid, JoinType jointype, SpecialJoinInfo *sjinfo)
{
	VariableStatData vardata;
	double		selec;

	examine_variable(root, arg, varRelid, &vardata);

	if (HeapTupleIsValid(vardata.statsTuple))
	{
		Form_pg_statistic stats;
		double		freq_null;

		stats = (Form_pg_statistic) GETSTRUCT(vardata.statsTuple);
		freq_null = stats->stanullfrac;

		switch (nulltesttype)
		{
			case IS_NULL:

				/*
				 * Use freq_null directly.
				 */
				selec = freq_null;
				break;
			case IS_NOT_NULL:

				/*
				 * Select not unknown (not null) values. Calculate from
				 * freq_null.
				 */
				selec = 1.0 - freq_null;
				break;
			default:
				elog(ERROR, "unrecognized nulltesttype: %d",
					 (int) nulltesttype);
				return (Selectivity) 0; /* keep compiler quiet */
		}
	}
	else if (vardata.var && IsA(vardata.var, Var) &&
			 ((Var *) vardata.var)->varattno < 0)
	{
		/*
		 * There are no stats for system columns, but we know they are never
		 * NULL.
		 */
		selec = (nulltesttype == IS_NULL) ? 0.0 : 1.0;
	}
	else
	{
		/*
		 * No ANALYZE stats available, so make a guess
		 */
		switch (nulltesttype)
		{
			case IS_NULL:
				selec = DEFAULT_UNK_SEL;
				break;
			case IS_NOT_NULL:
				selec = DEFAULT_NOT_UNK_SEL;
				break;
			default:
				elog(ERROR, "unrecognized nulltesttype: %d",
					 (int) nulltesttype);
				return (Selectivity) 0; /* keep compiler quiet */
		}
	}

	ReleaseVariableStats(vardata);

	/* result should be in range, but make sure... */
	CLAMP_PROBABILITY(selec);

	return (Selectivity) selec;
}

/*
 * strip_array_coercion - strip binary-compatible relabeling from an array expr
 *
 * For array values, the parser normally generates ArrayCoerceExpr conversions,
 * but it seems possible that RelabelType might show up.  Also, the planner
 * is not currently tense about collapsing stacked ArrayCoerceExpr nodes,
 * so we need to be ready to deal with more than one level.
 */
static Node *
strip_array_coercion(Node *node)
{
	for (;;)
	{
		if (node && IsA(node, ArrayCoerceExpr))
		{
			ArrayCoerceExpr *acoerce = (ArrayCoerceExpr *) node;

			/*
			 * If the per-element expression is just a RelabelType on top of
			 * CaseTestExpr, then we know it's a binary-compatible relabeling.
			 */
			if (IsA(acoerce->elemexpr, RelabelType) &&
				IsA(((RelabelType *) acoerce->elemexpr)->arg, CaseTestExpr))
				node = (Node *) acoerce->arg;
			else
				break;
		}
		else if (node && IsA(node, RelabelType))
		{
			/* We don't really expect this case, but may as well cope */
			node = (Node *) ((RelabelType *) node)->arg;
		}
		else
			break;
	}
	return node;
}

/*
 *		scalararraysel		- Selectivity of ScalarArrayOpExpr Node.
 */
Selectivity
scalararraysel(PlannerInfo *root,
			   ScalarArrayOpExpr *clause,
			   bool is_join_clause,
			   int varRelid,
			   JoinType jointype,
			   SpecialJoinInfo *sjinfo)
{
	Oid			operator = clause->opno;
	bool		useOr = clause->useOr;
	bool		isEquality = false;
	bool		isInequality = false;
	Node	   *leftop;
	Node	   *rightop;
	Oid			nominal_element_type;
	Oid			nominal_element_collation;
	TypeCacheEntry *typentry;
	RegProcedure oprsel;
	FmgrInfo	oprselproc;
	Selectivity s1;
	Selectivity s1disjoint;

	/* First, deconstruct the expression */
	Assert(list_length(clause->args) == 2);
	leftop = (Node *) linitial(clause->args);
	rightop = (Node *) lsecond(clause->args);

	/* aggressively reduce both sides to constants */
	leftop = estimate_expression_value(root, leftop);
	rightop = estimate_expression_value(root, rightop);

	/* get nominal (after relabeling) element type of rightop */
	nominal_element_type = get_base_element_type(exprType(rightop));
	if (!OidIsValid(nominal_element_type))
		return (Selectivity) 0.5;	/* probably shouldn't happen */
	/* get nominal collation, too, for generating constants */
	nominal_element_collation = exprCollation(rightop);

	/* look through any binary-compatible relabeling of rightop */
	rightop = strip_array_coercion(rightop);

	/*
	 * Detect whether the operator is the default equality or inequality
	 * operator of the array element type.
	 */
	typentry = lookup_type_cache(nominal_element_type, TYPECACHE_EQ_OPR);
	if (OidIsValid(typentry->eq_opr))
	{
		if (operator == typentry->eq_opr)
			isEquality = true;
		else if (get_negator(operator) == typentry->eq_opr)
			isInequality = true;
	}

	/*
	 * If it is equality or inequality, we might be able to estimate this as a
	 * form of array containment; for instance "const = ANY(column)" can be
	 * treated as "ARRAY[const] <@ column".  scalararraysel_containment tries
	 * that, and returns the selectivity estimate if successful, or -1 if not.
	 */
	if ((isEquality || isInequality) && !is_join_clause)
	{
		s1 = scalararraysel_containment(root, leftop, rightop,
										nominal_element_type,
										isEquality, useOr, varRelid);
		if (s1 >= 0.0)
			return s1;
	}

	/*
	 * Look up the underlying operator's selectivity estimator. Punt if it
	 * hasn't got one.
	 */
	if (is_join_clause)
		oprsel = get_oprjoin(operator);
	else
		oprsel = get_oprrest(operator);
	if (!oprsel)
		return (Selectivity) 0.5;
	fmgr_info(oprsel, &oprselproc);

	/*
	 * In the array-containment check above, we must only believe that an
	 * operator is equality or inequality if it is the default btree equality
	 * operator (or its negator) for the element type, since those are the
	 * operators that array containment will use.  But in what follows, we can
	 * be a little laxer, and also believe that any operators using eqsel() or
	 * neqsel() as selectivity estimator act like equality or inequality.
	 */
	if (oprsel == F_EQSEL || oprsel == F_EQJOINSEL)
		isEquality = true;
	else if (oprsel == F_NEQSEL || oprsel == F_NEQJOINSEL)
		isInequality = true;

	/*
	 * We consider three cases:
	 *
	 * 1. rightop is an Array constant: deconstruct the array, apply the
	 * operator's selectivity function for each array element, and merge the
	 * results in the same way that clausesel.c does for AND/OR combinations.
	 *
	 * 2. rightop is an ARRAY[] construct: apply the operator's selectivity
	 * function for each element of the ARRAY[] construct, and merge.
	 *
	 * 3. otherwise, make a guess ...
	 */
	if (rightop && IsA(rightop, Const))
	{
		Datum		arraydatum = ((Const *) rightop)->constvalue;
		bool		arrayisnull = ((Const *) rightop)->constisnull;
		ArrayType  *arrayval;
		int16		elmlen;
		bool		elmbyval;
		char		elmalign;
		int			num_elems;
		Datum	   *elem_values;
		bool	   *elem_nulls;
		int			i;

		if (arrayisnull)		/* qual can't succeed if null array */
			return (Selectivity) 0.0;
		arrayval = DatumGetArrayTypeP(arraydatum);
		get_typlenbyvalalign(ARR_ELEMTYPE(arrayval),
							 &elmlen, &elmbyval, &elmalign);
		deconstruct_array(arrayval,
						  ARR_ELEMTYPE(arrayval),
						  elmlen, elmbyval, elmalign,
						  &elem_values, &elem_nulls, &num_elems);

		/*
		 * For generic operators, we assume the probability of success is
		 * independent for each array element.  But for "= ANY" or "<> ALL",
		 * if the array elements are distinct (which'd typically be the case)
		 * then the probabilities are disjoint, and we should just sum them.
		 *
		 * If we were being really tense we would try to confirm that the
		 * elements are all distinct, but that would be expensive and it
		 * doesn't seem to be worth the cycles; it would amount to penalizing
		 * well-written queries in favor of poorly-written ones.  However, we
		 * do protect ourselves a little bit by checking whether the
		 * disjointness assumption leads to an impossible (out of range)
		 * probability; if so, we fall back to the normal calculation.
		 */
		s1 = s1disjoint = (useOr ? 0.0 : 1.0);

		for (i = 0; i < num_elems; i++)
		{
			List	   *args;
			Selectivity s2;

			args = list_make2(leftop,
							  makeConst(nominal_element_type,
										-1,
										nominal_element_collation,
										elmlen,
										elem_values[i],
										elem_nulls[i],
										elmbyval));
			if (is_join_clause)
				s2 = DatumGetFloat8(FunctionCall5Coll(&oprselproc,
													  clause->inputcollid,
													  PointerGetDatum(root),
													  ObjectIdGetDatum(operator),
													  PointerGetDatum(args),
													  Int16GetDatum(jointype),
													  PointerGetDatum(sjinfo)));
			else
				s2 = DatumGetFloat8(FunctionCall4Coll(&oprselproc,
													  clause->inputcollid,
													  PointerGetDatum(root),
													  ObjectIdGetDatum(operator),
													  PointerGetDatum(args),
													  Int32GetDatum(varRelid)));

			if (useOr)
			{
				s1 = s1 + s2 - s1 * s2;
				if (isEquality)
					s1disjoint += s2;
			}
			else
			{
				s1 = s1 * s2;
				if (isInequality)
					s1disjoint += s2 - 1.0;
			}
		}

		/* accept disjoint-probability estimate if in range */
		if ((useOr ? isEquality : isInequality) &&
			s1disjoint >= 0.0 && s1disjoint <= 1.0)
			s1 = s1disjoint;
	}
	else if (rightop && IsA(rightop, ArrayExpr) &&
			 !((ArrayExpr *) rightop)->multidims)
	{
		ArrayExpr  *arrayexpr = (ArrayExpr *) rightop;
		int16		elmlen;
		bool		elmbyval;
		ListCell   *l;

		get_typlenbyval(arrayexpr->element_typeid,
						&elmlen, &elmbyval);

		/*
		 * We use the assumption of disjoint probabilities here too, although
		 * the odds of equal array elements are rather higher if the elements
		 * are not all constants (which they won't be, else constant folding
		 * would have reduced the ArrayExpr to a Const).  In this path it's
		 * critical to have the sanity check on the s1disjoint estimate.
		 */
		s1 = s1disjoint = (useOr ? 0.0 : 1.0);

		foreach(l, arrayexpr->elements)
		{
			Node	   *elem = (Node *) lfirst(l);
			List	   *args;
			Selectivity s2;

			/*
			 * Theoretically, if elem isn't of nominal_element_type we should
			 * insert a RelabelType, but it seems unlikely that any operator
			 * estimation function would really care ...
			 */
			args = list_make2(leftop, elem);
			if (is_join_clause)
				s2 = DatumGetFloat8(FunctionCall5Coll(&oprselproc,
													  clause->inputcollid,
													  PointerGetDatum(root),
													  ObjectIdGetDatum(operator),
													  PointerGetDatum(args),
													  Int16GetDatum(jointype),
													  PointerGetDatum(sjinfo)));
			else
				s2 = DatumGetFloat8(FunctionCall4Coll(&oprselproc,
													  clause->inputcollid,
													  PointerGetDatum(root),
													  ObjectIdGetDatum(operator),
													  PointerGetDatum(args),
													  Int32GetDatum(varRelid)));

			if (useOr)
			{
				s1 = s1 + s2 - s1 * s2;
				if (isEquality)
					s1disjoint += s2;
			}
			else
			{
				s1 = s1 * s2;
				if (isInequality)
					s1disjoint += s2 - 1.0;
			}
		}

		/* accept disjoint-probability estimate if in range */
		if ((useOr ? isEquality : isInequality) &&
			s1disjoint >= 0.0 && s1disjoint <= 1.0)
			s1 = s1disjoint;
	}
	else
	{
		CaseTestExpr *dummyexpr;
		List	   *args;
		Selectivity s2;
		int			i;

		/*
		 * We need a dummy rightop to pass to the operator selectivity
		 * routine.  It can be pretty much anything that doesn't look like a
		 * constant; CaseTestExpr is a convenient choice.
		 */
		dummyexpr = makeNode(CaseTestExpr);
		dummyexpr->typeId = nominal_element_type;
		dummyexpr->typeMod = -1;
		dummyexpr->collation = clause->inputcollid;
		args = list_make2(leftop, dummyexpr);
		if (is_join_clause)
			s2 = DatumGetFloat8(FunctionCall5Coll(&oprselproc,
												  clause->inputcollid,
												  PointerGetDatum(root),
												  ObjectIdGetDatum(operator),
												  PointerGetDatum(args),
												  Int16GetDatum(jointype),
												  PointerGetDatum(sjinfo)));
		else
			s2 = DatumGetFloat8(FunctionCall4Coll(&oprselproc,
												  clause->inputcollid,
												  PointerGetDatum(root),
												  ObjectIdGetDatum(operator),
												  PointerGetDatum(args),
												  Int32GetDatum(varRelid)));
		s1 = useOr ? 0.0 : 1.0;

		/*
		 * Arbitrarily assume 10 elements in the eventual array value (see
		 * also estimate_array_length).  We don't risk an assumption of
		 * disjoint probabilities here.
		 */
		for (i = 0; i < 10; i++)
		{
			if (useOr)
				s1 = s1 + s2 - s1 * s2;
			else
				s1 = s1 * s2;
		}
	}

	/* result should be in range, but make sure... */
	CLAMP_PROBABILITY(s1);

	return s1;
}

/*
 * Estimate number of elements in the array yielded by an expression.
 *
 * It's important that this agree with scalararraysel.
 */
int
estimate_array_length(Node *arrayexpr)
{
	/* look through any binary-compatible relabeling of arrayexpr */
	arrayexpr = strip_array_coercion(arrayexpr);

	if (arrayexpr && IsA(arrayexpr, Const))
	{
		Datum		arraydatum = ((Const *) arrayexpr)->constvalue;
		bool		arrayisnull = ((Const *) arrayexpr)->constisnull;
		ArrayType  *arrayval;

		if (arrayisnull)
			return 0;
		arrayval = DatumGetArrayTypeP(arraydatum);
		return ArrayGetNItems(ARR_NDIM(arrayval), ARR_DIMS(arrayval));
	}
	else if (arrayexpr && IsA(arrayexpr, ArrayExpr) &&
			 !((ArrayExpr *) arrayexpr)->multidims)
	{
		return list_length(((ArrayExpr *) arrayexpr)->elements);
	}
	else
	{
		/* default guess --- see also scalararraysel */
		return 10;
	}
}

/*
 *		rowcomparesel		- Selectivity of RowCompareExpr Node.
 *
 * We estimate RowCompare selectivity by considering just the first (high
 * order) columns, which makes it equivalent to an ordinary OpExpr.  While
 * this estimate could be refined by considering additional columns, it
 * seems unlikely that we could do a lot better without multi-column
 * statistics.
 */
Selectivity
rowcomparesel(PlannerInfo *root,
			  RowCompareExpr *clause,
			  int varRelid, JoinType jointype, SpecialJoinInfo *sjinfo)
{
	Selectivity s1;
	Oid			opno = linitial_oid(clause->opnos);
	Oid			inputcollid = linitial_oid(clause->inputcollids);
	List	   *opargs;
	bool		is_join_clause;

	/* Build equivalent arg list for single operator */
	opargs = list_make2(linitial(clause->largs),
		linitial(castNode(List, clause->rargs)));

	/*
	 * Decide if it's a join clause.  This should match clausesel.c's
	 * treat_as_join_clause(), except that we intentionally consider only the
	 * leading columns and not the rest of the clause.
	 */
	if (varRelid != 0)
	{
		/*
		 * Caller is forcing restriction mode (eg, because we are examining an
		 * inner indexscan qual).
		 */
		is_join_clause = false;
	}
	else if (sjinfo == NULL)
	{
		/*
		 * It must be a restriction clause, since it's being evaluated at a
		 * scan node.
		 */
		is_join_clause = false;
	}
	else
	{
		/*
		 * Otherwise, it's a join if there's more than one relation used.
		 */
		is_join_clause = (NumRelids(root, (Node *) opargs) > 1);
	}

	if (is_join_clause)
	{
		/* Estimate selectivity for a join clause. */
		s1 = join_selectivity(root, opno,
							  opargs,
							  inputcollid,
							  jointype,
							  sjinfo);
	}
	else
	{
		/* Estimate selectivity for a restriction clause. */
		s1 = restriction_selectivity(root, opno,
									 opargs,
									 inputcollid,
									 varRelid);
	}

	return s1;
}

/*
 *		eqjoinsel		- Join selectivity of "="
 */
Datum
eqjoinsel(PG_FUNCTION_ARGS)
{
	PlannerInfo *root = (PlannerInfo *) PG_GETARG_POINTER(0);
	Oid			operator = PG_GETARG_OID(1);
	List	   *args = (List *) PG_GETARG_POINTER(2);

#ifdef NOT_USED
	JoinType	jointype = (JoinType) PG_GETARG_INT16(3);
#endif
	SpecialJoinInfo *sjinfo = (SpecialJoinInfo *) PG_GETARG_POINTER(4);
	Oid			collation = PG_GET_COLLATION();
	double		selec;
	double		selec_inner;
	VariableStatData vardata1;
	VariableStatData vardata2;
	double		nd1;
	double		nd2;
	bool		isdefault1;
	bool		isdefault2;
	Oid			opfuncoid;
	AttStatsSlot sslot1;
	AttStatsSlot sslot2;
	Form_pg_statistic stats1 = NULL;
	Form_pg_statistic stats2 = NULL;
	bool		have_mcvs1 = false;
	bool		have_mcvs2 = false;
	bool		join_is_reversed;
	RelOptInfo *inner_rel;

	get_join_variables(root, args, sjinfo,
					   &vardata1, &vardata2, &join_is_reversed);

	nd1 = get_variable_numdistinct(&vardata1, &isdefault1);
	nd2 = get_variable_numdistinct(&vardata2, &isdefault2);

	opfuncoid = get_opcode(operator);

	memset(&sslot1, 0, sizeof(sslot1));
	memset(&sslot2, 0, sizeof(sslot2));

	if (HeapTupleIsValid(vardata1.statsTuple))
	{
		/* note we allow use of nullfrac regardless of security check */
		stats1 = (Form_pg_statistic) GETSTRUCT(vardata1.statsTuple);
		if (statistic_proc_security_check(&vardata1, opfuncoid))
			have_mcvs1 = get_attstatsslot(&sslot1, vardata1.statsTuple,
										  STATISTIC_KIND_MCV, InvalidOid,
										  ATTSTATSSLOT_VALUES | ATTSTATSSLOT_NUMBERS);
	}

	if (HeapTupleIsValid(vardata2.statsTuple))
	{
		/* note we allow use of nullfrac regardless of security check */
		stats2 = (Form_pg_statistic) GETSTRUCT(vardata2.statsTuple);
		if (statistic_proc_security_check(&vardata2, opfuncoid))
			have_mcvs2 = get_attstatsslot(&sslot2, vardata2.statsTuple,
										  STATISTIC_KIND_MCV, InvalidOid,
										  ATTSTATSSLOT_VALUES | ATTSTATSSLOT_NUMBERS);
	}

	/* We need to compute the inner-join selectivity in all cases */
	selec_inner = eqjoinsel_inner(opfuncoid, collation,
								  &vardata1, &vardata2,
								  nd1, nd2,
								  isdefault1, isdefault2,
								  &sslot1, &sslot2,
								  stats1, stats2,
								  have_mcvs1, have_mcvs2);

	switch (sjinfo->jointype)
	{
		case JOIN_INNER:
		case JOIN_LEFT:
		case JOIN_FULL:
			selec = selec_inner;
			break;
		case JOIN_SEMI:
		case JOIN_ANTI:

			/*
			 * Look up the join's inner relation.  min_righthand is sufficient
			 * information because neither SEMI nor ANTI joins permit any
			 * reassociation into or out of their RHS, so the righthand will
			 * always be exactly that set of rels.
			 */
			inner_rel = find_join_input_rel(root, sjinfo->min_righthand);

			if (!join_is_reversed)
				selec = eqjoinsel_semi(opfuncoid, collation,
									   &vardata1, &vardata2,
									   nd1, nd2,
									   isdefault1, isdefault2,
									   &sslot1, &sslot2,
									   stats1, stats2,
									   have_mcvs1, have_mcvs2,
									   inner_rel);
			else
			{
				Oid			commop = get_commutator(operator);
				Oid			commopfuncoid = OidIsValid(commop) ? get_opcode(commop) : InvalidOid;

				selec = eqjoinsel_semi(commopfuncoid, collation,
									   &vardata2, &vardata1,
									   nd2, nd1,
									   isdefault2, isdefault1,
									   &sslot2, &sslot1,
									   stats2, stats1,
									   have_mcvs2, have_mcvs1,
									   inner_rel);
			}

			/*
			 * We should never estimate the output of a semijoin to be more
			 * rows than we estimate for an inner join with the same input
			 * rels and join condition; it's obviously impossible for that to
			 * happen.  The former estimate is N1 * Ssemi while the latter is
			 * N1 * N2 * Sinner, so we may clamp Ssemi <= N2 * Sinner.  Doing
			 * this is worthwhile because of the shakier estimation rules we
			 * use in eqjoinsel_semi, particularly in cases where it has to
			 * punt entirely.
			 */
			selec = Min(selec, inner_rel->rows * selec_inner);
			break;
		default:
			/* other values not expected here */
			elog(ERROR, "unrecognized join type: %d",
				 (int) sjinfo->jointype);
			selec = 0;			/* keep compiler quiet */
			break;
	}

	free_attstatsslot(&sslot1);
	free_attstatsslot(&sslot2);

	ReleaseVariableStats(vardata1);
	ReleaseVariableStats(vardata2);

	CLAMP_PROBABILITY(selec);

	PG_RETURN_FLOAT8((float8) selec);
}

/*
 * eqjoinsel_inner --- eqjoinsel for normal inner join
 *
 * We also use this for LEFT/FULL outer joins; it's not presently clear
 * that it's worth trying to distinguish them here.
 */
static double
eqjoinsel_inner(Oid opfuncoid, Oid collation,
				VariableStatData *vardata1, VariableStatData *vardata2,
				double nd1, double nd2,
				bool isdefault1, bool isdefault2,
				AttStatsSlot *sslot1, AttStatsSlot *sslot2,
				Form_pg_statistic stats1, Form_pg_statistic stats2,
				bool have_mcvs1, bool have_mcvs2)
{
	double		selec;

	if (have_mcvs1 && have_mcvs2)
	{
		/*
		 * We have most-common-value lists for both relations.  Run through
		 * the lists to see which MCVs actually join to each other with the
		 * given operator.  This allows us to determine the exact join
		 * selectivity for the portion of the relations represented by the MCV
		 * lists.  We still have to estimate for the remaining population, but
		 * in a skewed distribution this gives us a big leg up in accuracy.
		 * For motivation see the analysis in Y. Ioannidis and S.
		 * Christodoulakis, "On the propagation of errors in the size of join
		 * results", Technical Report 1018, Computer Science Dept., University
		 * of Wisconsin, Madison, March 1991 (available from ftp.cs.wisc.edu).
		 */
		LOCAL_FCINFO(fcinfo, 2);
		FmgrInfo	eqproc;
		bool	   *hasmatch1;
		bool	   *hasmatch2;
		double		nullfrac1 = stats1->stanullfrac;
		double		nullfrac2 = stats2->stanullfrac;
		double		matchprodfreq,
					matchfreq1,
					matchfreq2,
					unmatchfreq1,
					unmatchfreq2,
					otherfreq1,
					otherfreq2,
					totalsel1,
					totalsel2;
		int			i,
					nmatches;

		fmgr_info(opfuncoid, &eqproc);

		/*
		 * Save a few cycles by setting up the fcinfo struct just once. Using
		 * FunctionCallInvoke directly also avoids failure if the eqproc
		 * returns NULL, though really equality functions should never do
		 * that.
		 */
		InitFunctionCallInfoData(*fcinfo, &eqproc, 2, collation,
								 NULL, NULL);
		fcinfo->args[0].isnull = false;
		fcinfo->args[1].isnull = false;

		hasmatch1 = (bool *) palloc0(sslot1->nvalues * sizeof(bool));
		hasmatch2 = (bool *) palloc0(sslot2->nvalues * sizeof(bool));

		/*
		 * Note we assume that each MCV will match at most one member of the
		 * other MCV list.  If the operator isn't really equality, there could
		 * be multiple matches --- but we don't look for them, both for speed
		 * and because the math wouldn't add up...
		 */
		matchprodfreq = 0.0;
		nmatches = 0;
		for (i = 0; i < sslot1->nvalues; i++)
		{
			int			j;

			fcinfo->args[0].value = sslot1->values[i];

			for (j = 0; j < sslot2->nvalues; j++)
			{
				Datum		fresult;

				if (hasmatch2[j])
					continue;
				fcinfo->args[1].value = sslot2->values[j];
				fcinfo->isnull = false;
				fresult = FunctionCallInvoke(fcinfo);
				if (!fcinfo->isnull && DatumGetBool(fresult))
				{
					hasmatch1[i] = hasmatch2[j] = true;
					matchprodfreq += sslot1->numbers[i] * sslot2->numbers[j];
					nmatches++;
					break;
				}
			}
		}
		CLAMP_PROBABILITY(matchprodfreq);
		/* Sum up frequencies of matched and unmatched MCVs */
		matchfreq1 = unmatchfreq1 = 0.0;
		for (i = 0; i < sslot1->nvalues; i++)
		{
			if (hasmatch1[i])
				matchfreq1 += sslot1->numbers[i];
			else
				unmatchfreq1 += sslot1->numbers[i];
		}
		CLAMP_PROBABILITY(matchfreq1);
		CLAMP_PROBABILITY(unmatchfreq1);
		matchfreq2 = unmatchfreq2 = 0.0;
		for (i = 0; i < sslot2->nvalues; i++)
		{
			if (hasmatch2[i])
				matchfreq2 += sslot2->numbers[i];
			else
				unmatchfreq2 += sslot2->numbers[i];
		}
		CLAMP_PROBABILITY(matchfreq2);
		CLAMP_PROBABILITY(unmatchfreq2);
		pfree(hasmatch1);
		pfree(hasmatch2);

		/*
		 * Compute total frequency of non-null values that are not in the MCV
		 * lists.
		 */
		otherfreq1 = 1.0 - nullfrac1 - matchfreq1 - unmatchfreq1;
		otherfreq2 = 1.0 - nullfrac2 - matchfreq2 - unmatchfreq2;
		CLAMP_PROBABILITY(otherfreq1);
		CLAMP_PROBABILITY(otherfreq2);

		/*
		 * We can estimate the total selectivity from the point of view of
		 * relation 1 as: the known selectivity for matched MCVs, plus
		 * unmatched MCVs that are assumed to match against random members of
		 * relation 2's non-MCV population, plus non-MCV values that are
		 * assumed to match against random members of relation 2's unmatched
		 * MCVs plus non-MCV values.
		 */
		totalsel1 = matchprodfreq;
		if (nd2 > sslot2->nvalues)
			totalsel1 += unmatchfreq1 * otherfreq2 / (nd2 - sslot2->nvalues);
		if (nd2 > nmatches)
			totalsel1 += otherfreq1 * (otherfreq2 + unmatchfreq2) /
				(nd2 - nmatches);
		/* Same estimate from the point of view of relation 2. */
		totalsel2 = matchprodfreq;
		if (nd1 > sslot1->nvalues)
			totalsel2 += unmatchfreq2 * otherfreq1 / (nd1 - sslot1->nvalues);
		if (nd1 > nmatches)
			totalsel2 += otherfreq2 * (otherfreq1 + unmatchfreq1) /
				(nd1 - nmatches);

		/*
		 * Use the smaller of the two estimates.  This can be justified in
		 * essentially the same terms as given below for the no-stats case: to
		 * a first approximation, we are estimating from the point of view of
		 * the relation with smaller nd.
		 */
		selec = (totalsel1 < totalsel2) ? totalsel1 : totalsel2;
	}
	else
	{
		/*
		 * We do not have MCV lists for both sides.  Estimate the join
		 * selectivity as MIN(1/nd1,1/nd2)*(1-nullfrac1)*(1-nullfrac2). This
		 * is plausible if we assume that the join operator is strict and the
		 * non-null values are about equally distributed: a given non-null
		 * tuple of rel1 will join to either zero or N2*(1-nullfrac2)/nd2 rows
		 * of rel2, so total join rows are at most
		 * N1*(1-nullfrac1)*N2*(1-nullfrac2)/nd2 giving a join selectivity of
		 * not more than (1-nullfrac1)*(1-nullfrac2)/nd2. By the same logic it
		 * is not more than (1-nullfrac1)*(1-nullfrac2)/nd1, so the expression
		 * with MIN() is an upper bound.  Using the MIN() means we estimate
		 * from the point of view of the relation with smaller nd (since the
		 * larger nd is determining the MIN).  It is reasonable to assume that
		 * most tuples in this rel will have join partners, so the bound is
		 * probably reasonably tight and should be taken as-is.
		 *
		 * XXX Can we be smarter if we have an MCV list for just one side? It
		 * seems that if we assume equal distribution for the other side, we
		 * end up with the same answer anyway.
		 */
		double		nullfrac1 = stats1 ? stats1->stanullfrac : 0.0;
		double		nullfrac2 = stats2 ? stats2->stanullfrac : 0.0;

		selec = (1.0 - nullfrac1) * (1.0 - nullfrac2);
		if (nd1 > nd2)
			selec /= nd1;
		else
			selec /= nd2;
	}

	return selec;
}

/*
 * eqjoinsel_semi --- eqjoinsel for semi join
 *
 * (Also used for anti join, which we are supposed to estimate the same way.)
 * Caller has ensured that vardata1 is the LHS variable.
 * Unlike eqjoinsel_inner, we have to cope with opfuncoid being InvalidOid.
 */
static double
eqjoinsel_semi(Oid opfuncoid, Oid collation,
			   VariableStatData *vardata1, VariableStatData *vardata2,
			   double nd1, double nd2,
			   bool isdefault1, bool isdefault2,
			   AttStatsSlot *sslot1, AttStatsSlot *sslot2,
			   Form_pg_statistic stats1, Form_pg_statistic stats2,
			   bool have_mcvs1, bool have_mcvs2,
			   RelOptInfo *inner_rel)
{
	double		selec;

	/*
	 * We clamp nd2 to be not more than what we estimate the inner relation's
	 * size to be.  This is intuitively somewhat reasonable since obviously
	 * there can't be more than that many distinct values coming from the
	 * inner rel.  The reason for the asymmetry (ie, that we don't clamp nd1
	 * likewise) is that this is the only pathway by which restriction clauses
	 * applied to the inner rel will affect the join result size estimate,
	 * since set_joinrel_size_estimates will multiply SEMI/ANTI selectivity by
	 * only the outer rel's size.  If we clamped nd1 we'd be double-counting
	 * the selectivity of outer-rel restrictions.
	 *
	 * We can apply this clamping both with respect to the base relation from
	 * which the join variable comes (if there is just one), and to the
	 * immediate inner input relation of the current join.
	 *
	 * If we clamp, we can treat nd2 as being a non-default estimate; it's not
	 * great, maybe, but it didn't come out of nowhere either.  This is most
	 * helpful when the inner relation is empty and consequently has no stats.
	 */
	if (vardata2->rel)
	{
		if (nd2 >= vardata2->rel->rows)
		{
			nd2 = vardata2->rel->rows;
			isdefault2 = false;
		}
	}
	if (nd2 >= inner_rel->rows)
	{
		nd2 = inner_rel->rows;
		isdefault2 = false;
	}

	if (have_mcvs1 && have_mcvs2 && OidIsValid(opfuncoid))
	{
		/*
		 * We have most-common-value lists for both relations.  Run through
		 * the lists to see which MCVs actually join to each other with the
		 * given operator.  This allows us to determine the exact join
		 * selectivity for the portion of the relations represented by the MCV
		 * lists.  We still have to estimate for the remaining population, but
		 * in a skewed distribution this gives us a big leg up in accuracy.
		 */
		LOCAL_FCINFO(fcinfo, 2);
		FmgrInfo	eqproc;
		bool	   *hasmatch1;
		bool	   *hasmatch2;
		double		nullfrac1 = stats1->stanullfrac;
		double		matchfreq1,
					uncertainfrac,
					uncertain;
		int			i,
					nmatches,
					clamped_nvalues2;

		/*
		 * The clamping above could have resulted in nd2 being less than
		 * sslot2->nvalues; in which case, we assume that precisely the nd2
		 * most common values in the relation will appear in the join input,
		 * and so compare to only the first nd2 members of the MCV list.  Of
		 * course this is frequently wrong, but it's the best bet we can make.
		 */
		clamped_nvalues2 = Min(sslot2->nvalues, nd2);

		fmgr_info(opfuncoid, &eqproc);

		/*
		 * Save a few cycles by setting up the fcinfo struct just once. Using
		 * FunctionCallInvoke directly also avoids failure if the eqproc
		 * returns NULL, though really equality functions should never do
		 * that.
		 */
		InitFunctionCallInfoData(*fcinfo, &eqproc, 2, collation,
								 NULL, NULL);
		fcinfo->args[0].isnull = false;
		fcinfo->args[1].isnull = false;

		hasmatch1 = (bool *) palloc0(sslot1->nvalues * sizeof(bool));
		hasmatch2 = (bool *) palloc0(clamped_nvalues2 * sizeof(bool));

		/*
		 * Note we assume that each MCV will match at most one member of the
		 * other MCV list.  If the operator isn't really equality, there could
		 * be multiple matches --- but we don't look for them, both for speed
		 * and because the math wouldn't add up...
		 */
		nmatches = 0;
		for (i = 0; i < sslot1->nvalues; i++)
		{
			int			j;

			fcinfo->args[0].value = sslot1->values[i];

			for (j = 0; j < clamped_nvalues2; j++)
			{
				Datum		fresult;

				if (hasmatch2[j])
					continue;
				fcinfo->args[1].value = sslot2->values[j];
				fcinfo->isnull = false;
				fresult = FunctionCallInvoke(fcinfo);
				if (!fcinfo->isnull && DatumGetBool(fresult))
				{
					hasmatch1[i] = hasmatch2[j] = true;
					nmatches++;
					break;
				}
			}
		}
		/* Sum up frequencies of matched MCVs */
		matchfreq1 = 0.0;
		for (i = 0; i < sslot1->nvalues; i++)
		{
			if (hasmatch1[i])
				matchfreq1 += sslot1->numbers[i];
		}
		CLAMP_PROBABILITY(matchfreq1);
		pfree(hasmatch1);
		pfree(hasmatch2);

		/*
		 * Now we need to estimate the fraction of relation 1 that has at
		 * least one join partner.  We know for certain that the matched MCVs
		 * do, so that gives us a lower bound, but we're really in the dark
		 * about everything else.  Our crude approach is: if nd1 <= nd2 then
		 * assume all non-null rel1 rows have join partners, else assume for
		 * the uncertain rows that a fraction nd2/nd1 have join partners. We
		 * can discount the known-matched MCVs from the distinct-values counts
		 * before doing the division.
		 *
		 * Crude as the above is, it's completely useless if we don't have
		 * reliable ndistinct values for both sides.  Hence, if either nd1 or
		 * nd2 is default, punt and assume half of the uncertain rows have
		 * join partners.
		 */
		if (!isdefault1 && !isdefault2)
		{
			nd1 -= nmatches;
			nd2 -= nmatches;
			if (nd1 <= nd2 || nd2 < 0)
				uncertainfrac = 1.0;
			else
				uncertainfrac = nd2 / nd1;
		}
		else
			uncertainfrac = 0.5;
		uncertain = 1.0 - matchfreq1 - nullfrac1;
		CLAMP_PROBABILITY(uncertain);
		selec = matchfreq1 + uncertainfrac * uncertain;
	}
	else
	{
		/*
		 * Without MCV lists for both sides, we can only use the heuristic
		 * about nd1 vs nd2.
		 */
		double		nullfrac1 = stats1 ? stats1->stanullfrac : 0.0;

		if (!isdefault1 && !isdefault2)
		{
			if (nd1 <= nd2 || nd2 < 0)
				selec = 1.0 - nullfrac1;
			else
				selec = (nd2 / nd1) * (1.0 - nullfrac1);
		}
		else
			selec = 0.5 * (1.0 - nullfrac1);
	}

	return selec;
}

/*
 *		neqjoinsel		- Join selectivity of "!="
 */
Datum
neqjoinsel(PG_FUNCTION_ARGS)
{
	PlannerInfo *root = (PlannerInfo *) PG_GETARG_POINTER(0);
	Oid			operator = PG_GETARG_OID(1);
	List	   *args = (List *) PG_GETARG_POINTER(2);
	JoinType	jointype = (JoinType) PG_GETARG_INT16(3);
	SpecialJoinInfo *sjinfo = (SpecialJoinInfo *) PG_GETARG_POINTER(4);
	Oid			collation = PG_GET_COLLATION();
	float8		result;

	if (jointype == JOIN_SEMI || jointype == JOIN_ANTI)
	{
		/*
		 * For semi-joins, if there is more than one distinct value in the RHS
		 * relation then every non-null LHS row must find a row to join since
		 * it can only be equal to one of them.  We'll assume that there is
		 * always more than one distinct RHS value for the sake of stability,
		 * though in theory we could have special cases for empty RHS
		 * (selectivity = 0) and single-distinct-value RHS (selectivity =
		 * fraction of LHS that has the same value as the single RHS value).
		 *
		 * For anti-joins, if we use the same assumption that there is more
		 * than one distinct key in the RHS relation, then every non-null LHS
		 * row must be suppressed by the anti-join.
		 *
		 * So either way, the selectivity estimate should be 1 - nullfrac.
		 */
		VariableStatData leftvar;
		VariableStatData rightvar;
		bool		reversed;
		HeapTuple	statsTuple;
		double		nullfrac;

		get_join_variables(root, args, sjinfo, &leftvar, &rightvar, &reversed);
		statsTuple = reversed ? rightvar.statsTuple : leftvar.statsTuple;
		if (HeapTupleIsValid(statsTuple))
			nullfrac = ((Form_pg_statistic) GETSTRUCT(statsTuple))->stanullfrac;
		else
			nullfrac = 0.0;
		ReleaseVariableStats(leftvar);
		ReleaseVariableStats(rightvar);

		result = 1.0 - nullfrac;
	}
	else
	{
		/*
		 * We want 1 - eqjoinsel() where the equality operator is the one
		 * associated with this != operator, that is, its negator.
		 */
		Oid			eqop = get_negator(operator);

		if (eqop)
		{
			result =
				DatumGetFloat8(DirectFunctionCall5Coll(eqjoinsel,
													   collation,
													   PointerGetDatum(root),
													   ObjectIdGetDatum(eqop),
													   PointerGetDatum(args),
													   Int16GetDatum(jointype),
													   PointerGetDatum(sjinfo)));
		}
		else
		{
			/* Use default selectivity (should we raise an error instead?) */
			result = DEFAULT_EQ_SEL;
		}
		result = 1.0 - result;
	}

	PG_RETURN_FLOAT8(result);
}

/*
 *		scalarltjoinsel - Join selectivity of "<" for scalars
 */
Datum
scalarltjoinsel(PG_FUNCTION_ARGS)
{
	PG_RETURN_FLOAT8(DEFAULT_INEQ_SEL);
}

/*
 *		scalarlejoinsel - Join selectivity of "<=" for scalars
 */
Datum
scalarlejoinsel(PG_FUNCTION_ARGS)
{
	PG_RETURN_FLOAT8(DEFAULT_INEQ_SEL);
}

/*
 *		scalargtjoinsel - Join selectivity of ">" for scalars
 */
Datum
scalargtjoinsel(PG_FUNCTION_ARGS)
{
	PG_RETURN_FLOAT8(DEFAULT_INEQ_SEL);
}

/*
 *		scalargejoinsel - Join selectivity of ">=" for scalars
 */
Datum
scalargejoinsel(PG_FUNCTION_ARGS)
{
	PG_RETURN_FLOAT8(DEFAULT_INEQ_SEL);
}


/*
 * mergejoinscansel			- Scan selectivity of merge join.
 *
 * A merge join will stop as soon as it exhausts either input stream.
 * Therefore, if we can estimate the ranges of both input variables,
 * we can estimate how much of the input will actually be read.  This
 * can have a considerable impact on the cost when using indexscans.
 *
 * Also, we can estimate how much of each input has to be read before the
 * first join pair is found, which will affect the join's startup time.
 *
 * clause should be a clause already known to be mergejoinable.  opfamily,
 * strategy, and nulls_first specify the sort ordering being used.
 *
 * The outputs are:
 *		*leftstart is set to the fraction of the left-hand variable expected
 *		 to be scanned before the first join pair is found (0 to 1).
 *		*leftend is set to the fraction of the left-hand variable expected
 *		 to be scanned before the join terminates (0 to 1).
 *		*rightstart, *rightend similarly for the right-hand variable.
 */
void
mergejoinscansel(PlannerInfo *root, Node *clause,
				 Oid opfamily, int strategy, bool nulls_first,
				 Selectivity *leftstart, Selectivity *leftend,
				 Selectivity *rightstart, Selectivity *rightend)
{
	Node	   *left,
			   *right;
	VariableStatData leftvar,
				rightvar;
	int			op_strategy;
	Oid			op_lefttype;
	Oid			op_righttype;
	Oid			opno,
				collation,
				lsortop,
				rsortop,
				lstatop,
				rstatop,
				ltop,
				leop,
				revltop,
				revleop;
	bool		isgt;
	Datum		leftmin,
				leftmax,
				rightmin,
				rightmax;
	double		selec;

	/* Set default results if we can't figure anything out. */
	/* XXX should default "start" fraction be a bit more than 0? */
	*leftstart = *rightstart = 0.0;
	*leftend = *rightend = 1.0;

	/* Deconstruct the merge clause */
	if (!is_opclause(clause))
		return;					/* shouldn't happen */
	opno = ((OpExpr *) clause)->opno;
	collation = ((OpExpr *) clause)->inputcollid;
	left = get_leftop((Expr *) clause);
	right = get_rightop((Expr *) clause);
	if (!right)
		return;					/* shouldn't happen */

	/* Look for stats for the inputs */
	examine_variable(root, left, 0, &leftvar);
	examine_variable(root, right, 0, &rightvar);

	/* Extract the operator's declared left/right datatypes */
	get_op_opfamily_properties(opno, opfamily, false,
							   &op_strategy,
							   &op_lefttype,
							   &op_righttype);
	Assert(op_strategy == BTEqualStrategyNumber);

	/*
	 * Look up the various operators we need.  If we don't find them all, it
	 * probably means the opfamily is broken, but we just fail silently.
	 *
	 * Note: we expect that pg_statistic histograms will be sorted by the '<'
	 * operator, regardless of which sort direction we are considering.
	 */
	switch (strategy)
	{
		case BTLessStrategyNumber:
			isgt = false;
			if (op_lefttype == op_righttype)
			{
				/* easy case */
				ltop = get_opfamily_member(opfamily,
										   op_lefttype, op_righttype,
										   BTLessStrategyNumber);
				leop = get_opfamily_member(opfamily,
										   op_lefttype, op_righttype,
										   BTLessEqualStrategyNumber);
				lsortop = ltop;
				rsortop = ltop;
				lstatop = lsortop;
				rstatop = rsortop;
				revltop = ltop;
				revleop = leop;
			}
			else
			{
				ltop = get_opfamily_member(opfamily,
										   op_lefttype, op_righttype,
										   BTLessStrategyNumber);
				leop = get_opfamily_member(opfamily,
										   op_lefttype, op_righttype,
										   BTLessEqualStrategyNumber);
				lsortop = get_opfamily_member(opfamily,
											  op_lefttype, op_lefttype,
											  BTLessStrategyNumber);
				rsortop = get_opfamily_member(opfamily,
											  op_righttype, op_righttype,
											  BTLessStrategyNumber);
				lstatop = lsortop;
				rstatop = rsortop;
				revltop = get_opfamily_member(opfamily,
											  op_righttype, op_lefttype,
											  BTLessStrategyNumber);
				revleop = get_opfamily_member(opfamily,
											  op_righttype, op_lefttype,
											  BTLessEqualStrategyNumber);
			}
			break;
		case BTGreaterStrategyNumber:
			/* descending-order case */
			isgt = true;
			if (op_lefttype == op_righttype)
			{
				/* easy case */
				ltop = get_opfamily_member(opfamily,
										   op_lefttype, op_righttype,
										   BTGreaterStrategyNumber);
				leop = get_opfamily_member(opfamily,
										   op_lefttype, op_righttype,
										   BTGreaterEqualStrategyNumber);
				lsortop = ltop;
				rsortop = ltop;
				lstatop = get_opfamily_member(opfamily,
											  op_lefttype, op_lefttype,
											  BTLessStrategyNumber);
				rstatop = lstatop;
				revltop = ltop;
				revleop = leop;
			}
			else
			{
				ltop = get_opfamily_member(opfamily,
										   op_lefttype, op_righttype,
										   BTGreaterStrategyNumber);
				leop = get_opfamily_member(opfamily,
										   op_lefttype, op_righttype,
										   BTGreaterEqualStrategyNumber);
				lsortop = get_opfamily_member(opfamily,
											  op_lefttype, op_lefttype,
											  BTGreaterStrategyNumber);
				rsortop = get_opfamily_member(opfamily,
											  op_righttype, op_righttype,
											  BTGreaterStrategyNumber);
				lstatop = get_opfamily_member(opfamily,
											  op_lefttype, op_lefttype,
											  BTLessStrategyNumber);
				rstatop = get_opfamily_member(opfamily,
											  op_righttype, op_righttype,
											  BTLessStrategyNumber);
				revltop = get_opfamily_member(opfamily,
											  op_righttype, op_lefttype,
											  BTGreaterStrategyNumber);
				revleop = get_opfamily_member(opfamily,
											  op_righttype, op_lefttype,
											  BTGreaterEqualStrategyNumber);
			}
			break;
		default:
			goto fail;			/* shouldn't get here */
	}

	if (!OidIsValid(lsortop) ||
		!OidIsValid(rsortop) ||
		!OidIsValid(lstatop) ||
		!OidIsValid(rstatop) ||
		!OidIsValid(ltop) ||
		!OidIsValid(leop) ||
		!OidIsValid(revltop) ||
		!OidIsValid(revleop))
		goto fail;				/* insufficient info in catalogs */

	/* Try to get ranges of both inputs */
	if (!isgt)
	{
		if (!get_variable_range(root, &leftvar, lstatop, collation,
								&leftmin, &leftmax))
			goto fail;			/* no range available from stats */
		if (!get_variable_range(root, &rightvar, rstatop, collation,
								&rightmin, &rightmax))
			goto fail;			/* no range available from stats */
	}
	else
	{
		/* need to swap the max and min */
		if (!get_variable_range(root, &leftvar, lstatop, collation,
								&leftmax, &leftmin))
			goto fail;			/* no range available from stats */
		if (!get_variable_range(root, &rightvar, rstatop, collation,
								&rightmax, &rightmin))
			goto fail;			/* no range available from stats */
	}

	/*
	 * Now, the fraction of the left variable that will be scanned is the
	 * fraction that's <= the right-side maximum value.  But only believe
	 * non-default estimates, else stick with our 1.0.
	 */
	selec = scalarineqsel(root, leop, isgt, true, collation, &leftvar,
						  rightmax, op_righttype);
	if (selec != DEFAULT_INEQ_SEL)
		*leftend = selec;

	/* And similarly for the right variable. */
	selec = scalarineqsel(root, revleop, isgt, true, collation, &rightvar,
						  leftmax, op_lefttype);
	if (selec != DEFAULT_INEQ_SEL)
		*rightend = selec;

	/*
	 * Only one of the two "end" fractions can really be less than 1.0;
	 * believe the smaller estimate and reset the other one to exactly 1.0. If
	 * we get exactly equal estimates (as can easily happen with self-joins),
	 * believe neither.
	 */
	if (*leftend > *rightend)
		*leftend = 1.0;
	else if (*leftend < *rightend)
		*rightend = 1.0;
	else
		*leftend = *rightend = 1.0;

	/*
	 * Also, the fraction of the left variable that will be scanned before the
	 * first join pair is found is the fraction that's < the right-side
	 * minimum value.  But only believe non-default estimates, else stick with
	 * our own default.
	 */
	selec = scalarineqsel(root, ltop, isgt, false, collation, &leftvar,
						  rightmin, op_righttype);
	if (selec != DEFAULT_INEQ_SEL)
		*leftstart = selec;

	/* And similarly for the right variable. */
	selec = scalarineqsel(root, revltop, isgt, false, collation, &rightvar,
						  leftmin, op_lefttype);
	if (selec != DEFAULT_INEQ_SEL)
		*rightstart = selec;

	/*
	 * Only one of the two "start" fractions can really be more than zero;
	 * believe the larger estimate and reset the other one to exactly 0.0. If
	 * we get exactly equal estimates (as can easily happen with self-joins),
	 * believe neither.
	 */
	if (*leftstart < *rightstart)
		*leftstart = 0.0;
	else if (*leftstart > *rightstart)
		*rightstart = 0.0;
	else
		*leftstart = *rightstart = 0.0;

	/*
	 * If the sort order is nulls-first, we're going to have to skip over any
	 * nulls too.  These would not have been counted by scalarineqsel, and we
	 * can safely add in this fraction regardless of whether we believe
	 * scalarineqsel's results or not.  But be sure to clamp the sum to 1.0!
	 */
	if (nulls_first)
	{
		Form_pg_statistic stats;

		if (HeapTupleIsValid(leftvar.statsTuple))
		{
			stats = (Form_pg_statistic) GETSTRUCT(leftvar.statsTuple);
			*leftstart += stats->stanullfrac;
			CLAMP_PROBABILITY(*leftstart);
			*leftend += stats->stanullfrac;
			CLAMP_PROBABILITY(*leftend);
		}
		if (HeapTupleIsValid(rightvar.statsTuple))
		{
			stats = (Form_pg_statistic) GETSTRUCT(rightvar.statsTuple);
			*rightstart += stats->stanullfrac;
			CLAMP_PROBABILITY(*rightstart);
			*rightend += stats->stanullfrac;
			CLAMP_PROBABILITY(*rightend);
		}
	}

	/* Disbelieve start >= end, just in case that can happen */
	if (*leftstart >= *leftend)
	{
		*leftstart = 0.0;
		*leftend = 1.0;
	}
	if (*rightstart >= *rightend)
	{
		*rightstart = 0.0;
		*rightend = 1.0;
	}

fail:
	ReleaseVariableStats(leftvar);
	ReleaseVariableStats(rightvar);
}


/*
 *	matchingsel -- generic matching-operator selectivity support
 *
 * Use these for any operators that (a) are on data types for which we collect
 * standard statistics, and (b) have behavior for which the default estimate
 * (twice DEFAULT_EQ_SEL) is sane.  Typically that is good for match-like
 * operators.
 */

Datum
matchingsel(PG_FUNCTION_ARGS)
{
	PlannerInfo *root = (PlannerInfo *) PG_GETARG_POINTER(0);
	Oid			operator = PG_GETARG_OID(1);
	List	   *args = (List *) PG_GETARG_POINTER(2);
	int			varRelid = PG_GETARG_INT32(3);
	Oid			collation = PG_GET_COLLATION();
	double		selec;

	/* Use generic restriction selectivity logic. */
	selec = generic_restriction_selectivity(root, operator, collation,
											args, varRelid,
											DEFAULT_MATCHING_SEL);

	PG_RETURN_FLOAT8((float8) selec);
}

Datum
matchingjoinsel(PG_FUNCTION_ARGS)
{
	/* Just punt, for the moment. */
	PG_RETURN_FLOAT8(DEFAULT_MATCHING_SEL);
}


/*
 * Helper routine for estimate_num_groups: add an item to a list of
 * GroupVarInfos, but only if it's not known equal to any of the existing
 * entries.
 */
typedef struct
{
	Node	   *var;			/* might be an expression, not just a Var */
	RelOptInfo *rel;			/* relation it belongs to */
	double		ndistinct;		/* # distinct values */
	bool		isdefault;		/* true if DEFAULT_NUM_DISTINCT was used */
} GroupVarInfo;

static List *
add_unique_group_var(PlannerInfo *root, List *varinfos,
					 Node *var, VariableStatData *vardata)
{
	GroupVarInfo *varinfo;
	double		ndistinct;
	bool		isdefault;
	ListCell   *lc;

	ndistinct = get_variable_numdistinct(vardata, &isdefault);

	foreach(lc, varinfos)
	{
		varinfo = (GroupVarInfo *) lfirst(lc);

		/* Drop exact duplicates */
		if (equal(var, varinfo->var))
			return varinfos;

		/*
		 * Drop known-equal vars, but only if they belong to different
		 * relations (see comments for estimate_num_groups)
		 */
		if (vardata->rel != varinfo->rel &&
			exprs_known_equal(root, var, varinfo->var))
		{
			if (varinfo->ndistinct <= ndistinct)
			{
				/* Keep older item, forget new one */
				return varinfos;
			}
			else
			{
				/* Delete the older item */
				varinfos = foreach_delete_current(varinfos, lc);
			}
		}
	}

	varinfo = (GroupVarInfo *) palloc(sizeof(GroupVarInfo));

	varinfo->var = var;
	varinfo->rel = vardata->rel;
	varinfo->ndistinct = ndistinct;
	varinfo->isdefault = isdefault;
	varinfos = lappend(varinfos, varinfo);
	return varinfos;
}

/*
 * estimate_num_groups		- Estimate number of groups in a grouped query
 *
 * Given a query having a GROUP BY clause, estimate how many groups there
 * will be --- ie, the number of distinct combinations of the GROUP BY
 * expressions.
 *
 * This routine is also used to estimate the number of rows emitted by
 * a DISTINCT filtering step; that is an isomorphic problem.  (Note:
 * actually, we only use it for DISTINCT when there's no grouping or
 * aggregation ahead of the DISTINCT.)
 *
 * Inputs:
 *	root - the query
 *	groupExprs - list of expressions being grouped by
 *	input_rows - number of rows estimated to arrive at the group/unique
 *		filter step
 *	pgset - NULL, or a List** pointing to a grouping set to filter the
 *		groupExprs against
 *
 * Outputs:
 *	estinfo - When passed as non-NULL, the function will set bits in the
 *		"flags" field in order to provide callers with additional information
 *		about the estimation.  Currently, we only set the SELFLAG_USED_DEFAULT
 *		bit if we used any default values in the estimation.
 *
 * Given the lack of any cross-correlation statistics in the system, it's
 * impossible to do anything really trustworthy with GROUP BY conditions
 * involving multiple Vars.  We should however avoid assuming the worst
 * case (all possible cross-product terms actually appear as groups) since
 * very often the grouped-by Vars are highly correlated.  Our current approach
 * is as follows:
 *	1.  Expressions yielding boolean are assumed to contribute two groups,
 *		independently of their content, and are ignored in the subsequent
 *		steps.  This is mainly because tests like "col IS NULL" break the
 *		heuristic used in step 2 especially badly.
 *	2.  Reduce the given expressions to a list of unique Vars used.  For
 *		example, GROUP BY a, a + b is treated the same as GROUP BY a, b.
 *		It is clearly correct not to count the same Var more than once.
 *		It is also reasonable to treat f(x) the same as x: f() cannot
 *		increase the number of distinct values (unless it is volatile,
 *		which we consider unlikely for grouping), but it probably won't
 *		reduce the number of distinct values much either.
 *		As a special case, if a GROUP BY expression can be matched to an
 *		expressional index for which we have statistics, then we treat the
 *		whole expression as though it were just a Var.
 *	3.  If the list contains Vars of different relations that are known equal
 *		due to equivalence classes, then drop all but one of the Vars from each
 *		known-equal set, keeping the one with smallest estimated # of values
 *		(since the extra values of the others can't appear in joined rows).
 *		Note the reason we only consider Vars of different relations is that
 *		if we considered ones of the same rel, we'd be double-counting the
 *		restriction selectivity of the equality in the next step.
 *	4.  For Vars within a single source rel, we multiply together the numbers
 *		of values, clamp to the number of rows in the rel (divided by 10 if
 *		more than one Var), and then multiply by a factor based on the
 *		selectivity of the restriction clauses for that rel.  When there's
 *		more than one Var, the initial product is probably too high (it's the
 *		worst case) but clamping to a fraction of the rel's rows seems to be a
 *		helpful heuristic for not letting the estimate get out of hand.  (The
 *		factor of 10 is derived from pre-Postgres-7.4 practice.)  The factor
 *		we multiply by to adjust for the restriction selectivity assumes that
 *		the restriction clauses are independent of the grouping, which may not
 *		be a valid assumption, but it's hard to do better.
 *	5.  If there are Vars from multiple rels, we repeat step 4 for each such
 *		rel, and multiply the results together.
 * Note that rels not containing grouped Vars are ignored completely, as are
 * join clauses.  Such rels cannot increase the number of groups, and we
 * assume such clauses do not reduce the number either (somewhat bogus,
 * but we don't have the info to do better).
 */
double
estimate_num_groups(PlannerInfo *root, List *groupExprs, double input_rows,
					List **pgset, EstimationInfo *estinfo)
{
	List	   *varinfos = NIL;
	double		srf_multiplier = 1.0;
	double		numdistinct;
	ListCell   *l;
	int			i;

	/* Zero the estinfo output parameter, if non-NULL */
	if (estinfo != NULL)
		memset(estinfo, 0, sizeof(EstimationInfo));

	/*
	 * We don't ever want to return an estimate of zero groups, as that tends
	 * to lead to division-by-zero and other unpleasantness.  The input_rows
	 * estimate is usually already at least 1, but clamp it just in case it
	 * isn't.
	 */
	input_rows = clamp_row_est(input_rows);

	/*
	 * If no grouping columns, there's exactly one group.  (This can't happen
	 * for normal cases with GROUP BY or DISTINCT, but it is possible for
	 * corner cases with set operations.)
	 */
	if (groupExprs == NIL || (pgset && list_length(*pgset) < 1))
		return 1.0;

	/*
	 * Count groups derived from boolean grouping expressions.  For other
	 * expressions, find the unique Vars used, treating an expression as a Var
	 * if we can find stats for it.  For each one, record the statistical
	 * estimate of number of distinct values (total in its table, without
	 * regard for filtering).
	 */
	numdistinct = 1.0;

	i = 0;
	foreach(l, groupExprs)
	{
		Node	   *groupexpr = (Node *) lfirst(l);
		double		this_srf_multiplier;
		VariableStatData vardata;
		List	   *varshere;
		ListCell   *l2;

		/* is expression in this grouping set? */
		if (pgset && !list_member_int(*pgset, i++))
			continue;

		/*
		 * Set-returning functions in grouping columns are a bit problematic.
		 * The code below will effectively ignore their SRF nature and come up
		 * with a numdistinct estimate as though they were scalar functions.
		 * We compensate by scaling up the end result by the largest SRF
		 * rowcount estimate.  (This will be an overestimate if the SRF
		 * produces multiple copies of any output value, but it seems best to
		 * assume the SRF's outputs are distinct.  In any case, it's probably
		 * pointless to worry too much about this without much better
		 * estimates for SRF output rowcounts than we have today.)
		 */
		this_srf_multiplier = expression_returns_set_rows(root, groupexpr);
		if (srf_multiplier < this_srf_multiplier)
			srf_multiplier = this_srf_multiplier;

		/* Short-circuit for expressions returning boolean */
		if (exprType(groupexpr) == BOOLOID)
		{
			numdistinct *= 2.0;
			continue;
		}

		/*
		 * If examine_variable is able to deduce anything about the GROUP BY
		 * expression, treat it as a single variable even if it's really more
		 * complicated.
		 *
		 * XXX This has the consequence that if there's a statistics object on
		 * the expression, we don't split it into individual Vars. This
		 * affects our selection of statistics in
		 * estimate_multivariate_ndistinct, because it's probably better to
		 * use more accurate estimate for each expression and treat them as
		 * independent, than to combine estimates for the extracted variables
		 * when we don't know how that relates to the expressions.
		 */
		examine_variable(root, groupexpr, 0, &vardata);
		if (HeapTupleIsValid(vardata.statsTuple) || vardata.isunique)
		{
			varinfos = add_unique_group_var(root, varinfos,
											groupexpr, &vardata);
			ReleaseVariableStats(vardata);
			continue;
		}
		ReleaseVariableStats(vardata);

		/*
		 * Else pull out the component Vars.  Handle PlaceHolderVars by
		 * recursing into their arguments (effectively assuming that the
		 * PlaceHolderVar doesn't change the number of groups, which boils
		 * down to ignoring the possible addition of nulls to the result set).
		 */
		varshere = pull_var_clause(groupexpr,
								   PVC_RECURSE_AGGREGATES |
								   PVC_RECURSE_WINDOWFUNCS |
								   PVC_RECURSE_PLACEHOLDERS);

		/*
		 * If we find any variable-free GROUP BY item, then either it is a
		 * constant (and we can ignore it) or it contains a volatile function;
		 * in the latter case we punt and assume that each input row will
		 * yield a distinct group.
		 */
		if (varshere == NIL)
		{
			if (contain_volatile_functions(groupexpr))
				return input_rows;
			continue;
		}

		/*
		 * Else add variables to varinfos list
		 */
		foreach(l2, varshere)
		{
			Node	   *var = (Node *) lfirst(l2);

			examine_variable(root, var, 0, &vardata);
			varinfos = add_unique_group_var(root, varinfos, var, &vardata);
			ReleaseVariableStats(vardata);
		}
	}

	/*
	 * If now no Vars, we must have an all-constant or all-boolean GROUP BY
	 * list.
	 */
	if (varinfos == NIL)
	{
		/* Apply SRF multiplier as we would do in the long path */
		numdistinct *= srf_multiplier;
		/* Round off */
		numdistinct = ceil(numdistinct);
		/* Guard against out-of-range answers */
		if (numdistinct > input_rows)
			numdistinct = input_rows;
		if (numdistinct < 1.0)
			numdistinct = 1.0;
		return numdistinct;
	}

	/*
	 * Group Vars by relation and estimate total numdistinct.
	 *
	 * For each iteration of the outer loop, we process the frontmost Var in
	 * varinfos, plus all other Vars in the same relation.  We remove these
	 * Vars from the newvarinfos list for the next iteration. This is the
	 * easiest way to group Vars of same rel together.
	 */
	do
	{
		GroupVarInfo *varinfo1 = (GroupVarInfo *) linitial(varinfos);
		RelOptInfo *rel = varinfo1->rel;
		double		reldistinct = 1;
		double		relmaxndistinct = reldistinct;
		int			relvarcount = 0;
		List	   *newvarinfos = NIL;
		List	   *relvarinfos = NIL;

		/*
		 * Split the list of varinfos in two - one for the current rel, one
		 * for remaining Vars on other rels.
		 */
		relvarinfos = lappend(relvarinfos, varinfo1);
		for_each_from(l, varinfos, 1)
		{
			GroupVarInfo *varinfo2 = (GroupVarInfo *) lfirst(l);

			if (varinfo2->rel == varinfo1->rel)
			{
				/* varinfos on current rel */
				relvarinfos = lappend(relvarinfos, varinfo2);
			}
			else
			{
				/* not time to process varinfo2 yet */
				newvarinfos = lappend(newvarinfos, varinfo2);
			}
		}

		/*
		 * Get the numdistinct estimate for the Vars of this rel.  We
		 * iteratively search for multivariate n-distinct with maximum number
		 * of vars; assuming that each var group is independent of the others,
		 * we multiply them together.  Any remaining relvarinfos after no more
		 * multivariate matches are found are assumed independent too, so
		 * their individual ndistinct estimates are multiplied also.
		 *
		 * While iterating, count how many separate numdistinct values we
		 * apply.  We apply a fudge factor below, but only if we multiplied
		 * more than one such values.
		 */
		while (relvarinfos)
		{
			double		mvndistinct;

			if (estimate_multivariate_ndistinct(root, rel, &relvarinfos,
												&mvndistinct))
			{
				reldistinct *= mvndistinct;
				if (relmaxndistinct < mvndistinct)
					relmaxndistinct = mvndistinct;
				relvarcount++;
			}
			else
			{
				foreach(l, relvarinfos)
				{
					GroupVarInfo *varinfo2 = (GroupVarInfo *) lfirst(l);

					reldistinct *= varinfo2->ndistinct;
					if (relmaxndistinct < varinfo2->ndistinct)
						relmaxndistinct = varinfo2->ndistinct;
					relvarcount++;

					/*
					 * When varinfo2's isdefault is set then we'd better set
					 * the SELFLAG_USED_DEFAULT bit in the EstimationInfo.
					 */
					if (estinfo != NULL && varinfo2->isdefault)
						estinfo->flags |= SELFLAG_USED_DEFAULT;
				}

				/* we're done with this relation */
				relvarinfos = NIL;
			}
		}

		/*
		 * Sanity check --- don't divide by zero if empty relation.
		 */
		Assert(IS_SIMPLE_REL(rel));
		if (rel->tuples > 0)
		{
			/*
			 * Clamp to size of rel, or size of rel / 10 if multiple Vars. The
			 * fudge factor is because the Vars are probably correlated but we
			 * don't know by how much.  We should never clamp to less than the
			 * largest ndistinct value for any of the Vars, though, since
			 * there will surely be at least that many groups.
			 */
			double		clamp = rel->tuples;

			if (relvarcount > 1)
			{
				clamp *= 0.1;
				if (clamp < relmaxndistinct)
				{
					clamp = relmaxndistinct;
					/* for sanity in case some ndistinct is too large: */
					if (clamp > rel->tuples)
						clamp = rel->tuples;
				}
			}
			if (reldistinct > clamp)
				reldistinct = clamp;

			/*
			 * Update the estimate based on the restriction selectivity,
			 * guarding against division by zero when reldistinct is zero.
			 * Also skip this if we know that we are returning all rows.
			 */
			if (reldistinct > 0 && rel->rows < rel->tuples)
			{
				/*
				 * Given a table containing N rows with n distinct values in a
				 * uniform distribution, if we select p rows at random then
				 * the expected number of distinct values selected is
				 *
				 * n * (1 - product((N-N/n-i)/(N-i), i=0..p-1))
				 *
				 * = n * (1 - (N-N/n)! / (N-N/n-p)! * (N-p)! / N!)
				 *
				 * See "Approximating block accesses in database
				 * organizations", S. B. Yao, Communications of the ACM,
				 * Volume 20 Issue 4, April 1977 Pages 260-261.
				 *
				 * Alternatively, re-arranging the terms from the factorials,
				 * this may be written as
				 *
				 * n * (1 - product((N-p-i)/(N-i), i=0..N/n-1))
				 *
				 * This form of the formula is more efficient to compute in
				 * the common case where p is larger than N/n.  Additionally,
				 * as pointed out by Dell'Era, if i << N for all terms in the
				 * product, it can be approximated by
				 *
				 * n * (1 - ((N-p)/N)^(N/n))
				 *
				 * See "Expected distinct values when selecting from a bag
				 * without replacement", Alberto Dell'Era,
				 * http://www.adellera.it/investigations/distinct_balls/.
				 *
				 * The condition i << N is equivalent to n >> 1, so this is a
				 * good approximation when the number of distinct values in
				 * the table is large.  It turns out that this formula also
				 * works well even when n is small.
				 */
				reldistinct *=
					(1 - pow((rel->tuples - rel->rows) / rel->tuples,
							 rel->tuples / reldistinct));
			}
			reldistinct = clamp_row_est(reldistinct);

			/*
			 * Update estimate of total distinct groups.
			 */
			numdistinct *= reldistinct;
		}

		varinfos = newvarinfos;
	} while (varinfos != NIL);

	/* Now we can account for the effects of any SRFs */
	numdistinct *= srf_multiplier;

	/* Round off */
	numdistinct = ceil(numdistinct);

	/* Guard against out-of-range answers */
	if (numdistinct > input_rows)
		numdistinct = input_rows;
	if (numdistinct < 1.0)
		numdistinct = 1.0;

	return numdistinct;
}

/*
 * Estimate hash bucket statistics when the specified expression is used
 * as a hash key for the given number of buckets.
 *
 * This attempts to determine two values:
 *
 * 1. The frequency of the most common value of the expression (returns
 * zero into *mcv_freq if we can't get that).
 *
 * 2. The "bucketsize fraction", ie, average number of entries in a bucket
 * divided by total tuples in relation.
 *
 * XXX This is really pretty bogus since we're effectively assuming that the
 * distribution of hash keys will be the same after applying restriction
 * clauses as it was in the underlying relation.  However, we are not nearly
 * smart enough to figure out how the restrict clauses might change the
 * distribution, so this will have to do for now.
 *
 * We are passed the number of buckets the executor will use for the given
 * input relation.  If the data were perfectly distributed, with the same
 * number of tuples going into each available bucket, then the bucketsize
 * fraction would be 1/nbuckets.  But this happy state of affairs will occur
 * only if (a) there are at least nbuckets distinct data values, and (b)
 * we have a not-too-skewed data distribution.  Otherwise the buckets will
 * be nonuniformly occupied.  If the other relation in the join has a key
 * distribution similar to this one's, then the most-loaded buckets are
 * exactly those that will be probed most often.  Therefore, the "average"
 * bucket size for costing purposes should really be taken as something close
 * to the "worst case" bucket size.  We try to estimate this by adjusting the
 * fraction if there are too few distinct data values, and then scaling up
 * by the ratio of the most common value's frequency to the average frequency.
 *
 * If no statistics are available, use a default estimate of 0.1.  This will
 * discourage use of a hash rather strongly if the inner relation is large,
 * which is what we want.  We do not want to hash unless we know that the
 * inner rel is well-dispersed (or the alternatives seem much worse).
 *
 * The caller should also check that the mcv_freq is not so large that the
 * most common value would by itself require an impractically large bucket.
 * In a hash join, the executor can split buckets if they get too big, but
 * obviously that doesn't help for a bucket that contains many duplicates of
 * the same value.
 */
void
estimate_hash_bucket_stats(PlannerInfo *root, Node *hashkey, double nbuckets,
						   Selectivity *mcv_freq,
						   Selectivity *bucketsize_frac)
{
	VariableStatData vardata;
	double		estfract,
				ndistinct,
				stanullfrac,
				avgfreq;
	bool		isdefault;
	AttStatsSlot sslot;

	examine_variable(root, hashkey, 0, &vardata);

	/* Look up the frequency of the most common value, if available */
	*mcv_freq = 0.0;

	if (HeapTupleIsValid(vardata.statsTuple))
	{
		if (get_attstatsslot(&sslot, vardata.statsTuple,
							 STATISTIC_KIND_MCV, InvalidOid,
							 ATTSTATSSLOT_NUMBERS))
		{
			/*
			 * The first MCV stat is for the most common value.
			 */
			if (sslot.nnumbers > 0)
				*mcv_freq = sslot.numbers[0];
			free_attstatsslot(&sslot);
		}
	}

	/* Get number of distinct values */
	ndistinct = get_variable_numdistinct(&vardata, &isdefault);

	/*
	 * If ndistinct isn't real, punt.  We normally return 0.1, but if the
	 * mcv_freq is known to be even higher than that, use it instead.
	 */
	if (isdefault)
	{
		*bucketsize_frac = (Selectivity) Max(0.1, *mcv_freq);
		ReleaseVariableStats(vardata);
		return;
	}

	/* Get fraction that are null */
	if (HeapTupleIsValid(vardata.statsTuple))
	{
		Form_pg_statistic stats;

		stats = (Form_pg_statistic) GETSTRUCT(vardata.statsTuple);
		stanullfrac = stats->stanullfrac;
	}
	else
		stanullfrac = 0.0;

	/* Compute avg freq of all distinct data values in raw relation */
	avgfreq = (1.0 - stanullfrac) / ndistinct;

	/*
	 * Adjust ndistinct to account for restriction clauses.  Observe we are
	 * assuming that the data distribution is affected uniformly by the
	 * restriction clauses!
	 *
	 * XXX Possibly better way, but much more expensive: multiply by
	 * selectivity of rel's restriction clauses that mention the target Var.
	 */
	if (vardata.rel && vardata.rel->tuples > 0)
	{
		ndistinct *= vardata.rel->rows / vardata.rel->tuples;
		ndistinct = clamp_row_est(ndistinct);
	}

	/*
	 * Initial estimate of bucketsize fraction is 1/nbuckets as long as the
	 * number of buckets is less than the expected number of distinct values;
	 * otherwise it is 1/ndistinct.
	 */
	if (ndistinct > nbuckets)
		estfract = 1.0 / nbuckets;
	else
		estfract = 1.0 / ndistinct;

	/*
	 * Adjust estimated bucketsize upward to account for skewed distribution.
	 */
	if (avgfreq > 0.0 && *mcv_freq > avgfreq)
		estfract *= *mcv_freq / avgfreq;

	/*
	 * Clamp bucketsize to sane range (the above adjustment could easily
	 * produce an out-of-range result).  We set the lower bound a little above
	 * zero, since zero isn't a very sane result.
	 */
	if (estfract < 1.0e-6)
		estfract = 1.0e-6;
	else if (estfract > 1.0)
		estfract = 1.0;

	*bucketsize_frac = (Selectivity) estfract;

	ReleaseVariableStats(vardata);
}

/*
 * estimate_hashagg_tablesize
 *	  estimate the number of bytes that a hash aggregate hashtable will
 *	  require based on the agg_costs, path width and number of groups.
 *
 * We return the result as "double" to forestall any possible overflow
 * problem in the multiplication by dNumGroups.
 *
 * XXX this may be over-estimating the size now that hashagg knows to omit
 * unneeded columns from the hashtable.  Also for mixed-mode grouping sets,
 * grouping columns not in the hashed set are counted here even though hashagg
 * won't store them.  Is this a problem?
 */
double
estimate_hashagg_tablesize(PlannerInfo *root, Path *path,
						   const AggClauseCosts *agg_costs, double dNumGroups)
{
	Size		hashentrysize;

	hashentrysize = hash_agg_entry_size(list_length(root->aggtransinfos),
										path->pathtarget->width,
										agg_costs->transitionSpace);

	/*
	 * Note that this disregards the effect of fill-factor and growth policy
	 * of the hash table.  That's probably ok, given that the default
	 * fill-factor is relatively high.  It'd be hard to meaningfully factor in
	 * "double-in-size" growth policies here.
	 */
	return hashentrysize * dNumGroups;
}


/*-------------------------------------------------------------------------
 *
 * Support routines
 *
 *-------------------------------------------------------------------------
 */

/*
 * Find applicable ndistinct statistics for the given list of VarInfos (which
 * must all belong to the given rel), and update *ndistinct to the estimate of
 * the MVNDistinctItem that best matches.  If a match it found, *varinfos is
 * updated to remove the list of matched varinfos.
 *
 * Varinfos that aren't for simple Vars are ignored.
 *
 * Return true if we're able to find a match, false otherwise.
 */
static bool
estimate_multivariate_ndistinct(PlannerInfo *root, RelOptInfo *rel,
								List **varinfos, double *ndistinct)
{
	ListCell   *lc;
	int			nmatches_vars;
	int			nmatches_exprs;
	Oid			statOid = InvalidOid;
	MVNDistinct *stats;
	StatisticExtInfo *matched_info = NULL;
	RangeTblEntry *rte = planner_rt_fetch(rel->relid, root);

	/* bail out immediately if the table has no extended statistics */
	if (!rel->statlist)
		return false;

	/* look for the ndistinct statistics object matching the most vars */
	nmatches_vars = 0;			/* we require at least two matches */
	nmatches_exprs = 0;
	foreach(lc, rel->statlist)
	{
		ListCell   *lc2;
		StatisticExtInfo *info = (StatisticExtInfo *) lfirst(lc);
		int			nshared_vars = 0;
		int			nshared_exprs = 0;

		/* skip statistics of other kinds */
		if (info->kind != STATS_EXT_NDISTINCT)
			continue;

		/* skip statistics with mismatching stxdinherit value */
		if (info->inherit != rte->inh)
			continue;

		/*
		 * Determine how many expressions (and variables in non-matched
		 * expressions) match. We'll then use these numbers to pick the
		 * statistics object that best matches the clauses.
		 */
		foreach(lc2, *varinfos)
		{
			ListCell   *lc3;
			GroupVarInfo *varinfo = (GroupVarInfo *) lfirst(lc2);
			AttrNumber	attnum;

			Assert(varinfo->rel == rel);

			/* simple Var, search in statistics keys directly */
			if (IsA(varinfo->var, Var))
			{
				attnum = ((Var *) varinfo->var)->varattno;

				/*
				 * Ignore system attributes - we don't support statistics on
				 * them, so can't match them (and it'd fail as the values are
				 * negative).
				 */
				if (!AttrNumberIsForUserDefinedAttr(attnum))
					continue;

				if (bms_is_member(attnum, info->keys))
					nshared_vars++;

				continue;
			}

			/* expression - see if it's in the statistics object */
			foreach(lc3, info->exprs)
			{
				Node	   *expr = (Node *) lfirst(lc3);

				if (equal(varinfo->var, expr))
				{
					nshared_exprs++;
					break;
				}
			}
		}

		if (nshared_vars + nshared_exprs < 2)
			continue;

		/*
		 * Does this statistics object match more columns than the currently
		 * best object?  If so, use this one instead.
		 *
		 * XXX This should break ties using name of the object, or something
		 * like that, to make the outcome stable.
		 */
		if ((nshared_exprs > nmatches_exprs) ||
			(((nshared_exprs == nmatches_exprs)) && (nshared_vars > nmatches_vars)))
		{
			statOid = info->statOid;
			nmatches_vars = nshared_vars;
			nmatches_exprs = nshared_exprs;
			matched_info = info;
		}
	}

	/* No match? */
	if (statOid == InvalidOid)
		return false;

	Assert(nmatches_vars + nmatches_exprs > 1);

	stats = statext_ndistinct_load(statOid, rte->inh);

	/*
	 * If we have a match, search it for the specific item that matches (there
	 * must be one), and construct the output values.
	 */
	if (stats)
	{
		int			i;
		List	   *newlist = NIL;
		MVNDistinctItem *item = NULL;
		ListCell   *lc2;
		Bitmapset  *matched = NULL;
		AttrNumber	attnum_offset;

		/*
		 * How much we need to offset the attnums? If there are no
		 * expressions, no offset is needed. Otherwise offset enough to move
		 * the lowest one (which is equal to number of expressions) to 1.
		 */
		if (matched_info->exprs)
			attnum_offset = (list_length(matched_info->exprs) + 1);
		else
			attnum_offset = 0;

		/* see what actually matched */
		foreach(lc2, *varinfos)
		{
			ListCell   *lc3;
			int			idx;
			bool		found = false;

			GroupVarInfo *varinfo = (GroupVarInfo *) lfirst(lc2);

			/*
			 * Process a simple Var expression, by matching it to keys
			 * directly. If there's a matching expression, we'll try matching
			 * it later.
			 */
			if (IsA(varinfo->var, Var))
			{
				AttrNumber	attnum = ((Var *) varinfo->var)->varattno;

				/*
				 * Ignore expressions on system attributes. Can't rely on the
				 * bms check for negative values.
				 */
				if (!AttrNumberIsForUserDefinedAttr(attnum))
					continue;

				/* Is the variable covered by the statistics object? */
				if (!bms_is_member(attnum, matched_info->keys))
					continue;

				attnum = attnum + attnum_offset;

				/* ensure sufficient offset */
				Assert(AttrNumberIsForUserDefinedAttr(attnum));

				matched = bms_add_member(matched, attnum);

				found = true;
			}

			/*
			 * XXX Maybe we should allow searching the expressions even if we
			 * found an attribute matching the expression? That would handle
			 * trivial expressions like "(a)" but it seems fairly useless.
			 */
			if (found)
				continue;

			/* expression - see if it's in the statistics object */
			idx = 0;
			foreach(lc3, matched_info->exprs)
			{
				Node	   *expr = (Node *) lfirst(lc3);

				if (equal(varinfo->var, expr))
				{
					AttrNumber	attnum = -(idx + 1);

					attnum = attnum + attnum_offset;

					/* ensure sufficient offset */
					Assert(AttrNumberIsForUserDefinedAttr(attnum));

					matched = bms_add_member(matched, attnum);

					/* there should be just one matching expression */
					break;
				}

				idx++;
			}
		}

		/* Find the specific item that exactly matches the combination */
		for (i = 0; i < stats->nitems; i++)
		{
			int			j;
			MVNDistinctItem *tmpitem = &stats->items[i];

			if (tmpitem->nattributes != bms_num_members(matched))
				continue;

			/* assume it's the right item */
			item = tmpitem;

			/* check that all item attributes/expressions fit the match */
			for (j = 0; j < tmpitem->nattributes; j++)
			{
				AttrNumber	attnum = tmpitem->attributes[j];

				/*
				 * Thanks to how we constructed the matched bitmap above, we
				 * can just offset all attnums the same way.
				 */
				attnum = attnum + attnum_offset;

				if (!bms_is_member(attnum, matched))
				{
					/* nah, it's not this item */
					item = NULL;
					break;
				}
			}

			/*
			 * If the item has all the matched attributes, we know it's the
			 * right one - there can't be a better one. matching more.
			 */
			if (item)
				break;
		}

		/*
		 * Make sure we found an item. There has to be one, because ndistinct
		 * statistics includes all combinations of attributes.
		 */
		if (!item)
			elog(ERROR, "corrupt MVNDistinct entry");

		/* Form the output varinfo list, keeping only unmatched ones */
		foreach(lc, *varinfos)
		{
			GroupVarInfo *varinfo = (GroupVarInfo *) lfirst(lc);
			ListCell   *lc3;
			bool		found = false;

			/*
			 * Let's look at plain variables first, because it's the most
			 * common case and the check is quite cheap. We can simply get the
			 * attnum and check (with an offset) matched bitmap.
			 */
			if (IsA(varinfo->var, Var))
			{
				AttrNumber	attnum = ((Var *) varinfo->var)->varattno;

				/*
				 * If it's a system attribute, we're done. We don't support
				 * extended statistics on system attributes, so it's clearly
				 * not matched. Just keep the expression and continue.
				 */
				if (!AttrNumberIsForUserDefinedAttr(attnum))
				{
					newlist = lappend(newlist, varinfo);
					continue;
				}

				/* apply the same offset as above */
				attnum += attnum_offset;

				/* if it's not matched, keep the varinfo */
				if (!bms_is_member(attnum, matched))
					newlist = lappend(newlist, varinfo);

				/* The rest of the loop deals with complex expressions. */
				continue;
			}

			/*
			 * Process complex expressions, not just simple Vars.
			 *
			 * First, we search for an exact match of an expression. If we
			 * find one, we can just discard the whole GroupExprInfo, with all
			 * the variables we extracted from it.
			 *
			 * Otherwise we inspect the individual vars, and try matching it
			 * to variables in the item.
			 */
			foreach(lc3, matched_info->exprs)
			{
				Node	   *expr = (Node *) lfirst(lc3);

				if (equal(varinfo->var, expr))
				{
					found = true;
					break;
				}
			}

			/* found exact match, skip */
			if (found)
				continue;

			newlist = lappend(newlist, varinfo);
		}

		*varinfos = newlist;
		*ndistinct = item->ndistinct;
		return true;
	}

	return false;
}

/*
 * convert_to_scalar
 *	  Convert non-NULL values of the indicated types to the comparison
 *	  scale needed by scalarineqsel().
 *	  Returns "true" if successful.
 *
 * XXX this routine is a hack: ideally we should look up the conversion
 * subroutines in pg_type.
 *
 * All numeric datatypes are simply converted to their equivalent
 * "double" values.  (NUMERIC values that are outside the range of "double"
 * are clamped to +/- HUGE_VAL.)
 *
 * String datatypes are converted by convert_string_to_scalar(),
 * which is explained below.  The reason why this routine deals with
 * three values at a time, not just one, is that we need it for strings.
 *
 * The bytea datatype is just enough different from strings that it has
 * to be treated separately.
 *
 * The several datatypes representing absolute times are all converted
 * to Timestamp, which is actually an int64, and then we promote that to
 * a double.  Note this will give correct results even for the "special"
 * values of Timestamp, since those are chosen to compare correctly;
 * see timestamp_cmp.
 *
 * The several datatypes representing relative times (intervals) are all
 * converted to measurements expressed in seconds.
 */
static bool
convert_to_scalar(Datum value, Oid valuetypid, Oid collid, double *scaledvalue,
				  Datum lobound, Datum hibound, Oid boundstypid,
				  double *scaledlobound, double *scaledhibound)
{
	bool		failure = false;

	/*
	 * Both the valuetypid and the boundstypid should exactly match the
	 * declared input type(s) of the operator we are invoked for.  However,
	 * extensions might try to use scalarineqsel as estimator for operators
	 * with input type(s) we don't handle here; in such cases, we want to
	 * return false, not fail.  In any case, we mustn't assume that valuetypid
	 * and boundstypid are identical.
	 *
	 * XXX The histogram we are interpolating between points of could belong
	 * to a column that's only binary-compatible with the declared type. In
	 * essence we are assuming that the semantics of binary-compatible types
	 * are enough alike that we can use a histogram generated with one type's
	 * operators to estimate selectivity for the other's.  This is outright
	 * wrong in some cases --- in particular signed versus unsigned
	 * interpretation could trip us up.  But it's useful enough in the
	 * majority of cases that we do it anyway.  Should think about more
	 * rigorous ways to do it.
	 */
	switch (valuetypid)
	{
			/*
			 * Built-in numeric types
			 */
		case BOOLOID:
		case INT2OID:
		case INT4OID:
		case INT8OID:
		case FLOAT4OID:
		case FLOAT8OID:
		case NUMERICOID:
		case OIDOID:
		case REGPROCOID:
		case REGPROCEDUREOID:
		case REGOPEROID:
		case REGOPERATOROID:
		case REGCLASSOID:
		case REGTYPEOID:
		case REGCOLLATIONOID:
		case REGCONFIGOID:
		case REGDICTIONARYOID:
		case REGROLEOID:
		case REGNAMESPACEOID:
			*scaledvalue = convert_numeric_to_scalar(value, valuetypid,
													 &failure);
			*scaledlobound = convert_numeric_to_scalar(lobound, boundstypid,
													   &failure);
			*scaledhibound = convert_numeric_to_scalar(hibound, boundstypid,
													   &failure);
			return !failure;

			/*
			 * Built-in string types
			 */
		case CHAROID:
		case BPCHAROID:
		case VARCHAROID:
		case TEXTOID:
		case NAMEOID:
			{
				char	   *valstr = convert_string_datum(value, valuetypid,
														  collid, &failure);
				char	   *lostr = convert_string_datum(lobound, boundstypid,
														 collid, &failure);
				char	   *histr = convert_string_datum(hibound, boundstypid,
														 collid, &failure);

				/*
				 * Bail out if any of the values is not of string type.  We
				 * might leak converted strings for the other value(s), but
				 * that's not worth troubling over.
				 */
				if (failure)
					return false;

				convert_string_to_scalar(valstr, scaledvalue,
										 lostr, scaledlobound,
										 histr, scaledhibound);
				pfree(valstr);
				pfree(lostr);
				pfree(histr);
				return true;
			}

			/*
			 * Built-in bytea type
			 */
		case BYTEAOID:
			{
				/* We only support bytea vs bytea comparison */
				if (boundstypid != BYTEAOID)
					return false;
				convert_bytea_to_scalar(value, scaledvalue,
										lobound, scaledlobound,
										hibound, scaledhibound);
				return true;
			}

			/*
			 * Built-in time types
			 */
		case TIMESTAMPOID:
		case TIMESTAMPTZOID:
		case DATEOID:
		case INTERVALOID:
		case TIMEOID:
		case TIMETZOID:
			*scaledvalue = convert_timevalue_to_scalar(value, valuetypid,
													   &failure);
			*scaledlobound = convert_timevalue_to_scalar(lobound, boundstypid,
														 &failure);
			*scaledhibound = convert_timevalue_to_scalar(hibound, boundstypid,
														 &failure);
			return !failure;

			/*
			 * Built-in network types
			 */
		case INETOID:
		case CIDROID:
		case MACADDROID:
		case MACADDR8OID:
			*scaledvalue = convert_network_to_scalar(value, valuetypid,
													 &failure);
			*scaledlobound = convert_network_to_scalar(lobound, boundstypid,
													   &failure);
			*scaledhibound = convert_network_to_scalar(hibound, boundstypid,
													   &failure);
			return !failure;
	}
	/* Don't know how to convert */
	*scaledvalue = *scaledlobound = *scaledhibound = 0;
	return false;
}

/*
 * Do convert_to_scalar()'s work for any numeric data type.
 *
 * On failure (e.g., unsupported typid), set *failure to true;
 * otherwise, that variable is not changed.
 */
static double
convert_numeric_to_scalar(Datum value, Oid typid, bool *failure)
{
	switch (typid)
	{
		case BOOLOID:
			return (double) DatumGetBool(value);
		case INT2OID:
			return (double) DatumGetInt16(value);
		case INT4OID:
			return (double) DatumGetInt32(value);
		case INT8OID:
			return (double) DatumGetInt64(value);
		case FLOAT4OID:
			return (double) DatumGetFloat4(value);
		case FLOAT8OID:
			return (double) DatumGetFloat8(value);
		case NUMERICOID:
			/* Note: out-of-range values will be clamped to +-HUGE_VAL */
			return (double)
				DatumGetFloat8(DirectFunctionCall1(numeric_float8_no_overflow,
												   value));
		case OIDOID:
		case REGPROCOID:
		case REGPROCEDUREOID:
		case REGOPEROID:
		case REGOPERATOROID:
		case REGCLASSOID:
		case REGTYPEOID:
		case REGCOLLATIONOID:
		case REGCONFIGOID:
		case REGDICTIONARYOID:
		case REGROLEOID:
		case REGNAMESPACEOID:
			/* we can treat OIDs as integers... */
			return (double) DatumGetObjectId(value);
	}

	*failure = true;
	return 0;
}

/*
 * Do convert_to_scalar()'s work for any character-string data type.
 *
 * String datatypes are converted to a scale that ranges from 0 to 1,
 * where we visualize the bytes of the string as fractional digits.
 *
 * We do not want the base to be 256, however, since that tends to
 * generate inflated selectivity estimates; few databases will have
 * occurrences of all 256 possible byte values at each position.
 * Instead, use the smallest and largest byte values seen in the bounds
 * as the estimated range for each byte, after some fudging to deal with
 * the fact that we probably aren't going to see the full range that way.
 *
 * An additional refinement is that we discard any common prefix of the
 * three strings before computing the scaled values.  This allows us to
 * "zoom in" when we encounter a narrow data range.  An example is a phone
 * number database where all the values begin with the same area code.
 * (Actually, the bounds will be adjacent histogram-bin-boundary values,
 * so this is more likely to happen than you might think.)
 */
static void
convert_string_to_scalar(char *value,
						 double *scaledvalue,
						 char *lobound,
						 double *scaledlobound,
						 char *hibound,
						 double *scaledhibound)
{
	int			rangelo,
				rangehi;
	char	   *sptr;

	rangelo = rangehi = (unsigned char) hibound[0];
	for (sptr = lobound; *sptr; sptr++)
	{
		if (rangelo > (unsigned char) *sptr)
			rangelo = (unsigned char) *sptr;
		if (rangehi < (unsigned char) *sptr)
			rangehi = (unsigned char) *sptr;
	}
	for (sptr = hibound; *sptr; sptr++)
	{
		if (rangelo > (unsigned char) *sptr)
			rangelo = (unsigned char) *sptr;
		if (rangehi < (unsigned char) *sptr)
			rangehi = (unsigned char) *sptr;
	}
	/* If range includes any upper-case ASCII chars, make it include all */
	if (rangelo <= 'Z' && rangehi >= 'A')
	{
		if (rangelo > 'A')
			rangelo = 'A';
		if (rangehi < 'Z')
			rangehi = 'Z';
	}
	/* Ditto lower-case */
	if (rangelo <= 'z' && rangehi >= 'a')
	{
		if (rangelo > 'a')
			rangelo = 'a';
		if (rangehi < 'z')
			rangehi = 'z';
	}
	/* Ditto digits */
	if (rangelo <= '9' && rangehi >= '0')
	{
		if (rangelo > '0')
			rangelo = '0';
		if (rangehi < '9')
			rangehi = '9';
	}

	/*
	 * If range includes less than 10 chars, assume we have not got enough
	 * data, and make it include regular ASCII set.
	 */
	if (rangehi - rangelo < 9)
	{
		rangelo = ' ';
		rangehi = 127;
	}

	/*
	 * Now strip any common prefix of the three strings.
	 */
	while (*lobound)
	{
		if (*lobound != *hibound || *lobound != *value)
			break;
		lobound++, hibound++, value++;
	}

	/*
	 * Now we can do the conversions.
	 */
	*scaledvalue = convert_one_string_to_scalar(value, rangelo, rangehi);
	*scaledlobound = convert_one_string_to_scalar(lobound, rangelo, rangehi);
	*scaledhibound = convert_one_string_to_scalar(hibound, rangelo, rangehi);
}

static double
convert_one_string_to_scalar(char *value, int rangelo, int rangehi)
{
	int			slen = strlen(value);
	double		num,
				denom,
				base;

	if (slen <= 0)
		return 0.0;				/* empty string has scalar value 0 */

	/*
	 * There seems little point in considering more than a dozen bytes from
	 * the string.  Since base is at least 10, that will give us nominal
	 * resolution of at least 12 decimal digits, which is surely far more
	 * precision than this estimation technique has got anyway (especially in
	 * non-C locales).  Also, even with the maximum possible base of 256, this
	 * ensures denom cannot grow larger than 256^13 = 2.03e31, which will not
	 * overflow on any known machine.
	 */
	if (slen > 12)
		slen = 12;

	/* Convert initial characters to fraction */
	base = rangehi - rangelo + 1;
	num = 0.0;
	denom = base;
	while (slen-- > 0)
	{
		int			ch = (unsigned char) *value++;

		if (ch < rangelo)
			ch = rangelo - 1;
		else if (ch > rangehi)
			ch = rangehi + 1;
		num += ((double) (ch - rangelo)) / denom;
		denom *= base;
	}

	return num;
}

/*
 * Convert a string-type Datum into a palloc'd, null-terminated string.
 *
 * On failure (e.g., unsupported typid), set *failure to true;
 * otherwise, that variable is not changed.  (We'll return NULL on failure.)
 *
 * When using a non-C locale, we must pass the string through strxfrm()
 * before continuing, so as to generate correct locale-specific results.
 */
static char *
convert_string_datum(Datum value, Oid typid, Oid collid, bool *failure)
{
	char	   *val;

	switch (typid)
	{
		case CHAROID:
			val = (char *) palloc(2);
			val[0] = DatumGetChar(value);
			val[1] = '\0';
			break;
		case BPCHAROID:
		case VARCHAROID:
		case TEXTOID:
			val = TextDatumGetCString(value);
			break;
		case NAMEOID:
			{
				NameData   *nm = (NameData *) DatumGetPointer(value);

				val = pstrdup(NameStr(*nm));
				break;
			}
		default:
			*failure = true;
			return NULL;
	}

	if (!lc_collate_is_c(collid))
	{
		char	   *xfrmstr;
		size_t		xfrmlen;
		size_t		xfrmlen2 PG_USED_FOR_ASSERTS_ONLY;

		/*
		 * XXX: We could guess at a suitable output buffer size and only call
		 * strxfrm twice if our guess is too small.
		 *
		 * XXX: strxfrm doesn't support UTF-8 encoding on Win32, it can return
		 * bogus data or set an error. This is not really a problem unless it
		 * crashes since it will only give an estimation error and nothing
		 * fatal.
		 */
		xfrmlen = strxfrm(NULL, val, 0);
#ifdef WIN32

		/*
		 * On Windows, strxfrm returns INT_MAX when an error occurs. Instead
		 * of trying to allocate this much memory (and fail), just return the
		 * original string unmodified as if we were in the C locale.
		 */
		if (xfrmlen == INT_MAX)
			return val;
#endif
		xfrmstr = (char *) palloc(xfrmlen + 1);
		xfrmlen2 = strxfrm(xfrmstr, val, xfrmlen + 1);

		/*
		 * Some systems (e.g., glibc) can return a smaller value from the
		 * second call than the first; thus the Assert must be <= not ==.
		 */
		Assert(xfrmlen2 <= xfrmlen);
		pfree(val);
		val = xfrmstr;
	}

	return val;
}

/*
 * Do convert_to_scalar()'s work for any bytea data type.
 *
 * Very similar to convert_string_to_scalar except we can't assume
 * null-termination and therefore pass explicit lengths around.
 *
 * Also, assumptions about likely "normal" ranges of characters have been
 * removed - a data range of 0..255 is always used, for now.  (Perhaps
 * someday we will add information about actual byte data range to
 * pg_statistic.)
 */
static void
convert_bytea_to_scalar(Datum value,
						double *scaledvalue,
						Datum lobound,
						double *scaledlobound,
						Datum hibound,
						double *scaledhibound)
{
	bytea	   *valuep = DatumGetByteaPP(value);
	bytea	   *loboundp = DatumGetByteaPP(lobound);
	bytea	   *hiboundp = DatumGetByteaPP(hibound);
	int			rangelo,
				rangehi,
				valuelen = VARSIZE_ANY_EXHDR(valuep),
				loboundlen = VARSIZE_ANY_EXHDR(loboundp),
				hiboundlen = VARSIZE_ANY_EXHDR(hiboundp),
				i,
				minlen;
	unsigned char *valstr = (unsigned char *) VARDATA_ANY(valuep);
	unsigned char *lostr = (unsigned char *) VARDATA_ANY(loboundp);
	unsigned char *histr = (unsigned char *) VARDATA_ANY(hiboundp);

	/*
	 * Assume bytea data is uniformly distributed across all byte values.
	 */
	rangelo = 0;
	rangehi = 255;

	/*
	 * Now strip any common prefix of the three strings.
	 */
	minlen = Min(Min(valuelen, loboundlen), hiboundlen);
	for (i = 0; i < minlen; i++)
	{
		if (*lostr != *histr || *lostr != *valstr)
			break;
		lostr++, histr++, valstr++;
		loboundlen--, hiboundlen--, valuelen--;
	}

	/*
	 * Now we can do the conversions.
	 */
	*scaledvalue = convert_one_bytea_to_scalar(valstr, valuelen, rangelo, rangehi);
	*scaledlobound = convert_one_bytea_to_scalar(lostr, loboundlen, rangelo, rangehi);
	*scaledhibound = convert_one_bytea_to_scalar(histr, hiboundlen, rangelo, rangehi);
}

static double
convert_one_bytea_to_scalar(unsigned char *value, int valuelen,
							int rangelo, int rangehi)
{
	double		num,
				denom,
				base;

	if (valuelen <= 0)
		return 0.0;				/* empty string has scalar value 0 */

	/*
	 * Since base is 256, need not consider more than about 10 chars (even
	 * this many seems like overkill)
	 */
	if (valuelen > 10)
		valuelen = 10;

	/* Convert initial characters to fraction */
	base = rangehi - rangelo + 1;
	num = 0.0;
	denom = base;
	while (valuelen-- > 0)
	{
		int			ch = *value++;

		if (ch < rangelo)
			ch = rangelo - 1;
		else if (ch > rangehi)
			ch = rangehi + 1;
		num += ((double) (ch - rangelo)) / denom;
		denom *= base;
	}

	return num;
}

/*
 * Do convert_to_scalar()'s work for any timevalue data type.
 *
 * On failure (e.g., unsupported typid), set *failure to true;
 * otherwise, that variable is not changed.
 */
static double
convert_timevalue_to_scalar(Datum value, Oid typid, bool *failure)
{
	switch (typid)
	{
		case TIMESTAMPOID:
			return DatumGetTimestamp(value);
		case TIMESTAMPTZOID:
			return DatumGetTimestampTz(value);
		case DATEOID:
			return date2timestamp_no_overflow(DatumGetDateADT(value));
		case INTERVALOID:
			{
				Interval   *interval = DatumGetIntervalP(value);

				/*
				 * Convert the month part of Interval to days using assumed
				 * average month length of 365.25/12.0 days.  Not too
				 * accurate, but plenty good enough for our purposes.
				 */
				return interval->time + interval->day * (double) USECS_PER_DAY +
					interval->month * ((DAYS_PER_YEAR / (double) MONTHS_PER_YEAR) * USECS_PER_DAY);
			}
		case TIMEOID:
			return DatumGetTimeADT(value);
		case TIMETZOID:
			{
				TimeTzADT  *timetz = DatumGetTimeTzADTP(value);

				/* use GMT-equivalent time */
				return (double) (timetz->time + (timetz->zone * 1000000.0));
			}
	}

	*failure = true;
	return 0;
}


/*
 * get_restriction_variable
 *		Examine the args of a restriction clause to see if it's of the
 *		form (variable op pseudoconstant) or (pseudoconstant op variable),
 *		where "variable" could be either a Var or an expression in vars of a
 *		single relation.  If so, extract information about the variable,
 *		and also indicate which side it was on and the other argument.
 *
 * Inputs:
 *	root: the planner info
 *	args: clause argument list
 *	varRelid: see specs for restriction selectivity functions
 *
 * Outputs: (these are valid only if true is returned)
 *	*vardata: gets information about variable (see examine_variable)
 *	*other: gets other clause argument, aggressively reduced to a constant
 *	*varonleft: set true if variable is on the left, false if on the right
 *
 * Returns true if a variable is identified, otherwise false.
 *
 * Note: if there are Vars on both sides of the clause, we must fail, because
 * callers are expecting that the other side will act like a pseudoconstant.
 */
bool
get_restriction_variable(PlannerInfo *root, List *args, int varRelid,
						 VariableStatData *vardata, Node **other,
						 bool *varonleft)
{
	Node	   *left,
			   *right;
	VariableStatData rdata;

	/* Fail if not a binary opclause (probably shouldn't happen) */
	if (list_length(args) != 2)
		return false;

	left = (Node *) linitial(args);
	right = (Node *) lsecond(args);

	/*
	 * Examine both sides.  Note that when varRelid is nonzero, Vars of other
	 * relations will be treated as pseudoconstants.
	 */
	examine_variable(root, left, varRelid, vardata);
	examine_variable(root, right, varRelid, &rdata);

	/*
	 * If one side is a variable and the other not, we win.
	 */
	if (vardata->rel && rdata.rel == NULL)
	{
		*varonleft = true;
		*other = estimate_expression_value(root, rdata.var);
		/* Assume we need no ReleaseVariableStats(rdata) here */
		return true;
	}

	if (vardata->rel == NULL && rdata.rel)
	{
		*varonleft = false;
		*other = estimate_expression_value(root, vardata->var);
		/* Assume we need no ReleaseVariableStats(*vardata) here */
		*vardata = rdata;
		return true;
	}

	/* Oops, clause has wrong structure (probably var op var) */
	ReleaseVariableStats(*vardata);
	ReleaseVariableStats(rdata);

	return false;
}

/*
 * get_join_variables
 *		Apply examine_variable() to each side of a join clause.
 *		Also, attempt to identify whether the join clause has the same
 *		or reversed sense compared to the SpecialJoinInfo.
 *
 * We consider the join clause "normal" if it is "lhs_var OP rhs_var",
 * or "reversed" if it is "rhs_var OP lhs_var".  In complicated cases
 * where we can't tell for sure, we default to assuming it's normal.
 */
void
get_join_variables(PlannerInfo *root, List *args, SpecialJoinInfo *sjinfo,
				   VariableStatData *vardata1, VariableStatData *vardata2,
				   bool *join_is_reversed)
{
	Node	   *left,
			   *right;

	if (list_length(args) != 2)
		elog(ERROR, "join operator should take two arguments");

	left = (Node *) linitial(args);
	right = (Node *) lsecond(args);

	examine_variable(root, left, 0, vardata1);
	examine_variable(root, right, 0, vardata2);

	if (vardata1->rel &&
		bms_is_subset(vardata1->rel->relids, sjinfo->syn_righthand))
		*join_is_reversed = true;	/* var1 is on RHS */
	else if (vardata2->rel &&
			 bms_is_subset(vardata2->rel->relids, sjinfo->syn_lefthand))
		*join_is_reversed = true;	/* var2 is on LHS */
	else
		*join_is_reversed = false;
}

/* statext_expressions_load copies the tuple, so just pfree it. */
static void
ReleaseDummy(HeapTuple tuple)
{
	pfree(tuple);
}

/*
 * examine_variable
 *		Try to look up statistical data about an expression.
 *		Fill in a VariableStatData struct to describe the expression.
 *
 * Inputs:
 *	root: the planner info
 *	node: the expression tree to examine
 *	varRelid: see specs for restriction selectivity functions
 *
 * Outputs: *vardata is filled as follows:
 *	var: the input expression (with any binary relabeling stripped, if
 *		it is or contains a variable; but otherwise the type is preserved)
 *	rel: RelOptInfo for relation containing variable; NULL if expression
 *		contains no Vars (NOTE this could point to a RelOptInfo of a
 *		subquery, not one in the current query).
 *	statsTuple: the pg_statistic entry for the variable, if one exists;
 *		otherwise NULL.
 *	freefunc: pointer to a function to release statsTuple with.
 *	vartype: exposed type of the expression; this should always match
 *		the declared input type of the operator we are estimating for.
 *	atttype, atttypmod: actual type/typmod of the "var" expression.  This is
 *		commonly the same as the exposed type of the variable argument,
 *		but can be different in binary-compatible-type cases.
 *	isunique: true if we were able to match the var to a unique index or a
 *		single-column DISTINCT clause, implying its values are unique for
 *		this query.  (Caution: this should be trusted for statistical
 *		purposes only, since we do not check indimmediate nor verify that
 *		the exact same definition of equality applies.)
 *	acl_ok: true if current user has permission to read the column(s)
 *		underlying the pg_statistic entry.  This is consulted by
 *		statistic_proc_security_check().
 *
 * Caller is responsible for doing ReleaseVariableStats() before exiting.
 */
void
examine_variable(PlannerInfo *root, Node *node, int varRelid,
				 VariableStatData *vardata)
{
	Node	   *basenode;
	Relids		varnos;
	RelOptInfo *onerel;

	/* Make sure we don't return dangling pointers in vardata */
	MemSet(vardata, 0, sizeof(VariableStatData));

	/* Save the exposed type of the expression */
	vardata->vartype = exprType(node);

	/* Look inside any binary-compatible relabeling */

	if (IsA(node, RelabelType))
		basenode = (Node *) ((RelabelType *) node)->arg;
	else
		basenode = node;

	/* Fast path for a simple Var */

	if (IsA(basenode, Var) &&
		(varRelid == 0 || varRelid == ((Var *) basenode)->varno))
	{
		Var		   *var = (Var *) basenode;

		/* Set up result fields other than the stats tuple */
		vardata->var = basenode;	/* return Var without relabeling */
		vardata->rel = find_base_rel(root, var->varno);
		vardata->atttype = var->vartype;
		vardata->atttypmod = var->vartypmod;
		vardata->isunique = has_unique_index(vardata->rel, var->varattno);

		/* Try to locate some stats */
		examine_simple_variable(root, var, vardata);

		return;
	}

	/*
	 * Okay, it's a more complicated expression.  Determine variable
	 * membership.  Note that when varRelid isn't zero, only vars of that
	 * relation are considered "real" vars.
	 */
	varnos = pull_varnos(root, basenode);

	onerel = NULL;

	switch (bms_membership(varnos))
	{
		case BMS_EMPTY_SET:
			/* No Vars at all ... must be pseudo-constant clause */
			break;
		case BMS_SINGLETON:
			if (varRelid == 0 || bms_is_member(varRelid, varnos))
			{
				onerel = find_base_rel(root,
									   (varRelid ? varRelid : bms_singleton_member(varnos)));
				vardata->rel = onerel;
				node = basenode;	/* strip any relabeling */
			}
			/* else treat it as a constant */
			break;
		case BMS_MULTIPLE:
			if (varRelid == 0)
			{
				/* treat it as a variable of a join relation */
				vardata->rel = find_join_rel(root, varnos);
				node = basenode;	/* strip any relabeling */
			}
			else if (bms_is_member(varRelid, varnos))
			{
				/* ignore the vars belonging to other relations */
				vardata->rel = find_base_rel(root, varRelid);
				node = basenode;	/* strip any relabeling */
				/* note: no point in expressional-index search here */
			}
			/* else treat it as a constant */
			break;
	}

	bms_free(varnos);

	vardata->var = node;
	vardata->atttype = exprType(node);
	vardata->atttypmod = exprTypmod(node);

	if (onerel)
	{
		/*
		 * We have an expression in vars of a single relation.  Try to match
		 * it to expressional index columns, in hopes of finding some
		 * statistics.
		 *
		 * Note that we consider all index columns including INCLUDE columns,
		 * since there could be stats for such columns.  But the test for
		 * uniqueness needs to be warier.
		 *
		 * XXX it's conceivable that there are multiple matches with different
		 * index opfamilies; if so, we need to pick one that matches the
		 * operator we are estimating for.  FIXME later.
		 */
		ListCell   *ilist;
		ListCell   *slist;

		foreach(ilist, onerel->indexlist)
		{
			IndexOptInfo *index = (IndexOptInfo *) lfirst(ilist);
			ListCell   *indexpr_item;
			int			pos;

			indexpr_item = list_head(index->indexprs);
			if (indexpr_item == NULL)
				continue;		/* no expressions here... */

			for (pos = 0; pos < index->ncolumns; pos++)
			{
				if (index->indexkeys[pos] == 0)
				{
					Node	   *indexkey;

					if (indexpr_item == NULL)
						elog(ERROR, "too few entries in indexprs list");
					indexkey = (Node *) lfirst(indexpr_item);
					if (indexkey && IsA(indexkey, RelabelType))
						indexkey = (Node *) ((RelabelType *) indexkey)->arg;
					if (equal(node, indexkey))
					{
						/*
						 * Found a match ... is it a unique index? Tests here
						 * should match has_unique_index().
						 */
						if (index->unique &&
							index->nkeycolumns == 1 &&
							pos == 0 &&
							(index->indpred == NIL || index->predOK))
							vardata->isunique = true;

						/*
						 * Has it got stats?  We only consider stats for
						 * non-partial indexes, since partial indexes probably
						 * don't reflect whole-relation statistics; the above
						 * check for uniqueness is the only info we take from
						 * a partial index.
						 *
						 * An index stats hook, however, must make its own
						 * decisions about what to do with partial indexes.
						 */
						if (get_index_stats_hook &&
							(*get_index_stats_hook) (root, index->indexoid,
													 pos + 1, vardata))
						{
							/*
							 * The hook took control of acquiring a stats
							 * tuple.  If it did supply a tuple, it'd better
							 * have supplied a freefunc.
							 */
							if (HeapTupleIsValid(vardata->statsTuple) &&
								!vardata->freefunc)
								elog(ERROR, "no function provided to release variable stats with");
						}
						else if (index->indpred == NIL)
						{
							vardata->statsTuple =
								SearchSysCache3(STATRELATTINH,
												ObjectIdGetDatum(index->indexoid),
												Int16GetDatum(pos + 1),
												BoolGetDatum(false));
							vardata->freefunc = ReleaseSysCache;

							if (HeapTupleIsValid(vardata->statsTuple))
							{
								/* Get index's table for permission check */
								RangeTblEntry *rte;
								Oid			userid;

								rte = planner_rt_fetch(index->rel->relid, root);
								Assert(rte->rtekind == RTE_RELATION);

								/*
								 * Use checkAsUser if it's set, in case we're
								 * accessing the table via a view.
								 */
								userid = rte->checkAsUser ? rte->checkAsUser : GetUserId();

								/*
								 * For simplicity, we insist on the whole
								 * table being selectable, rather than trying
								 * to identify which column(s) the index
								 * depends on.  Also require all rows to be
								 * selectable --- there must be no
								 * securityQuals from security barrier views
								 * or RLS policies.
								 */
								vardata->acl_ok =
									rte->securityQuals == NIL &&
									(pg_class_aclcheck(rte->relid, userid,
													   ACL_SELECT) == ACLCHECK_OK);

								/*
								 * If the user doesn't have permissions to
								 * access an inheritance child relation, check
								 * the permissions of the table actually
								 * mentioned in the query, since most likely
								 * the user does have that permission.  Note
								 * that whole-table select privilege on the
								 * parent doesn't quite guarantee that the
								 * user could read all columns of the child.
								 * But in practice it's unlikely that any
								 * interesting security violation could result
								 * from allowing access to the expression
								 * index's stats, so we allow it anyway.  See
								 * similar code in examine_simple_variable()
								 * for additional comments.
								 */
								if (!vardata->acl_ok &&
									root->append_rel_array != NULL)
								{
									AppendRelInfo *appinfo;
									Index		varno = index->rel->relid;

									appinfo = root->append_rel_array[varno];
									while (appinfo &&
										   planner_rt_fetch(appinfo->parent_relid,
															root)->rtekind == RTE_RELATION)
									{
										varno = appinfo->parent_relid;
										appinfo = root->append_rel_array[varno];
									}
									if (varno != index->rel->relid)
									{
										/* Repeat access check on this rel */
										rte = planner_rt_fetch(varno, root);
										Assert(rte->rtekind == RTE_RELATION);

										userid = rte->checkAsUser ? rte->checkAsUser : GetUserId();

										vardata->acl_ok =
											rte->securityQuals == NIL &&
											(pg_class_aclcheck(rte->relid,
															   userid,
															   ACL_SELECT) == ACLCHECK_OK);
									}
								}
							}
							else
							{
								/* suppress leakproofness checks later */
								vardata->acl_ok = true;
							}
						}
						if (vardata->statsTuple)
							break;
					}
					indexpr_item = lnext(index->indexprs, indexpr_item);
				}
			}
			if (vardata->statsTuple)
				break;
		}

		/*
		 * Search extended statistics for one with a matching expression.
		 * There might be multiple ones, so just grab the first one. In the
		 * future, we might consider the statistics target (and pick the most
		 * accurate statistics) and maybe some other parameters.
		 */
		foreach(slist, onerel->statlist)
		{
			StatisticExtInfo *info = (StatisticExtInfo *) lfirst(slist);
			RangeTblEntry *rte = planner_rt_fetch(onerel->relid, root);
			ListCell   *expr_item;
			int			pos;

			/*
			 * Stop once we've found statistics for the expression (either
			 * from extended stats, or for an index in the preceding loop).
			 */
			if (vardata->statsTuple)
				break;

			/* skip stats without per-expression stats */
			if (info->kind != STATS_EXT_EXPRESSIONS)
				continue;

			/* skip stats with mismatching stxdinherit value */
			if (info->inherit != rte->inh)
				continue;

			pos = 0;
			foreach(expr_item, info->exprs)
			{
				Node	   *expr = (Node *) lfirst(expr_item);

				Assert(expr);

				/* strip RelabelType before comparing it */
				if (expr && IsA(expr, RelabelType))
					expr = (Node *) ((RelabelType *) expr)->arg;

				/* found a match, see if we can extract pg_statistic row */
				if (equal(node, expr))
				{
					Oid			userid;

					/*
					 * XXX Not sure if we should cache the tuple somewhere.
					 * Now we just create a new copy every time.
					 */
					vardata->statsTuple =
						statext_expressions_load(info->statOid, rte->inh, pos);

					vardata->freefunc = ReleaseDummy;

					/*
					 * Use checkAsUser if it's set, in case we're accessing
					 * the table via a view.
					 */
					userid = rte->checkAsUser ? rte->checkAsUser : GetUserId();

					/*
					 * For simplicity, we insist on the whole table being
					 * selectable, rather than trying to identify which
					 * column(s) the statistics object depends on.  Also
					 * require all rows to be selectable --- there must be no
					 * securityQuals from security barrier views or RLS
					 * policies.
					 */
					vardata->acl_ok =
						rte->securityQuals == NIL &&
						(pg_class_aclcheck(rte->relid, userid,
										   ACL_SELECT) == ACLCHECK_OK);

					/*
					 * If the user doesn't have permissions to access an
					 * inheritance child relation, check the permissions of
					 * the table actually mentioned in the query, since most
					 * likely the user does have that permission.  Note that
					 * whole-table select privilege on the parent doesn't
					 * quite guarantee that the user could read all columns of
					 * the child. But in practice it's unlikely that any
					 * interesting security violation could result from
					 * allowing access to the expression stats, so we allow it
					 * anyway.  See similar code in examine_simple_variable()
					 * for additional comments.
					 */
					if (!vardata->acl_ok &&
						root->append_rel_array != NULL)
					{
						AppendRelInfo *appinfo;
						Index		varno = onerel->relid;

						appinfo = root->append_rel_array[varno];
						while (appinfo &&
							   planner_rt_fetch(appinfo->parent_relid,
												root)->rtekind == RTE_RELATION)
						{
							varno = appinfo->parent_relid;
							appinfo = root->append_rel_array[varno];
						}
						if (varno != onerel->relid)
						{
							/* Repeat access check on this rel */
							rte = planner_rt_fetch(varno, root);
							Assert(rte->rtekind == RTE_RELATION);

							userid = rte->checkAsUser ? rte->checkAsUser : GetUserId();

							vardata->acl_ok =
								rte->securityQuals == NIL &&
								(pg_class_aclcheck(rte->relid,
												   userid,
												   ACL_SELECT) == ACLCHECK_OK);
						}
					}

					break;
				}

				pos++;
			}
		}
	}
}

/*
 * examine_simple_variable
 *		Handle a simple Var for examine_variable
 *
 * This is split out as a subroutine so that we can recurse to deal with
 * Vars referencing subqueries.
 *
 * We already filled in all the fields of *vardata except for the stats tuple.
 */
static void
examine_simple_variable(PlannerInfo *root, Var *var,
						VariableStatData *vardata)
{
	RangeTblEntry *rte = root->simple_rte_array[var->varno];

	Assert(IsA(rte, RangeTblEntry));

	if (get_relation_stats_hook &&
		(*get_relation_stats_hook) (root, rte, var->varattno, vardata))
	{
		/*
		 * The hook took control of acquiring a stats tuple.  If it did supply
		 * a tuple, it'd better have supplied a freefunc.
		 */
		if (HeapTupleIsValid(vardata->statsTuple) &&
			!vardata->freefunc)
			elog(ERROR, "no function provided to release variable stats with");
	}
	else if (rte->rtekind == RTE_RELATION)
	{
		/*
		 * Plain table or parent of an inheritance appendrel, so look up the
		 * column in pg_statistic
		 */
		vardata->statsTuple = SearchSysCache3(STATRELATTINH,
											  ObjectIdGetDatum(rte->relid),
											  Int16GetDatum(var->varattno),
											  BoolGetDatum(rte->inh));
		vardata->freefunc = ReleaseSysCache;

		if (HeapTupleIsValid(vardata->statsTuple))
		{
			Oid			userid;

			/*
			 * Check if user has permission to read this column.  We require
			 * all rows to be accessible, so there must be no securityQuals
			 * from security barrier views or RLS policies.  Use checkAsUser
			 * if it's set, in case we're accessing the table via a view.
			 */
			userid = rte->checkAsUser ? rte->checkAsUser : GetUserId();

			vardata->acl_ok =
				rte->securityQuals == NIL &&
				((pg_class_aclcheck(rte->relid, userid,
									ACL_SELECT) == ACLCHECK_OK) ||
				 (pg_attribute_aclcheck(rte->relid, var->varattno, userid,
										ACL_SELECT) == ACLCHECK_OK));

			/*
			 * If the user doesn't have permissions to access an inheritance
			 * child relation or specifically this attribute, check the
			 * permissions of the table/column actually mentioned in the
			 * query, since most likely the user does have that permission
			 * (else the query will fail at runtime), and if the user can read
			 * the column there then he can get the values of the child table
			 * too.  To do that, we must find out which of the root parent's
			 * attributes the child relation's attribute corresponds to.
			 */
			if (!vardata->acl_ok && var->varattno > 0 &&
				root->append_rel_array != NULL)
			{
				AppendRelInfo *appinfo;
				Index		varno = var->varno;
				int			varattno = var->varattno;
				bool		found = false;

				appinfo = root->append_rel_array[varno];

				/*
				 * Partitions are mapped to their immediate parent, not the
				 * root parent, so must be ready to walk up multiple
				 * AppendRelInfos.  But stop if we hit a parent that is not
				 * RTE_RELATION --- that's a flattened UNION ALL subquery, not
				 * an inheritance parent.
				 */
				while (appinfo &&
					   planner_rt_fetch(appinfo->parent_relid,
										root)->rtekind == RTE_RELATION)
				{
					int			parent_varattno;

					found = false;
					if (varattno <= 0 || varattno > appinfo->num_child_cols)
						break;	/* safety check */
					parent_varattno = appinfo->parent_colnos[varattno - 1];
					if (parent_varattno == 0)
						break;	/* Var is local to child */

					varno = appinfo->parent_relid;
					varattno = parent_varattno;
					found = true;

					/* If the parent is itself a child, continue up. */
					appinfo = root->append_rel_array[varno];
				}

				/*
				 * In rare cases, the Var may be local to the child table, in
				 * which case, we've got to live with having no access to this
				 * column's stats.
				 */
				if (!found)
					return;

				/* Repeat the access check on this parent rel & column */
				rte = planner_rt_fetch(varno, root);
				Assert(rte->rtekind == RTE_RELATION);

				userid = rte->checkAsUser ? rte->checkAsUser : GetUserId();

				vardata->acl_ok =
					rte->securityQuals == NIL &&
					((pg_class_aclcheck(rte->relid, userid,
										ACL_SELECT) == ACLCHECK_OK) ||
					 (pg_attribute_aclcheck(rte->relid, varattno, userid,
											ACL_SELECT) == ACLCHECK_OK));
			}
		}
		else
		{
			/* suppress any possible leakproofness checks later */
			vardata->acl_ok = true;
		}
	}
	else if (rte->rtekind == RTE_SUBQUERY && !rte->inh)
	{
		/*
		 * Plain subquery (not one that was converted to an appendrel).
		 */
		Query	   *subquery = rte->subquery;
		RelOptInfo *rel;
		TargetEntry *ste;

		/*
		 * Punt if it's a whole-row var rather than a plain column reference.
		 */
		if (var->varattno == InvalidAttrNumber)
			return;

		/*
		 * Punt if subquery uses set operations or GROUP BY, as these will
		 * mash underlying columns' stats beyond recognition.  (Set ops are
		 * particularly nasty; if we forged ahead, we would return stats
		 * relevant to only the leftmost subselect...)	DISTINCT is also
		 * problematic, but we check that later because there is a possibility
		 * of learning something even with it.
		 */
		if (subquery->setOperations ||
			subquery->groupClause ||
			subquery->groupingSets)
			return;

		/*
		 * OK, fetch RelOptInfo for subquery.  Note that we don't change the
		 * rel returned in vardata, since caller expects it to be a rel of the
		 * caller's query level.  Because we might already be recursing, we
		 * can't use that rel pointer either, but have to look up the Var's
		 * rel afresh.
		 */
		rel = find_base_rel(root, var->varno);

		/* If the subquery hasn't been planned yet, we have to punt */
		if (rel->subroot == NULL)
			return;
		Assert(IsA(rel->subroot, PlannerInfo));

		/*
		 * Switch our attention to the subquery as mangled by the planner. It
		 * was okay to look at the pre-planning version for the tests above,
		 * but now we need a Var that will refer to the subroot's live
		 * RelOptInfos.  For instance, if any subquery pullup happened during
		 * planning, Vars in the targetlist might have gotten replaced, and we
		 * need to see the replacement expressions.
		 */
		subquery = rel->subroot->parse;
		Assert(IsA(subquery, Query));

		/* Get the subquery output expression referenced by the upper Var */
		ste = get_tle_by_resno(subquery->targetList, var->varattno);
		if (ste == NULL || ste->resjunk)
			elog(ERROR, "subquery %s does not have attribute %d",
				 rte->eref->aliasname, var->varattno);
		var = (Var *) ste->expr;

		/*
		 * If subquery uses DISTINCT, we can't make use of any stats for the
		 * variable ... but, if it's the only DISTINCT column, we are entitled
		 * to consider it unique.  We do the test this way so that it works
		 * for cases involving DISTINCT ON.
		 */
		if (subquery->distinctClause)
		{
			if (list_length(subquery->distinctClause) == 1 &&
				targetIsInSortList(ste, InvalidOid, subquery->distinctClause))
				vardata->isunique = true;
			/* cannot go further */
			return;
		}

		/*
		 * If the sub-query originated from a view with the security_barrier
		 * attribute, we must not look at the variable's statistics, though it
		 * seems all right to notice the existence of a DISTINCT clause. So
		 * stop here.
		 *
		 * This is probably a harsher restriction than necessary; it's
		 * certainly OK for the selectivity estimator (which is a C function,
		 * and therefore omnipotent anyway) to look at the statistics.  But
		 * many selectivity estimators will happily *invoke the operator
		 * function* to try to work out a good estimate - and that's not OK.
		 * So for now, don't dig down for stats.
		 */
		if (rte->security_barrier)
			return;

		/* Can only handle a simple Var of subquery's query level */
		if (var && IsA(var, Var) &&
			var->varlevelsup == 0)
		{
			/*
			 * OK, recurse into the subquery.  Note that the original setting
			 * of vardata->isunique (which will surely be false) is left
			 * unchanged in this situation.  That's what we want, since even
			 * if the underlying column is unique, the subquery may have
			 * joined to other tables in a way that creates duplicates.
			 */
			examine_simple_variable(rel->subroot, var, vardata);
		}
	}
	else
	{
		/*
		 * Otherwise, the Var comes from a FUNCTION, VALUES, or CTE RTE.  (We
		 * won't see RTE_JOIN here because join alias Vars have already been
		 * flattened.)	There's not much we can do with function outputs, but
		 * maybe someday try to be smarter about VALUES and/or CTEs.
		 */
	}
}

/*
 * Check whether it is permitted to call func_oid passing some of the
 * pg_statistic data in vardata.  We allow this either if the user has SELECT
 * privileges on the table or column underlying the pg_statistic data or if
 * the function is marked leak-proof.
 */
bool
statistic_proc_security_check(VariableStatData *vardata, Oid func_oid)
{
	if (vardata->acl_ok)
		return true;

	if (!OidIsValid(func_oid))
		return false;

	if (get_func_leakproof(func_oid))
		return true;

	ereport(DEBUG2,
			(errmsg_internal("not using statistics because function \"%s\" is not leak-proof",
							 get_func_name(func_oid))));
	return false;
}

/*
 * get_variable_numdistinct
 *	  Estimate the number of distinct values of a variable.
 *
 * vardata: results of examine_variable
 * *isdefault: set to true if the result is a default rather than based on
 * anything meaningful.
 *
 * NB: be careful to produce a positive integral result, since callers may
 * compare the result to exact integer counts, or might divide by it.
 */
double
get_variable_numdistinct(VariableStatData *vardata, bool *isdefault)
{
	double		stadistinct;
	double		stanullfrac = 0.0;
	double		ntuples;

	*isdefault = false;

	/*
	 * Determine the stadistinct value to use.  There are cases where we can
	 * get an estimate even without a pg_statistic entry, or can get a better
	 * value than is in pg_statistic.  Grab stanullfrac too if we can find it
	 * (otherwise, assume no nulls, for lack of any better idea).
	 */
	if (HeapTupleIsValid(vardata->statsTuple))
	{
		/* Use the pg_statistic entry */
		Form_pg_statistic stats;

		stats = (Form_pg_statistic) GETSTRUCT(vardata->statsTuple);
		stadistinct = stats->stadistinct;
		stanullfrac = stats->stanullfrac;
	}
	else if (vardata->vartype == BOOLOID)
	{
		/*
		 * Special-case boolean columns: presumably, two distinct values.
		 *
		 * Are there any other datatypes we should wire in special estimates
		 * for?
		 */
		stadistinct = 2.0;
	}
	else if (vardata->rel && vardata->rel->rtekind == RTE_VALUES)
	{
		/*
		 * If the Var represents a column of a VALUES RTE, assume it's unique.
		 * This could of course be very wrong, but it should tend to be true
		 * in well-written queries.  We could consider examining the VALUES'
		 * contents to get some real statistics; but that only works if the
		 * entries are all constants, and it would be pretty expensive anyway.
		 */
		stadistinct = -1.0;		/* unique (and all non null) */
	}
	else
	{
		/*
		 * We don't keep statistics for system columns, but in some cases we
		 * can infer distinctness anyway.
		 */
		if (vardata->var && IsA(vardata->var, Var))
		{
			switch (((Var *) vardata->var)->varattno)
			{
				case SelfItemPointerAttributeNumber:
					stadistinct = -1.0; /* unique (and all non null) */
					break;
				case TableOidAttributeNumber:
					stadistinct = 1.0;	/* only 1 value */
					break;
				default:
					stadistinct = 0.0;	/* means "unknown" */
					break;
			}
		}
		else
			stadistinct = 0.0;	/* means "unknown" */

		/*
		 * XXX consider using estimate_num_groups on expressions?
		 */
	}

	/*
	 * If there is a unique index or DISTINCT clause for the variable, assume
	 * it is unique no matter what pg_statistic says; the statistics could be
	 * out of date, or we might have found a partial unique index that proves
	 * the var is unique for this query.  However, we'd better still believe
	 * the null-fraction statistic.
	 */
	if (vardata->isunique)
		stadistinct = -1.0 * (1.0 - stanullfrac);

	/*
	 * If we had an absolute estimate, use that.
	 */
	if (stadistinct > 0.0)
		return clamp_row_est(stadistinct);

	/*
	 * Otherwise we need to get the relation size; punt if not available.
	 */
	if (vardata->rel == NULL)
	{
		*isdefault = true;
		return DEFAULT_NUM_DISTINCT;
	}
	ntuples = vardata->rel->tuples;
	if (ntuples <= 0.0)
	{
		*isdefault = true;
		return DEFAULT_NUM_DISTINCT;
	}

	/*
	 * If we had a relative estimate, use that.
	 */
	if (stadistinct < 0.0)
		return clamp_row_est(-stadistinct * ntuples);

	/*
	 * With no data, estimate ndistinct = ntuples if the table is small, else
	 * use default.  We use DEFAULT_NUM_DISTINCT as the cutoff for "small" so
	 * that the behavior isn't discontinuous.
	 */
	if (ntuples < DEFAULT_NUM_DISTINCT)
		return clamp_row_est(ntuples);

	*isdefault = true;
	return DEFAULT_NUM_DISTINCT;
}

/*
 * get_variable_range
 *		Estimate the minimum and maximum value of the specified variable.
 *		If successful, store values in *min and *max, and return true.
 *		If no data available, return false.
 *
 * sortop is the "<" comparison operator to use.  This should generally
 * be "<" not ">", as only the former is likely to be found in pg_statistic.
 * The collation must be specified too.
 */
static bool
get_variable_range(PlannerInfo *root, VariableStatData *vardata,
				   Oid sortop, Oid collation,
				   Datum *min, Datum *max)
{
	Datum		tmin = 0;
	Datum		tmax = 0;
	bool		have_data = false;
	int16		typLen;
	bool		typByVal;
	Oid			opfuncoid;
	FmgrInfo	opproc;
	AttStatsSlot sslot;

	/*
	 * XXX It's very tempting to try to use the actual column min and max, if
	 * we can get them relatively-cheaply with an index probe.  However, since
	 * this function is called many times during join planning, that could
	 * have unpleasant effects on planning speed.  Need more investigation
	 * before enabling this.
	 */
#ifdef NOT_USED
	if (get_actual_variable_range(root, vardata, sortop, collation, min, max))
		return true;
#endif

	if (!HeapTupleIsValid(vardata->statsTuple))
	{
		/* no stats available, so default result */
		return false;
	}

	/*
	 * If we can't apply the sortop to the stats data, just fail.  In
	 * principle, if there's a histogram and no MCVs, we could return the
	 * histogram endpoints without ever applying the sortop ... but it's
	 * probably not worth trying, because whatever the caller wants to do with
	 * the endpoints would likely fail the security check too.
	 */
	if (!statistic_proc_security_check(vardata,
									   (opfuncoid = get_opcode(sortop))))
		return false;

	opproc.fn_oid = InvalidOid; /* mark this as not looked up yet */

	get_typlenbyval(vardata->atttype, &typLen, &typByVal);

	/*
	 * If there is a histogram with the ordering we want, grab the first and
	 * last values.
	 */
	if (get_attstatsslot(&sslot, vardata->statsTuple,
						 STATISTIC_KIND_HISTOGRAM, sortop,
						 ATTSTATSSLOT_VALUES))
	{
		if (sslot.stacoll == collation && sslot.nvalues > 0)
		{
			tmin = datumCopy(sslot.values[0], typByVal, typLen);
			tmax = datumCopy(sslot.values[sslot.nvalues - 1], typByVal, typLen);
			have_data = true;
		}
		free_attstatsslot(&sslot);
	}

	/*
	 * Otherwise, if there is a histogram with some other ordering, scan it
	 * and get the min and max values according to the ordering we want.  This
	 * of course may not find values that are really extremal according to our
	 * ordering, but it beats ignoring available data.
	 */
	if (!have_data &&
		get_attstatsslot(&sslot, vardata->statsTuple,
						 STATISTIC_KIND_HISTOGRAM, InvalidOid,
						 ATTSTATSSLOT_VALUES))
	{
		get_stats_slot_range(&sslot, opfuncoid, &opproc,
							 collation, typLen, typByVal,
							 &tmin, &tmax, &have_data);
		free_attstatsslot(&sslot);
	}

	/*
	 * If we have most-common-values info, look for extreme MCVs.  This is
	 * needed even if we also have a histogram, since the histogram excludes
	 * the MCVs.  However, if we *only* have MCVs and no histogram, we should
	 * be pretty wary of deciding that that is a full representation of the
	 * data.  Proceed only if the MCVs represent the whole table (to within
	 * roundoff error).
	 */
	if (get_attstatsslot(&sslot, vardata->statsTuple,
						 STATISTIC_KIND_MCV, InvalidOid,
						 have_data ? ATTSTATSSLOT_VALUES :
						 (ATTSTATSSLOT_VALUES | ATTSTATSSLOT_NUMBERS)))
	{
		bool		use_mcvs = have_data;

		if (!have_data)
		{
			double		sumcommon = 0.0;
			double		nullfrac;
			int			i;

			for (i = 0; i < sslot.nnumbers; i++)
				sumcommon += sslot.numbers[i];
			nullfrac = ((Form_pg_statistic) GETSTRUCT(vardata->statsTuple))->stanullfrac;
			if (sumcommon + nullfrac > 0.99999)
				use_mcvs = true;
		}

		if (use_mcvs)
			get_stats_slot_range(&sslot, opfuncoid, &opproc,
								 collation, typLen, typByVal,
								 &tmin, &tmax, &have_data);
		free_attstatsslot(&sslot);
	}

	*min = tmin;
	*max = tmax;
	return have_data;
}

/*
 * get_stats_slot_range: scan sslot for min/max values
 *
 * Subroutine for get_variable_range: update min/max/have_data according
 * to what we find in the statistics array.
 */
static void
get_stats_slot_range(AttStatsSlot *sslot, Oid opfuncoid, FmgrInfo *opproc,
					 Oid collation, int16 typLen, bool typByVal,
					 Datum *min, Datum *max, bool *p_have_data)
{
	Datum		tmin = *min;
	Datum		tmax = *max;
	bool		have_data = *p_have_data;
	bool		found_tmin = false;
	bool		found_tmax = false;

	/* Look up the comparison function, if we didn't already do so */
	if (opproc->fn_oid != opfuncoid)
		fmgr_info(opfuncoid, opproc);

	/* Scan all the slot's values */
	for (int i = 0; i < sslot->nvalues; i++)
	{
		if (!have_data)
		{
			tmin = tmax = sslot->values[i];
			found_tmin = found_tmax = true;
			*p_have_data = have_data = true;
			continue;
		}
		if (DatumGetBool(FunctionCall2Coll(opproc,
										   collation,
										   sslot->values[i], tmin)))
		{
			tmin = sslot->values[i];
			found_tmin = true;
		}
		if (DatumGetBool(FunctionCall2Coll(opproc,
										   collation,
										   tmax, sslot->values[i])))
		{
			tmax = sslot->values[i];
			found_tmax = true;
		}
	}

	/*
	 * Copy the slot's values, if we found new extreme values.
	 */
	if (found_tmin)
		*min = datumCopy(tmin, typByVal, typLen);
	if (found_tmax)
		*max = datumCopy(tmax, typByVal, typLen);
}


/*
 * get_actual_variable_range
 *		Attempt to identify the current *actual* minimum and/or maximum
 *		of the specified variable, by looking for a suitable btree index
 *		and fetching its low and/or high values.
 *		If successful, store values in *min and *max, and return true.
 *		(Either pointer can be NULL if that endpoint isn't needed.)
 *		If unsuccessful, return false.
 *
 * sortop is the "<" comparison operator to use.
 * collation is the required collation.
 */
static bool
get_actual_variable_range(PlannerInfo *root, VariableStatData *vardata,
						  Oid sortop, Oid collation,
						  Datum *min, Datum *max)
{
	bool		have_data = false;
	RelOptInfo *rel = vardata->rel;
	RangeTblEntry *rte;
	ListCell   *lc;

	/* No hope if no relation or it doesn't have indexes */
	if (rel == NULL || rel->indexlist == NIL)
		return false;
	/* If it has indexes it must be a plain relation */
	rte = root->simple_rte_array[rel->relid];
	Assert(rte->rtekind == RTE_RELATION);

	/*
	 * In case of a YB relation attempt to peek at an index means RPC request,
	 * that is unaffordable at planning time.
	 */
	if (IsYBRelationById(rte->relid))
		return false;

	/* Search through the indexes to see if any match our problem */
	foreach(lc, rel->indexlist)
	{
		IndexOptInfo *index = (IndexOptInfo *) lfirst(lc);
		ScanDirection indexscandir;

		/* Ignore non-btree indexes */
		if (index->relam != BTREE_AM_OID && index->relam != LSM_AM_OID)
			continue;

		/*
		 * Ignore partial indexes --- we only want stats that cover the entire
		 * relation.
		 */
		if (index->indpred != NIL)
			continue;

		/*
		 * The index list might include hypothetical indexes inserted by a
		 * get_relation_info hook --- don't try to access them.
		 */
		if (index->hypothetical)
			continue;

		/*
		 * The first index column must match the desired variable, sortop, and
		 * collation --- but we can use a descending-order index.
		 */
		if (collation != index->indexcollations[0])
			continue;			/* test first 'cause it's cheapest */
		if (!match_index_to_operand(vardata->var, 0, index))
			continue;
		switch (get_op_opfamily_strategy(sortop, index->sortopfamily[0]))
		{
			case BTLessStrategyNumber:
				if (index->reverse_sort[0])
					indexscandir = BackwardScanDirection;
				else
					indexscandir = ForwardScanDirection;
				break;
			case BTGreaterStrategyNumber:
				if (index->reverse_sort[0])
					indexscandir = ForwardScanDirection;
				else
					indexscandir = BackwardScanDirection;
				break;
			default:
				/* index doesn't match the sortop */
				continue;
		}

		/*
		 * Found a suitable index to extract data from.  Set up some data that
		 * can be used by both invocations of get_actual_variable_endpoint.
		 */
		{
			MemoryContext tmpcontext;
			MemoryContext oldcontext;
			Relation	heapRel;
			Relation	indexRel;
			TupleTableSlot *slot;
			int16		typLen;
			bool		typByVal;
			ScanKeyData scankeys[1];

			/* Make sure any cruft gets recycled when we're done */
			tmpcontext = AllocSetContextCreate(CurrentMemoryContext,
											   "get_actual_variable_range workspace",
											   ALLOCSET_DEFAULT_SIZES);
			oldcontext = MemoryContextSwitchTo(tmpcontext);

			/*
			 * Open the table and index so we can read from them.  We should
			 * already have some type of lock on each.
			 */
			heapRel = table_open(rte->relid, NoLock);
			indexRel = index_open(index->indexoid, NoLock);

			/* build some stuff needed for indexscan execution */
			slot = table_slot_create(heapRel, NULL);
			get_typlenbyval(vardata->atttype, &typLen, &typByVal);

			/* set up an IS NOT NULL scan key so that we ignore nulls */
			ScanKeyEntryInitialize(&scankeys[0],
								   SK_ISNULL | SK_SEARCHNOTNULL,
								   1,	/* index col to scan */
								   InvalidStrategy, /* no strategy */
								   InvalidOid,	/* no strategy subtype */
								   InvalidOid,	/* no collation */
								   InvalidOid,	/* no reg proc for this */
								   (Datum) 0);	/* constant */

			/* If min is requested ... */
			if (min)
			{
				have_data = get_actual_variable_endpoint(heapRel,
														 indexRel,
														 indexscandir,
														 scankeys,
														 typLen,
														 typByVal,
														 slot,
														 oldcontext,
														 min);
			}
			else
			{
				/* If min not requested, still want to fetch max */
				have_data = true;
			}

			/* If max is requested, and we didn't already fail ... */
			if (max && have_data)
			{
				/* scan in the opposite direction; all else is the same */
				have_data = get_actual_variable_endpoint(heapRel,
														 indexRel,
														 -indexscandir,
														 scankeys,
														 typLen,
														 typByVal,
														 slot,
														 oldcontext,
														 max);
			}

			/* Clean everything up */
			ExecDropSingleTupleTableSlot(slot);

			index_close(indexRel, NoLock);
			table_close(heapRel, NoLock);

			MemoryContextSwitchTo(oldcontext);
			MemoryContextDelete(tmpcontext);

			/* And we're done */
			break;
		}
	}

	return have_data;
}

/*
 * Get one endpoint datum (min or max depending on indexscandir) from the
 * specified index.  Return true if successful, false if not.
 * On success, endpoint value is stored to *endpointDatum (and copied into
 * outercontext).
 *
 * scankeys is a 1-element scankey array set up to reject nulls.
 * typLen/typByVal describe the datatype of the index's first column.
 * tableslot is a slot suitable to hold table tuples, in case we need
 * to probe the heap.
 * (We could compute these values locally, but that would mean computing them
 * twice when get_actual_variable_range needs both the min and the max.)
 *
 * Failure occurs either when the index is empty, or we decide that it's
 * taking too long to find a suitable tuple.
 */
static bool
get_actual_variable_endpoint(Relation heapRel,
							 Relation indexRel,
							 ScanDirection indexscandir,
							 ScanKey scankeys,
							 int16 typLen,
							 bool typByVal,
							 TupleTableSlot *tableslot,
							 MemoryContext outercontext,
							 Datum *endpointDatum)
{
	bool		have_data = false;
	SnapshotData SnapshotNonVacuumable;
	IndexScanDesc index_scan;
	Buffer		vmbuffer = InvalidBuffer;
	BlockNumber last_heap_block = InvalidBlockNumber;
	int			n_visited_heap_pages = 0;
	ItemPointer tid;
	Datum		values[INDEX_MAX_KEYS];
	bool		isnull[INDEX_MAX_KEYS];
	MemoryContext oldcontext;

	/*
	 * We use the index-only-scan machinery for this.  With mostly-static
	 * tables that's a win because it avoids a heap visit.  It's also a win
	 * for dynamic data, but the reason is less obvious; read on for details.
	 *
	 * In principle, we should scan the index with our current active
	 * snapshot, which is the best approximation we've got to what the query
	 * will see when executed.  But that won't be exact if a new snap is taken
	 * before running the query, and it can be very expensive if a lot of
	 * recently-dead or uncommitted rows exist at the beginning or end of the
	 * index (because we'll laboriously fetch each one and reject it).
	 * Instead, we use SnapshotNonVacuumable.  That will accept recently-dead
	 * and uncommitted rows as well as normal visible rows.  On the other
	 * hand, it will reject known-dead rows, and thus not give a bogus answer
	 * when the extreme value has been deleted (unless the deletion was quite
	 * recent); that case motivates not using SnapshotAny here.
	 *
	 * A crucial point here is that SnapshotNonVacuumable, with
	 * GlobalVisTestFor(heapRel) as horizon, yields the inverse of the
	 * condition that the indexscan will use to decide that index entries are
	 * killable (see heap_hot_search_buffer()).  Therefore, if the snapshot
	 * rejects a tuple (or more precisely, all tuples of a HOT chain) and we
	 * have to continue scanning past it, we know that the indexscan will mark
	 * that index entry killed.  That means that the next
	 * get_actual_variable_endpoint() call will not have to re-consider that
	 * index entry.  In this way we avoid repetitive work when this function
	 * is used a lot during planning.
	 *
	 * But using SnapshotNonVacuumable creates a hazard of its own.  In a
	 * recently-created index, some index entries may point at "broken" HOT
	 * chains in which not all the tuple versions contain data matching the
	 * index entry.  The live tuple version(s) certainly do match the index,
	 * but SnapshotNonVacuumable can accept recently-dead tuple versions that
	 * don't match.  Hence, if we took data from the selected heap tuple, we
	 * might get a bogus answer that's not close to the index extremal value,
	 * or could even be NULL.  We avoid this hazard because we take the data
	 * from the index entry not the heap.
	 *
	 * Despite all this care, there are situations where we might find many
	 * non-visible tuples near the end of the index.  We don't want to expend
	 * a huge amount of time here, so we give up once we've read too many heap
	 * pages.  When we fail for that reason, the caller will end up using
	 * whatever extremal value is recorded in pg_statistic.
	 */
	InitNonVacuumableSnapshot(SnapshotNonVacuumable,
							  GlobalVisTestFor(heapRel));

	index_scan = index_beginscan(heapRel, indexRel,
								 &SnapshotNonVacuumable,
								 1, 0);
	/* Set it up for index-only scan */
	index_scan->xs_want_itup = true;
	index_rescan(index_scan, scankeys, 1, NULL, 0);

	/* Fetch first/next tuple in specified direction */
	while ((tid = index_getnext_tid(index_scan, indexscandir)) != NULL)
	{
		BlockNumber block = ItemPointerGetBlockNumber(tid);

		if (!VM_ALL_VISIBLE(heapRel,
							block,
							&vmbuffer))
		{
			/* Rats, we have to visit the heap to check visibility */
			if (!index_fetch_heap(index_scan, tableslot))
			{
				/*
				 * No visible tuple for this index entry, so we need to
				 * advance to the next entry.  Before doing so, count heap
				 * page fetches and give up if we've done too many.
				 *
				 * We don't charge a page fetch if this is the same heap page
				 * as the previous tuple.  This is on the conservative side,
				 * since other recently-accessed pages are probably still in
				 * buffers too; but it's good enough for this heuristic.
				 */
#define VISITED_PAGES_LIMIT 100

				if (block != last_heap_block)
				{
					last_heap_block = block;
					n_visited_heap_pages++;
					if (n_visited_heap_pages > VISITED_PAGES_LIMIT)
						break;
				}

				continue;		/* no visible tuple, try next index entry */
			}

			/* We don't actually need the heap tuple for anything */
			ExecClearTuple(tableslot);

			/*
			 * We don't care whether there's more than one visible tuple in
			 * the HOT chain; if any are visible, that's good enough.
			 */
		}

		/*
		 * We expect that btree will return data in IndexTuple not HeapTuple
		 * format.  It's not lossy either.
		 */
		if (!index_scan->xs_itup)
			elog(ERROR, "no data returned for index-only scan");
		if (index_scan->xs_recheck)
			elog(ERROR, "unexpected recheck indication from btree");

		/* OK to deconstruct the index tuple */
		index_deform_tuple(index_scan->xs_itup,
						   index_scan->xs_itupdesc,
						   values, isnull);

		/* Shouldn't have got a null, but be careful */
		if (isnull[0])
			elog(ERROR, "found unexpected null value in index \"%s\"",
				 RelationGetRelationName(indexRel));

		/* Copy the index column value out to caller's context */
		oldcontext = MemoryContextSwitchTo(outercontext);
		*endpointDatum = datumCopy(values[0], typByVal, typLen);
		MemoryContextSwitchTo(oldcontext);
		have_data = true;
		break;
	}

	if (vmbuffer != InvalidBuffer)
		ReleaseBuffer(vmbuffer);
	index_endscan(index_scan);

	return have_data;
}

/*
 * find_join_input_rel
 *		Look up the input relation for a join.
 *
 * We assume that the input relation's RelOptInfo must have been constructed
 * already.
 */
static RelOptInfo *
find_join_input_rel(PlannerInfo *root, Relids relids)
{
	RelOptInfo *rel = NULL;

	switch (bms_membership(relids))
	{
		case BMS_EMPTY_SET:
			/* should not happen */
			break;
		case BMS_SINGLETON:
			rel = find_base_rel(root, bms_singleton_member(relids));
			break;
		case BMS_MULTIPLE:
			rel = find_join_rel(root, relids);
			break;
	}

	if (rel == NULL)
		elog(ERROR, "could not find RelOptInfo for given relids");

	return rel;
}


/*-------------------------------------------------------------------------
 *
 * Index cost estimation functions
 *
 *-------------------------------------------------------------------------
 */

/*
 * Extract the actual indexquals (as RestrictInfos) from an IndexClause list
 */
List *
get_quals_from_indexclauses(List *indexclauses)
{
	List	   *result = NIL;
	ListCell   *lc;

	foreach(lc, indexclauses)
	{
		IndexClause *iclause = lfirst_node(IndexClause, lc);
		ListCell   *lc2;

<<<<<<< HEAD
		foreach(lc2, iclause->indexquals)
=======
			qinfo->clause_op = linitial_oid(rc->opnos);
			/* Examine only first columns to determine left/right sides */
			if (match_index_to_operand((Node *) linitial(rc->largs),
									   indexcol, index))
			{
				qinfo->varonleft = true;
				qinfo->other_operand = (Node *) rc->rargs;
			}
			else
			{
				Assert(match_index_to_operand(
					(Node *) linitial(castNode(List, rc->rargs)),
						indexcol, index));
				qinfo->varonleft = false;
				qinfo->other_operand = (Node *) rc->largs;
			}
		}
		else if (IsA(clause, ScalarArrayOpExpr))
>>>>>>> ada31e71
		{
			RestrictInfo *rinfo = lfirst_node(RestrictInfo, lc2);

			result = lappend(result, rinfo);
		}
	}
	return result;
}

int
yb_batch_expr_size(PlannerInfo *root, Index path_relid, Node *batched_expr)
{
	Assert(IsA(batched_expr, YbBatchedExpr));
	Node *batched_operand =
		(Node *) castNode(YbBatchedExpr, batched_expr)->orig_expr;
	Relids other_varnos = pull_varnos(root, batched_operand);
	Relids batched_relids = root->yb_cur_batched_relids;
	root->yb_cur_batched_relids = NULL;

	int num_outer_tuples =
		get_loop_count(root, path_relid, other_varnos);

	root->yb_cur_batched_relids = batched_relids;
	int batch_size = yb_bnl_batch_size;
	if (batch_size > num_outer_tuples)
		batch_size = num_outer_tuples;

	return batch_size;
}

/*
 * Compute the total evaluation cost of the comparison operands in a list
 * of index qual expressions.  Since we know these will be evaluated just
 * once per scan, there's no need to distinguish startup from per-row cost.
 *
 * This can be used either on the result of get_quals_from_indexclauses(),
 * or directly on an indexorderbys list.  In both cases, we expect that the
 * index key expression is on the left side of binary clauses.
 */
Cost
index_other_operands_eval_cost(PlannerInfo *root, List *indexquals)
{
	Cost		qual_arg_cost = 0;
	ListCell   *lc;

	foreach(lc, indexquals)
	{
		Expr	   *clause = (Expr *) lfirst(lc);
		Node	   *other_operand;
		QualCost	index_qual_cost;

		/*
		 * Index quals will have RestrictInfos, indexorderbys won't.  Look
		 * through RestrictInfo if present.
		 */
		if (IsA(clause, RestrictInfo))
			clause = ((RestrictInfo *) clause)->clause;

		if (IsA(clause, OpExpr))
		{
			OpExpr	   *op = (OpExpr *) clause;

			other_operand = (Node *) lsecond(op->args);
		}
		else if (IsA(clause, RowCompareExpr))
		{
			RowCompareExpr *rc = (RowCompareExpr *) clause;

			other_operand = (Node *) rc->rargs;
		}
		else if (IsA(clause, ScalarArrayOpExpr))
		{
			ScalarArrayOpExpr *saop = (ScalarArrayOpExpr *) clause;

			other_operand = (Node *) lsecond(saop->args);
		}
		else if (IsA(clause, NullTest))
		{
			other_operand = NULL;
		}
		else
		{
			elog(ERROR, "unsupported indexqual type: %d",
				 (int) nodeTag(clause));
			other_operand = NULL;	/* keep compiler quiet */
		}

		cost_qual_eval_node(&index_qual_cost, other_operand, root);
		qual_arg_cost += index_qual_cost.startup + index_qual_cost.per_tuple;
	}
	return qual_arg_cost;
}

void
genericcostestimate(PlannerInfo *root,
					IndexPath *path,
					double loop_count,
					GenericCosts *costs)
{
	IndexOptInfo *index = path->indexinfo;
	List	   *indexQuals = get_quals_from_indexclauses(path->indexclauses);
	List	   *indexOrderBys = path->indexorderbys;
	Cost		indexStartupCost;
	Cost		indexTotalCost;
	Selectivity indexSelectivity;
	double		indexCorrelation;
	double		numIndexPages;
	double		numIndexTuples;
	double		spc_random_page_cost;
	double		num_sa_scans;
	double		num_outer_scans;
	double		num_scans;
	double		qual_op_cost;
	double		qual_arg_cost;
	List	   *selectivityQuals;
	ListCell   *l;

	/*
	 * If the index is partial, AND the index predicate with the explicitly
	 * given indexquals to produce a more accurate idea of the index
	 * selectivity.
	 */
	selectivityQuals = add_predicate_to_index_quals(index, indexQuals);

	/*
	 * Check for ScalarArrayOpExpr index quals, and estimate the number of
	 * index scans that will be performed.
	 */
	num_sa_scans = 1;
	foreach(l, indexQuals)
	{
		RestrictInfo *rinfo = (RestrictInfo *) lfirst(l);

		if (IsA(rinfo->clause, ScalarArrayOpExpr))
		{
			ScalarArrayOpExpr *saop = (ScalarArrayOpExpr *) rinfo->clause;
			int			alength = estimate_array_length(lsecond(saop->args));

			if (alength > 1)
				num_sa_scans *= alength;
		}
	}

	/* Estimate the fraction of main-table tuples that will be visited */
	indexSelectivity = clauselist_selectivity(root, selectivityQuals,
											  index->rel->relid,
											  JOIN_INNER,
											  NULL);

	/*
	 * If caller didn't give us an estimate, estimate the number of index
	 * tuples that will be visited.  We do it in this rather peculiar-looking
	 * way in order to get the right answer for partial indexes.
	 */
	numIndexTuples = costs->numIndexTuples;
	if (numIndexTuples <= 0.0)
	{
		numIndexTuples = indexSelectivity * index->rel->tuples;

		/*
		 * The above calculation counts all the tuples visited across all
		 * scans induced by ScalarArrayOpExpr nodes.  We want to consider the
		 * average per-indexscan number, so adjust.  This is a handy place to
		 * round to integer, too.  (If caller supplied tuple estimate, it's
		 * responsible for handling these considerations.)
		 */
		numIndexTuples = rint(numIndexTuples / num_sa_scans);
	}

	/*
	 * We can bound the number of tuples by the index size in any case. Also,
	 * always estimate at least one tuple is touched, even when
	 * indexSelectivity estimate is tiny.
	 */
	if (numIndexTuples > index->tuples)
		numIndexTuples = index->tuples;
	if (numIndexTuples < 1.0)
		numIndexTuples = 1.0;

	/*
	 * Estimate the number of index pages that will be retrieved.
	 *
	 * We use the simplistic method of taking a pro-rata fraction of the total
	 * number of index pages.  In effect, this counts only leaf pages and not
	 * any overhead such as index metapage or upper tree levels.
	 *
	 * In practice access to upper index levels is often nearly free because
	 * those tend to stay in cache under load; moreover, the cost involved is
	 * highly dependent on index type.  We therefore ignore such costs here
	 * and leave it to the caller to add a suitable charge if needed.
	 */
	if (index->pages > 1 && index->tuples > 1)
		numIndexPages = ceil(numIndexTuples * index->pages / index->tuples);
	else
		numIndexPages = 1.0;

	/* fetch estimated page cost for tablespace containing index */
	get_tablespace_page_costs(index->reltablespace,
							  &spc_random_page_cost,
							  NULL);

	/*
	 * Now compute the disk access costs.
	 *
	 * The above calculations are all per-index-scan.  However, if we are in a
	 * nestloop inner scan, we can expect the scan to be repeated (with
	 * different search keys) for each row of the outer relation.  Likewise,
	 * ScalarArrayOpExpr quals result in multiple index scans.  This creates
	 * the potential for cache effects to reduce the number of disk page
	 * fetches needed.  We want to estimate the average per-scan I/O cost in
	 * the presence of caching.
	 *
	 * We use the Mackert-Lohman formula (see costsize.c for details) to
	 * estimate the total number of page fetches that occur.  While this
	 * wasn't what it was designed for, it seems a reasonable model anyway.
	 * Note that we are counting pages not tuples anymore, so we take N = T =
	 * index size, as if there were one "tuple" per page.
	 */
	num_outer_scans = loop_count;
	num_scans = num_sa_scans * num_outer_scans;

	if (num_scans > 1)
	{
		double		pages_fetched;

		/* total page fetches ignoring cache effects */
		pages_fetched = numIndexPages * num_scans;

		/* use Mackert and Lohman formula to adjust for cache effects */
		pages_fetched = index_pages_fetched(pages_fetched,
											index->pages,
											(double) index->pages,
											root);

		/*
		 * Now compute the total disk access cost, and then report a pro-rated
		 * share for each outer scan.  (Don't pro-rate for ScalarArrayOpExpr,
		 * since that's internal to the indexscan.)
		 */
		indexTotalCost = (pages_fetched * spc_random_page_cost)
			/ num_outer_scans;
	}
	else
	{
		/*
		 * For a single index scan, we just charge spc_random_page_cost per
		 * page touched.
		 */
		indexTotalCost = numIndexPages * spc_random_page_cost;
	}

	/*
	 * CPU cost: any complex expressions in the indexquals will need to be
	 * evaluated once at the start of the scan to reduce them to runtime keys
	 * to pass to the index AM (see nodeIndexscan.c).  We model the per-tuple
	 * CPU costs as cpu_index_tuple_cost plus one cpu_operator_cost per
	 * indexqual operator.  Because we have numIndexTuples as a per-scan
	 * number, we have to multiply by num_sa_scans to get the correct result
	 * for ScalarArrayOpExpr cases.  Similarly add in costs for any index
	 * ORDER BY expressions.
	 *
	 * Note: this neglects the possible costs of rechecking lossy operators.
	 * Detecting that that might be needed seems more expensive than it's
	 * worth, though, considering all the other inaccuracies here ...
	 */
	qual_arg_cost = index_other_operands_eval_cost(root, indexQuals) +
		index_other_operands_eval_cost(root, indexOrderBys);
	qual_op_cost = cpu_operator_cost *
		(list_length(indexQuals) + list_length(indexOrderBys));

	indexStartupCost = qual_arg_cost;
	indexTotalCost += qual_arg_cost;
	indexTotalCost += numIndexTuples * num_sa_scans * (cpu_index_tuple_cost + qual_op_cost);

	/*
	 * Generic assumption about index correlation: there isn't any.
	 */
	indexCorrelation = 0.0;

	/*
	 * Return everything to caller.
	 */
	costs->indexStartupCost = indexStartupCost;
	costs->indexTotalCost = indexTotalCost;
	costs->indexSelectivity = indexSelectivity;
	costs->indexCorrelation = indexCorrelation;
	costs->numIndexPages = numIndexPages;
	costs->numIndexTuples = numIndexTuples;
	costs->spc_random_page_cost = spc_random_page_cost;
	costs->num_sa_scans = num_sa_scans;
}

/*
 * If the index is partial, add its predicate to the given qual list.
 *
 * ANDing the index predicate with the explicitly given indexquals produces
 * a more accurate idea of the index's selectivity.  However, we need to be
 * careful not to insert redundant clauses, because clauselist_selectivity()
 * is easily fooled into computing a too-low selectivity estimate.  Our
 * approach is to add only the predicate clause(s) that cannot be proven to
 * be implied by the given indexquals.  This successfully handles cases such
 * as a qual "x = 42" used with a partial index "WHERE x >= 40 AND x < 50".
 * There are many other cases where we won't detect redundancy, leading to a
 * too-low selectivity estimate, which will bias the system in favor of using
 * partial indexes where possible.  That is not necessarily bad though.
 *
 * Note that indexQuals contains RestrictInfo nodes while the indpred
 * does not, so the output list will be mixed.  This is OK for both
 * predicate_implied_by() and clauselist_selectivity(), but might be
 * problematic if the result were passed to other things.
 */
List *
add_predicate_to_index_quals(IndexOptInfo *index, List *indexQuals)
{
	List	   *predExtraQuals = NIL;
	ListCell   *lc;

	if (index->indpred == NIL)
		return indexQuals;

	foreach(lc, index->indpred)
	{
		Node	   *predQual = (Node *) lfirst(lc);
		List	   *oneQual = list_make1(predQual);

		if (!predicate_implied_by(oneQual, indexQuals, false))
			predExtraQuals = list_concat(predExtraQuals, oneQual);
	}
	return list_concat(predExtraQuals, indexQuals);
}

void
btcostestimate(PlannerInfo *root, IndexPath *path, double loop_count,
			   Cost *indexStartupCost, Cost *indexTotalCost,
			   Selectivity *indexSelectivity, double *indexCorrelation,
			   double *indexPages)
{
	IndexOptInfo *index = path->indexinfo;
	GenericCosts costs;
	Oid			relid;
	AttrNumber	colnum;
	VariableStatData vardata;
	double		numIndexTuples;
	Cost		descentCost;
	List	   *indexBoundQuals;
	int			indexcol;
	bool		eqQualHere;
	bool		found_saop;
	bool		found_is_null_op;
	double		num_sa_scans;
	ListCell   *lc;

	/*
	 * For a btree scan, only leading '=' quals plus inequality quals for the
	 * immediately next attribute contribute to index selectivity (these are
	 * the "boundary quals" that determine the starting and stopping points of
	 * the index scan).  Additional quals can suppress visits to the heap, so
	 * it's OK to count them in indexSelectivity, but they should not count
	 * for estimating numIndexTuples.  So we must examine the given indexquals
	 * to find out which ones count as boundary quals.  We rely on the
	 * knowledge that they are given in index column order.
	 *
	 * For a RowCompareExpr, we consider only the first column, just as
	 * rowcomparesel() does.
	 *
	 * If there's a ScalarArrayOpExpr in the quals, we'll actually perform N
	 * index scans not one, but the ScalarArrayOpExpr's operator can be
	 * considered to act the same as it normally does.
	 */
	indexBoundQuals = NIL;
	indexcol = 0;
	eqQualHere = false;
	found_saop = false;
	found_is_null_op = false;
	num_sa_scans = 1;
	foreach(lc, path->indexclauses)
	{
		IndexClause *iclause = lfirst_node(IndexClause, lc);
		ListCell   *lc2;

		if (indexcol != iclause->indexcol)
		{
			/* Beginning of a new column's quals */
			if (!eqQualHere)
				break;			/* done if no '=' qual for indexcol */
			eqQualHere = false;
			indexcol++;
			if (indexcol != iclause->indexcol)
				break;			/* no quals at all for indexcol */
		}

		/* Examine each indexqual associated with this index clause */
		foreach(lc2, iclause->indexquals)
		{
			RestrictInfo *rinfo = lfirst_node(RestrictInfo, lc2);
			Expr	   *clause = rinfo->clause;
			Oid			clause_op = InvalidOid;
			int			op_strategy;

			if (IsA(clause, OpExpr))
			{
				OpExpr	   *op = (OpExpr *) clause;

				clause_op = op->opno;
			}
			else if (IsA(clause, RowCompareExpr))
			{
				RowCompareExpr *rc = (RowCompareExpr *) clause;

				clause_op = linitial_oid(rc->opnos);
			}
			else if (IsA(clause, ScalarArrayOpExpr))
			{
				ScalarArrayOpExpr *saop = (ScalarArrayOpExpr *) clause;
				Node	   *other_operand = (Node *) lsecond(saop->args);
				int			alength = estimate_array_length(other_operand);

				clause_op = saop->opno;
				found_saop = true;
				/* count number of SA scans induced by indexBoundQuals only */
				if (alength > 1)
					num_sa_scans *= alength;
			}
			else if (IsA(clause, NullTest))
			{
				NullTest   *nt = (NullTest *) clause;

				if (nt->nulltesttype == IS_NULL)
				{
					found_is_null_op = true;
					/* IS NULL is like = for selectivity purposes */
					eqQualHere = true;
				}
			}
			else
				elog(ERROR, "unsupported indexqual type: %d",
					 (int) nodeTag(clause));

			/* check for equality operator */
			if (OidIsValid(clause_op))
			{
				op_strategy = get_op_opfamily_strategy(clause_op,
													   index->opfamily[indexcol]);
				Assert(op_strategy != 0);	/* not a member of opfamily?? */
				if (op_strategy == BTEqualStrategyNumber)
					eqQualHere = true;
			}

			indexBoundQuals = lappend(indexBoundQuals, rinfo);
		}
	}

	/*
	 * If index is unique and we found an '=' clause for each column, we can
	 * just assume numIndexTuples = 1 and skip the expensive
	 * clauselist_selectivity calculations.  However, a ScalarArrayOp or
	 * NullTest invalidates that theory, even though it sets eqQualHere.
	 */
	if (index->unique &&
		indexcol == index->nkeycolumns - 1 &&
		eqQualHere &&
		!found_saop &&
		!found_is_null_op)
		numIndexTuples = 1.0;
	else
	{
		List	   *selectivityQuals;
		Selectivity btreeSelectivity;

		/*
		 * If the index is partial, AND the index predicate with the
		 * index-bound quals to produce a more accurate idea of the number of
		 * rows covered by the bound conditions.
		 */
		selectivityQuals = add_predicate_to_index_quals(index, indexBoundQuals);

		btreeSelectivity = clauselist_selectivity(root, selectivityQuals,
												  index->rel->relid,
												  JOIN_INNER,
												  NULL);
		numIndexTuples = btreeSelectivity * index->rel->tuples;

		/*
		 * As in genericcostestimate(), we have to adjust for any
		 * ScalarArrayOpExpr quals included in indexBoundQuals, and then round
		 * to integer.
		 */
		numIndexTuples = rint(numIndexTuples / num_sa_scans);
	}

	/*
	 * Now do generic index cost estimation.
	 */
	MemSet(&costs, 0, sizeof(costs));
	costs.numIndexTuples = numIndexTuples;

	genericcostestimate(root, path, loop_count, &costs);

	/*
	 * Add a CPU-cost component to represent the costs of initial btree
	 * descent.  We don't charge any I/O cost for touching upper btree levels,
	 * since they tend to stay in cache, but we still have to do about log2(N)
	 * comparisons to descend a btree of N leaf tuples.  We charge one
	 * cpu_operator_cost per comparison.
	 *
	 * If there are ScalarArrayOpExprs, charge this once per SA scan.  The
	 * ones after the first one are not startup cost so far as the overall
	 * plan is concerned, so add them only to "total" cost.
	 */
	if (index->tuples > 1)		/* avoid computing log(0) */
	{
		descentCost = ceil(log(index->tuples) / log(2.0)) * cpu_operator_cost;
		costs.indexStartupCost += descentCost;
		costs.indexTotalCost += costs.num_sa_scans * descentCost;
	}

	/*
	 * Even though we're not charging I/O cost for touching upper btree pages,
	 * it's still reasonable to charge some CPU cost per page descended
	 * through.  Moreover, if we had no such charge at all, bloated indexes
	 * would appear to have the same search cost as unbloated ones, at least
	 * in cases where only a single leaf page is expected to be visited.  This
	 * cost is somewhat arbitrarily set at 50x cpu_operator_cost per page
	 * touched.  The number of such pages is btree tree height plus one (ie,
	 * we charge for the leaf page too).  As above, charge once per SA scan.
	 */
	descentCost = (index->tree_height + 1) * 50.0 * cpu_operator_cost;
	costs.indexStartupCost += descentCost;
	costs.indexTotalCost += costs.num_sa_scans * descentCost;

	/*
	 * If we can get an estimate of the first column's ordering correlation C
	 * from pg_statistic, estimate the index correlation as C for a
	 * single-column index, or C * 0.75 for multiple columns. (The idea here
	 * is that multiple columns dilute the importance of the first column's
	 * ordering, but don't negate it entirely.  Before 8.0 we divided the
	 * correlation by the number of columns, but that seems too strong.)
	 */
	MemSet(&vardata, 0, sizeof(vardata));

	if (index->indexkeys[0] != 0)
	{
		/* Simple variable --- look to stats for the underlying table */
		RangeTblEntry *rte = planner_rt_fetch(index->rel->relid, root);

		Assert(rte->rtekind == RTE_RELATION);
		relid = rte->relid;
		Assert(relid != InvalidOid);
		colnum = index->indexkeys[0];

		if (get_relation_stats_hook &&
			(*get_relation_stats_hook) (root, rte, colnum, &vardata))
		{
			/*
			 * The hook took control of acquiring a stats tuple.  If it did
			 * supply a tuple, it'd better have supplied a freefunc.
			 */
			if (HeapTupleIsValid(vardata.statsTuple) &&
				!vardata.freefunc)
				elog(ERROR, "no function provided to release variable stats with");
		}
		else
		{
			vardata.statsTuple = SearchSysCache3(STATRELATTINH,
												 ObjectIdGetDatum(relid),
												 Int16GetDatum(colnum),
												 BoolGetDatum(rte->inh));
			vardata.freefunc = ReleaseSysCache;
		}
	}
	else
	{
		/* Expression --- maybe there are stats for the index itself */
		relid = index->indexoid;
		colnum = 1;

		if (get_index_stats_hook &&
			(*get_index_stats_hook) (root, relid, colnum, &vardata))
		{
			/*
			 * The hook took control of acquiring a stats tuple.  If it did
			 * supply a tuple, it'd better have supplied a freefunc.
			 */
			if (HeapTupleIsValid(vardata.statsTuple) &&
				!vardata.freefunc)
				elog(ERROR, "no function provided to release variable stats with");
		}
		else
		{
			vardata.statsTuple = SearchSysCache3(STATRELATTINH,
												 ObjectIdGetDatum(relid),
												 Int16GetDatum(colnum),
												 BoolGetDatum(false));
			vardata.freefunc = ReleaseSysCache;
		}
	}

	if (HeapTupleIsValid(vardata.statsTuple))
	{
		Oid			sortop;
		AttStatsSlot sslot;

		sortop = get_opfamily_member(index->opfamily[0],
									 index->opcintype[0],
									 index->opcintype[0],
									 BTLessStrategyNumber);
		if (OidIsValid(sortop) &&
			get_attstatsslot(&sslot, vardata.statsTuple,
							 STATISTIC_KIND_CORRELATION, sortop,
							 ATTSTATSSLOT_NUMBERS))
		{
			double		varCorrelation;

			Assert(sslot.nnumbers == 1);
			varCorrelation = sslot.numbers[0];

			if (index->reverse_sort[0])
				varCorrelation = -varCorrelation;

			if (index->nkeycolumns > 1)
				costs.indexCorrelation = varCorrelation * 0.75;
			else
				costs.indexCorrelation = varCorrelation;

			free_attstatsslot(&sslot);
		}
	}

	ReleaseVariableStats(vardata);

	*indexStartupCost = costs.indexStartupCost;
	*indexTotalCost = costs.indexTotalCost;
	*indexSelectivity = costs.indexSelectivity;
	*indexCorrelation = costs.indexCorrelation;
	*indexPages = costs.numIndexPages;
}

void
hashcostestimate(PlannerInfo *root, IndexPath *path, double loop_count,
				 Cost *indexStartupCost, Cost *indexTotalCost,
				 Selectivity *indexSelectivity, double *indexCorrelation,
				 double *indexPages)
{
	GenericCosts costs;

	MemSet(&costs, 0, sizeof(costs));

	genericcostestimate(root, path, loop_count, &costs);

	/*
	 * A hash index has no descent costs as such, since the index AM can go
	 * directly to the target bucket after computing the hash value.  There
	 * are a couple of other hash-specific costs that we could conceivably add
	 * here, though:
	 *
	 * Ideally we'd charge spc_random_page_cost for each page in the target
	 * bucket, not just the numIndexPages pages that genericcostestimate
	 * thought we'd visit.  However in most cases we don't know which bucket
	 * that will be.  There's no point in considering the average bucket size
	 * because the hash AM makes sure that's always one page.
	 *
	 * Likewise, we could consider charging some CPU for each index tuple in
	 * the bucket, if we knew how many there were.  But the per-tuple cost is
	 * just a hash value comparison, not a general datatype-dependent
	 * comparison, so any such charge ought to be quite a bit less than
	 * cpu_operator_cost; which makes it probably not worth worrying about.
	 *
	 * A bigger issue is that chance hash-value collisions will result in
	 * wasted probes into the heap.  We don't currently attempt to model this
	 * cost on the grounds that it's rare, but maybe it's not rare enough.
	 * (Any fix for this ought to consider the generic lossy-operator problem,
	 * though; it's not entirely hash-specific.)
	 */

	*indexStartupCost = costs.indexStartupCost;
	*indexTotalCost = costs.indexTotalCost;
	*indexSelectivity = costs.indexSelectivity;
	*indexCorrelation = costs.indexCorrelation;
	*indexPages = costs.numIndexPages;
}

void
gistcostestimate(PlannerInfo *root, IndexPath *path, double loop_count,
				 Cost *indexStartupCost, Cost *indexTotalCost,
				 Selectivity *indexSelectivity, double *indexCorrelation,
				 double *indexPages)
{
	IndexOptInfo *index = path->indexinfo;
	GenericCosts costs;
	Cost		descentCost;

	MemSet(&costs, 0, sizeof(costs));

	genericcostestimate(root, path, loop_count, &costs);

	/*
	 * We model index descent costs similarly to those for btree, but to do
	 * that we first need an idea of the tree height.  We somewhat arbitrarily
	 * assume that the fanout is 100, meaning the tree height is at most
	 * log100(index->pages).
	 *
	 * Although this computation isn't really expensive enough to require
	 * caching, we might as well use index->tree_height to cache it.
	 */
	if (index->tree_height < 0) /* unknown? */
	{
		if (index->pages > 1)	/* avoid computing log(0) */
			index->tree_height = (int) (log(index->pages) / log(100.0));
		else
			index->tree_height = 0;
	}

	/*
	 * Add a CPU-cost component to represent the costs of initial descent. We
	 * just use log(N) here not log2(N) since the branching factor isn't
	 * necessarily two anyway.  As for btree, charge once per SA scan.
	 */
	if (index->tuples > 1)		/* avoid computing log(0) */
	{
		descentCost = ceil(log(index->tuples)) * cpu_operator_cost;
		costs.indexStartupCost += descentCost;
		costs.indexTotalCost += costs.num_sa_scans * descentCost;
	}

	/*
	 * Likewise add a per-page charge, calculated the same as for btrees.
	 */
	descentCost = (index->tree_height + 1) * 50.0 * cpu_operator_cost;
	costs.indexStartupCost += descentCost;
	costs.indexTotalCost += costs.num_sa_scans * descentCost;

	*indexStartupCost = costs.indexStartupCost;
	*indexTotalCost = costs.indexTotalCost;
	*indexSelectivity = costs.indexSelectivity;
	*indexCorrelation = costs.indexCorrelation;
	*indexPages = costs.numIndexPages;
}

void
spgcostestimate(PlannerInfo *root, IndexPath *path, double loop_count,
				Cost *indexStartupCost, Cost *indexTotalCost,
				Selectivity *indexSelectivity, double *indexCorrelation,
				double *indexPages)
{
	IndexOptInfo *index = path->indexinfo;
	GenericCosts costs;
	Cost		descentCost;

	MemSet(&costs, 0, sizeof(costs));

	genericcostestimate(root, path, loop_count, &costs);

	/*
	 * We model index descent costs similarly to those for btree, but to do
	 * that we first need an idea of the tree height.  We somewhat arbitrarily
	 * assume that the fanout is 100, meaning the tree height is at most
	 * log100(index->pages).
	 *
	 * Although this computation isn't really expensive enough to require
	 * caching, we might as well use index->tree_height to cache it.
	 */
	if (index->tree_height < 0) /* unknown? */
	{
		if (index->pages > 1)	/* avoid computing log(0) */
			index->tree_height = (int) (log(index->pages) / log(100.0));
		else
			index->tree_height = 0;
	}

	/*
	 * Add a CPU-cost component to represent the costs of initial descent. We
	 * just use log(N) here not log2(N) since the branching factor isn't
	 * necessarily two anyway.  As for btree, charge once per SA scan.
	 */
	if (index->tuples > 1)		/* avoid computing log(0) */
	{
		descentCost = ceil(log(index->tuples)) * cpu_operator_cost;
		costs.indexStartupCost += descentCost;
		costs.indexTotalCost += costs.num_sa_scans * descentCost;
	}

	/*
	 * Likewise add a per-page charge, calculated the same as for btrees.
	 */
	descentCost = (index->tree_height + 1) * 50.0 * cpu_operator_cost;
	costs.indexStartupCost += descentCost;
	costs.indexTotalCost += costs.num_sa_scans * descentCost;

	*indexStartupCost = costs.indexStartupCost;
	*indexTotalCost = costs.indexTotalCost;
	*indexSelectivity = costs.indexSelectivity;
	*indexCorrelation = costs.indexCorrelation;
	*indexPages = costs.numIndexPages;
}


/*
 * Support routines for gincostestimate
 */

typedef struct
{
	bool		attHasFullScan[INDEX_MAX_KEYS];
	bool		attHasNormalScan[INDEX_MAX_KEYS];
	double		partialEntries;
	double		exactEntries;
	double		searchEntries;
	double		arrayScans;
} GinQualCounts;

/*
 * Estimate the number of index terms that need to be searched for while
 * testing the given GIN query, and increment the counts in *counts
 * appropriately.  If the query is unsatisfiable, return false.
 */
static bool
gincost_pattern(IndexOptInfo *index, int indexcol,
				Oid clause_op, Datum query,
				GinQualCounts *counts)
{
	FmgrInfo	flinfo;
	Oid			extractProcOid;
	Oid			collation;
	int			strategy_op;
	Oid			lefttype,
				righttype;
	int32		nentries = 0;
	bool	   *partial_matches = NULL;
	Pointer    *extra_data = NULL;
	bool	   *nullFlags = NULL;
	int32		searchMode = GIN_SEARCH_MODE_DEFAULT;
	int32		i;

	Assert(indexcol < index->nkeycolumns);

	/*
	 * Get the operator's strategy number and declared input data types within
	 * the index opfamily.  (We don't need the latter, but we use
	 * get_op_opfamily_properties because it will throw error if it fails to
	 * find a matching pg_amop entry.)
	 */
	get_op_opfamily_properties(clause_op, index->opfamily[indexcol], false,
							   &strategy_op, &lefttype, &righttype);

	/*
	 * GIN always uses the "default" support functions, which are those with
	 * lefttype == righttype == the opclass' opcintype (see
	 * IndexSupportInitialize in relcache.c).
	 */
	extractProcOid = get_opfamily_proc(index->opfamily[indexcol],
									   index->opcintype[indexcol],
									   index->opcintype[indexcol],
									   GIN_EXTRACTQUERY_PROC);

	if (!OidIsValid(extractProcOid))
	{
		/* should not happen; throw same error as index_getprocinfo */
		elog(ERROR, "missing support function %d for attribute %d of index \"%s\"",
			 GIN_EXTRACTQUERY_PROC, indexcol + 1,
			 get_rel_name(index->indexoid));
	}

	/*
	 * Choose collation to pass to extractProc (should match initGinState).
	 */
	if (OidIsValid(index->indexcollations[indexcol]))
		collation = index->indexcollations[indexcol];
	else
		collation = DEFAULT_COLLATION_OID;

	fmgr_info(extractProcOid, &flinfo);

	set_fn_opclass_options(&flinfo, index->opclassoptions[indexcol]);

	FunctionCall7Coll(&flinfo,
					  collation,
					  query,
					  PointerGetDatum(&nentries),
					  UInt16GetDatum(strategy_op),
					  PointerGetDatum(&partial_matches),
					  PointerGetDatum(&extra_data),
					  PointerGetDatum(&nullFlags),
					  PointerGetDatum(&searchMode));

	if (nentries <= 0 && searchMode == GIN_SEARCH_MODE_DEFAULT)
	{
		/* No match is possible */
		return false;
	}

	for (i = 0; i < nentries; i++)
	{
		/*
		 * For partial match we haven't any information to estimate number of
		 * matched entries in index, so, we just estimate it as 100
		 */
		if (partial_matches && partial_matches[i])
			counts->partialEntries += 100;
		else
			counts->exactEntries++;

		counts->searchEntries++;
	}

	if (searchMode == GIN_SEARCH_MODE_DEFAULT)
	{
		counts->attHasNormalScan[indexcol] = true;
	}
	else if (searchMode == GIN_SEARCH_MODE_INCLUDE_EMPTY)
	{
		/* Treat "include empty" like an exact-match item */
		counts->attHasNormalScan[indexcol] = true;
		counts->exactEntries++;
		counts->searchEntries++;
	}
	else
	{
		/* It's GIN_SEARCH_MODE_ALL */
		counts->attHasFullScan[indexcol] = true;
	}

	return true;
}

/*
 * Estimate the number of index terms that need to be searched for while
 * testing the given GIN index clause, and increment the counts in *counts
 * appropriately.  If the query is unsatisfiable, return false.
 */
static bool
gincost_opexpr(PlannerInfo *root,
			   IndexOptInfo *index,
			   int indexcol,
			   OpExpr *clause,
			   GinQualCounts *counts)
{
	Oid			clause_op = clause->opno;
	Node	   *operand = (Node *) lsecond(clause->args);

	/* aggressively reduce to a constant, and look through relabeling */
	operand = estimate_expression_value(root, operand);

	if (IsA(operand, RelabelType))
		operand = (Node *) ((RelabelType *) operand)->arg;

	/*
	 * It's impossible to call extractQuery method for unknown operand. So
	 * unless operand is a Const we can't do much; just assume there will be
	 * one ordinary search entry from the operand at runtime.
	 */
	if (!IsA(operand, Const))
	{
		counts->exactEntries++;
		counts->searchEntries++;
		return true;
	}

	/* If Const is null, there can be no matches */
	if (((Const *) operand)->constisnull)
		return false;

	/* Otherwise, apply extractQuery and get the actual term counts */
	return gincost_pattern(index, indexcol, clause_op,
						   ((Const *) operand)->constvalue,
						   counts);
}

/*
 * Estimate the number of index terms that need to be searched for while
 * testing the given GIN index clause, and increment the counts in *counts
 * appropriately.  If the query is unsatisfiable, return false.
 *
 * A ScalarArrayOpExpr will give rise to N separate indexscans at runtime,
 * each of which involves one value from the RHS array, plus all the
 * non-array quals (if any).  To model this, we average the counts across
 * the RHS elements, and add the averages to the counts in *counts (which
 * correspond to per-indexscan costs).  We also multiply counts->arrayScans
 * by N, causing gincostestimate to scale up its estimates accordingly.
 */
static bool
gincost_scalararrayopexpr(PlannerInfo *root,
						  IndexOptInfo *index,
						  int indexcol,
						  ScalarArrayOpExpr *clause,
						  double numIndexEntries,
						  GinQualCounts *counts)
{
	Oid			clause_op = clause->opno;
	Node	   *rightop = (Node *) lsecond(clause->args);
	ArrayType  *arrayval;
	int16		elmlen;
	bool		elmbyval;
	char		elmalign;
	int			numElems;
	Datum	   *elemValues;
	bool	   *elemNulls;
	GinQualCounts arraycounts;
	int			numPossible = 0;
	int			i;

	Assert(clause->useOr);

	/* aggressively reduce to a constant, and look through relabeling */
	rightop = estimate_expression_value(root, rightop);

	if (IsA(rightop, RelabelType))
		rightop = (Node *) ((RelabelType *) rightop)->arg;

	/*
	 * It's impossible to call extractQuery method for unknown operand. So
	 * unless operand is a Const we can't do much; just assume there will be
	 * one ordinary search entry from each array entry at runtime, and fall
	 * back on a probably-bad estimate of the number of array entries.
	 */
	if (!IsA(rightop, Const))
	{
		counts->exactEntries++;
		counts->searchEntries++;
		counts->arrayScans *= estimate_array_length(rightop);
		return true;
	}

	/* If Const is null, there can be no matches */
	if (((Const *) rightop)->constisnull)
		return false;

	/* Otherwise, extract the array elements and iterate over them */
	arrayval = DatumGetArrayTypeP(((Const *) rightop)->constvalue);
	get_typlenbyvalalign(ARR_ELEMTYPE(arrayval),
						 &elmlen, &elmbyval, &elmalign);
	deconstruct_array(arrayval,
					  ARR_ELEMTYPE(arrayval),
					  elmlen, elmbyval, elmalign,
					  &elemValues, &elemNulls, &numElems);

	memset(&arraycounts, 0, sizeof(arraycounts));

	for (i = 0; i < numElems; i++)
	{
		GinQualCounts elemcounts;

		/* NULL can't match anything, so ignore, as the executor will */
		if (elemNulls[i])
			continue;

		/* Otherwise, apply extractQuery and get the actual term counts */
		memset(&elemcounts, 0, sizeof(elemcounts));

		if (gincost_pattern(index, indexcol, clause_op, elemValues[i],
							&elemcounts))
		{
			/* We ignore array elements that are unsatisfiable patterns */
			numPossible++;

			if (elemcounts.attHasFullScan[indexcol] &&
				!elemcounts.attHasNormalScan[indexcol])
			{
				/*
				 * Full index scan will be required.  We treat this as if
				 * every key in the index had been listed in the query; is
				 * that reasonable?
				 */
				elemcounts.partialEntries = 0;
				elemcounts.exactEntries = numIndexEntries;
				elemcounts.searchEntries = numIndexEntries;
			}
			arraycounts.partialEntries += elemcounts.partialEntries;
			arraycounts.exactEntries += elemcounts.exactEntries;
			arraycounts.searchEntries += elemcounts.searchEntries;
		}
	}

	if (numPossible == 0)
	{
		/* No satisfiable patterns in the array */
		return false;
	}

	/*
	 * Now add the averages to the global counts.  This will give us an
	 * estimate of the average number of terms searched for in each indexscan,
	 * including contributions from both array and non-array quals.
	 */
	counts->partialEntries += arraycounts.partialEntries / numPossible;
	counts->exactEntries += arraycounts.exactEntries / numPossible;
	counts->searchEntries += arraycounts.searchEntries / numPossible;

	counts->arrayScans *= numPossible;

	return true;
}

/*
 * GIN has search behavior completely different from other index types
 */
void
gincostestimate(PlannerInfo *root, IndexPath *path, double loop_count,
				Cost *indexStartupCost, Cost *indexTotalCost,
				Selectivity *indexSelectivity, double *indexCorrelation,
				double *indexPages)
{
	IndexOptInfo *index = path->indexinfo;
	List	   *indexQuals = get_quals_from_indexclauses(path->indexclauses);
	List	   *selectivityQuals;
	double		numPages = index->pages,
				numTuples = index->tuples;
	double		numEntryPages,
				numDataPages,
				numPendingPages,
				numEntries;
	GinQualCounts counts;
	bool		matchPossible;
	bool		fullIndexScan;
	double		partialScale;
	double		entryPagesFetched,
				dataPagesFetched,
				dataPagesFetchedBySel;
	double		qual_op_cost,
				qual_arg_cost,
				spc_random_page_cost,
				outer_scans;
	Relation	indexRel;
	GinStatsData ginStats;
	ListCell   *lc;
	int			i;

	/*
	 * Obtain statistical information from the meta page, if possible.  Else
	 * set ginStats to zeroes, and we'll cope below.
	 */
	if (!index->hypothetical && !IsYBRelationById(index->indexoid))
	{
		/* Lock should have already been obtained in plancat.c */
		indexRel = index_open(index->indexoid, NoLock);
		ginGetStats(indexRel, &ginStats);
		index_close(indexRel, NoLock);
	}
	else
	{
		memset(&ginStats, 0, sizeof(ginStats));
	}

	/*
	 * Assuming we got valid (nonzero) stats at all, nPendingPages can be
	 * trusted, but the other fields are data as of the last VACUUM.  We can
	 * scale them up to account for growth since then, but that method only
	 * goes so far; in the worst case, the stats might be for a completely
	 * empty index, and scaling them will produce pretty bogus numbers.
	 * Somewhat arbitrarily, set the cutoff for doing scaling at 4X growth; if
	 * it's grown more than that, fall back to estimating things only from the
	 * assumed-accurate index size.  But we'll trust nPendingPages in any case
	 * so long as it's not clearly insane, ie, more than the index size.
	 */
	if (ginStats.nPendingPages < numPages)
		numPendingPages = ginStats.nPendingPages;
	else
		numPendingPages = 0;

	if (numPages > 0 && ginStats.nTotalPages <= numPages &&
		ginStats.nTotalPages > numPages / 4 &&
		ginStats.nEntryPages > 0 && ginStats.nEntries > 0)
	{
		/*
		 * OK, the stats seem close enough to sane to be trusted.  But we
		 * still need to scale them by the ratio numPages / nTotalPages to
		 * account for growth since the last VACUUM.
		 */
		double		scale = numPages / ginStats.nTotalPages;

		numEntryPages = ceil(ginStats.nEntryPages * scale);
		numDataPages = ceil(ginStats.nDataPages * scale);
		numEntries = ceil(ginStats.nEntries * scale);
		/* ensure we didn't round up too much */
		numEntryPages = Min(numEntryPages, numPages - numPendingPages);
		numDataPages = Min(numDataPages,
						   numPages - numPendingPages - numEntryPages);
	}
	else
	{
		/*
		 * We might get here because it's a hypothetical index, or an index
		 * created pre-9.1 and never vacuumed since upgrading (in which case
		 * its stats would read as zeroes), or just because it's grown too
		 * much since the last VACUUM for us to put our faith in scaling.
		 *
		 * Invent some plausible internal statistics based on the index page
		 * count (and clamp that to at least 10 pages, just in case).  We
		 * estimate that 90% of the index is entry pages, and the rest is data
		 * pages.  Estimate 100 entries per entry page; this is rather bogus
		 * since it'll depend on the size of the keys, but it's more robust
		 * than trying to predict the number of entries per heap tuple.
		 */
		numPages = Max(numPages, 10);
		numEntryPages = floor((numPages - numPendingPages) * 0.90);
		numDataPages = numPages - numPendingPages - numEntryPages;
		numEntries = floor(numEntryPages * 100);
	}

	/* In an empty index, numEntries could be zero.  Avoid divide-by-zero */
	if (numEntries < 1)
		numEntries = 1;

	/*
	 * If the index is partial, AND the index predicate with the index-bound
	 * quals to produce a more accurate idea of the number of rows covered by
	 * the bound conditions.
	 */
	selectivityQuals = add_predicate_to_index_quals(index, indexQuals);

	/* Estimate the fraction of main-table tuples that will be visited */
	*indexSelectivity = clauselist_selectivity(root, selectivityQuals,
											   index->rel->relid,
											   JOIN_INNER,
											   NULL);

	/* fetch estimated page cost for tablespace containing index */
	get_tablespace_page_costs(index->reltablespace,
							  &spc_random_page_cost,
							  NULL);

	/*
	 * Generic assumption about index correlation: there isn't any.
	 */
	*indexCorrelation = 0.0;

	/*
	 * Examine quals to estimate number of search entries & partial matches
	 */
	memset(&counts, 0, sizeof(counts));
	counts.arrayScans = 1;
	matchPossible = true;

	foreach(lc, path->indexclauses)
	{
		IndexClause *iclause = lfirst_node(IndexClause, lc);
		ListCell   *lc2;

		foreach(lc2, iclause->indexquals)
		{
			RestrictInfo *rinfo = lfirst_node(RestrictInfo, lc2);
			Expr	   *clause = rinfo->clause;

			if (IsA(clause, OpExpr))
			{
				matchPossible = gincost_opexpr(root,
											   index,
											   iclause->indexcol,
											   (OpExpr *) clause,
											   &counts);
				if (!matchPossible)
					break;
			}
			else if (IsA(clause, ScalarArrayOpExpr))
			{
				matchPossible = gincost_scalararrayopexpr(root,
														  index,
														  iclause->indexcol,
														  (ScalarArrayOpExpr *) clause,
														  numEntries,
														  &counts);
				if (!matchPossible)
					break;
			}
			else
			{
				/* shouldn't be anything else for a GIN index */
				elog(ERROR, "unsupported GIN indexqual type: %d",
					 (int) nodeTag(clause));
			}
		}
	}

	/* Fall out if there were any provably-unsatisfiable quals */
	if (!matchPossible)
	{
		*indexStartupCost = 0;
		*indexTotalCost = 0;
		*indexSelectivity = 0;
		return;
	}

	/*
	 * If attribute has a full scan and at the same time doesn't have normal
	 * scan, then we'll have to scan all non-null entries of that attribute.
	 * Currently, we don't have per-attribute statistics for GIN.  Thus, we
	 * must assume the whole GIN index has to be scanned in this case.
	 */
	fullIndexScan = false;
	for (i = 0; i < index->nkeycolumns; i++)
	{
		if (counts.attHasFullScan[i] && !counts.attHasNormalScan[i])
		{
			fullIndexScan = true;
			break;
		}
	}

	if (fullIndexScan || indexQuals == NIL)
	{
		/*
		 * Full index scan will be required.  We treat this as if every key in
		 * the index had been listed in the query; is that reasonable?
		 */
		counts.partialEntries = 0;
		counts.exactEntries = numEntries;
		counts.searchEntries = numEntries;
	}

	/* Will we have more than one iteration of a nestloop scan? */
	outer_scans = loop_count;

	/*
	 * Compute cost to begin scan, first of all, pay attention to pending
	 * list.
	 */
	entryPagesFetched = numPendingPages;

	/*
	 * Estimate number of entry pages read.  We need to do
	 * counts.searchEntries searches.  Use a power function as it should be,
	 * but tuples on leaf pages usually is much greater. Here we include all
	 * searches in entry tree, including search of first entry in partial
	 * match algorithm
	 */
	entryPagesFetched += ceil(counts.searchEntries * rint(pow(numEntryPages, 0.15)));

	/*
	 * Add an estimate of entry pages read by partial match algorithm. It's a
	 * scan over leaf pages in entry tree.  We haven't any useful stats here,
	 * so estimate it as proportion.  Because counts.partialEntries is really
	 * pretty bogus (see code above), it's possible that it is more than
	 * numEntries; clamp the proportion to ensure sanity.
	 */
	partialScale = counts.partialEntries / numEntries;
	partialScale = Min(partialScale, 1.0);

	entryPagesFetched += ceil(numEntryPages * partialScale);

	/*
	 * Partial match algorithm reads all data pages before doing actual scan,
	 * so it's a startup cost.  Again, we haven't any useful stats here, so
	 * estimate it as proportion.
	 */
	dataPagesFetched = ceil(numDataPages * partialScale);

	/*
	 * Calculate cache effects if more than one scan due to nestloops or array
	 * quals.  The result is pro-rated per nestloop scan, but the array qual
	 * factor shouldn't be pro-rated (compare genericcostestimate).
	 */
	if (outer_scans > 1 || counts.arrayScans > 1)
	{
		entryPagesFetched *= outer_scans * counts.arrayScans;
		entryPagesFetched = index_pages_fetched(entryPagesFetched,
												(BlockNumber) numEntryPages,
												numEntryPages, root);
		entryPagesFetched /= outer_scans;
		dataPagesFetched *= outer_scans * counts.arrayScans;
		dataPagesFetched = index_pages_fetched(dataPagesFetched,
											   (BlockNumber) numDataPages,
											   numDataPages, root);
		dataPagesFetched /= outer_scans;
	}

	/*
	 * Here we use random page cost because logically-close pages could be far
	 * apart on disk.
	 */
	*indexStartupCost = (entryPagesFetched + dataPagesFetched) * spc_random_page_cost;

	/*
	 * Now compute the number of data pages fetched during the scan.
	 *
	 * We assume every entry to have the same number of items, and that there
	 * is no overlap between them. (XXX: tsvector and array opclasses collect
	 * statistics on the frequency of individual keys; it would be nice to use
	 * those here.)
	 */
	dataPagesFetched = ceil(numDataPages * counts.exactEntries / numEntries);

	/*
	 * If there is a lot of overlap among the entries, in particular if one of
	 * the entries is very frequent, the above calculation can grossly
	 * under-estimate.  As a simple cross-check, calculate a lower bound based
	 * on the overall selectivity of the quals.  At a minimum, we must read
	 * one item pointer for each matching entry.
	 *
	 * The width of each item pointer varies, based on the level of
	 * compression.  We don't have statistics on that, but an average of
	 * around 3 bytes per item is fairly typical.
	 */
	dataPagesFetchedBySel = ceil(*indexSelectivity *
								 (numTuples / (BLCKSZ / 3)));
	if (dataPagesFetchedBySel > dataPagesFetched)
		dataPagesFetched = dataPagesFetchedBySel;

	/* Account for cache effects, the same as above */
	if (outer_scans > 1 || counts.arrayScans > 1)
	{
		dataPagesFetched *= outer_scans * counts.arrayScans;
		dataPagesFetched = index_pages_fetched(dataPagesFetched,
											   (BlockNumber) numDataPages,
											   numDataPages, root);
		dataPagesFetched /= outer_scans;
	}

	/* And apply random_page_cost as the cost per page */
	*indexTotalCost = *indexStartupCost +
		dataPagesFetched * spc_random_page_cost;

	/*
	 * Add on index qual eval costs, much as in genericcostestimate.  But we
	 * can disregard indexorderbys, since GIN doesn't support those.
	 */
	qual_arg_cost = index_other_operands_eval_cost(root, indexQuals);
	qual_op_cost = cpu_operator_cost * list_length(indexQuals);

	*indexStartupCost += qual_arg_cost;
	*indexTotalCost += qual_arg_cost;
	*indexTotalCost += (numTuples * *indexSelectivity) * (cpu_index_tuple_cost + qual_op_cost);
	*indexPages = dataPagesFetched;
}

/*
 * BRIN has search behavior completely different from other index types
 */
void
brincostestimate(PlannerInfo *root, IndexPath *path, double loop_count,
				 Cost *indexStartupCost, Cost *indexTotalCost,
				 Selectivity *indexSelectivity, double *indexCorrelation,
				 double *indexPages)
{
	IndexOptInfo *index = path->indexinfo;
	List	   *indexQuals = get_quals_from_indexclauses(path->indexclauses);
	double		numPages = index->pages;
	RelOptInfo *baserel = index->rel;
	RangeTblEntry *rte = planner_rt_fetch(baserel->relid, root);
	Cost		spc_seq_page_cost;
	Cost		spc_random_page_cost;
	double		qual_arg_cost;
	double		qualSelectivity;
	BrinStatsData statsData;
	double		indexRanges;
	double		minimalRanges;
	double		estimatedRanges;
	double		selec;
	Relation	indexRel;
	ListCell   *l;
	VariableStatData vardata;

	Assert(rte->rtekind == RTE_RELATION);

	/* fetch estimated page cost for the tablespace containing the index */
	get_tablespace_page_costs(index->reltablespace,
							  &spc_random_page_cost,
							  &spc_seq_page_cost);

	/*
	 * Obtain some data from the index itself, if possible.  Otherwise invent
	 * some plausible internal statistics based on the relation page count.
	 */
	if (!index->hypothetical)
	{
		/*
		 * A lock should have already been obtained on the index in plancat.c.
		 */
		indexRel = index_open(index->indexoid, NoLock);
		brinGetStats(indexRel, &statsData);
		index_close(indexRel, NoLock);

		/* work out the actual number of ranges in the index */
		indexRanges = Max(ceil((double) baserel->pages /
							   statsData.pagesPerRange), 1.0);
	}
	else
	{
		/*
		 * Assume default number of pages per range, and estimate the number
		 * of ranges based on that.
		 */
		indexRanges = Max(ceil((double) baserel->pages /
							   BRIN_DEFAULT_PAGES_PER_RANGE), 1.0);

		statsData.pagesPerRange = BRIN_DEFAULT_PAGES_PER_RANGE;
		statsData.revmapNumPages = (indexRanges / REVMAP_PAGE_MAXITEMS) + 1;
	}

	/*
	 * Compute index correlation
	 *
	 * Because we can use all index quals equally when scanning, we can use
	 * the largest correlation (in absolute value) among columns used by the
	 * query.  Start at zero, the worst possible case.  If we cannot find any
	 * correlation statistics, we will keep it as 0.
	 */
	*indexCorrelation = 0;

	foreach(l, path->indexclauses)
	{
		IndexClause *iclause = lfirst_node(IndexClause, l);
		AttrNumber	attnum = index->indexkeys[iclause->indexcol];

		/* attempt to lookup stats in relation for this index column */
		if (attnum != 0)
		{
			/* Simple variable -- look to stats for the underlying table */
			if (get_relation_stats_hook &&
				(*get_relation_stats_hook) (root, rte, attnum, &vardata))
			{
				/*
				 * The hook took control of acquiring a stats tuple.  If it
				 * did supply a tuple, it'd better have supplied a freefunc.
				 */
				if (HeapTupleIsValid(vardata.statsTuple) && !vardata.freefunc)
					elog(ERROR,
						 "no function provided to release variable stats with");
			}
			else
			{
				vardata.statsTuple =
					SearchSysCache3(STATRELATTINH,
									ObjectIdGetDatum(rte->relid),
									Int16GetDatum(attnum),
									BoolGetDatum(false));
				vardata.freefunc = ReleaseSysCache;
			}
		}
		else
		{
			/*
			 * Looks like we've found an expression column in the index. Let's
			 * see if there's any stats for it.
			 */

			/* get the attnum from the 0-based index. */
			attnum = iclause->indexcol + 1;

			if (get_index_stats_hook &&
				(*get_index_stats_hook) (root, index->indexoid, attnum, &vardata))
			{
				/*
				 * The hook took control of acquiring a stats tuple.  If it
				 * did supply a tuple, it'd better have supplied a freefunc.
				 */
				if (HeapTupleIsValid(vardata.statsTuple) &&
					!vardata.freefunc)
					elog(ERROR, "no function provided to release variable stats with");
			}
			else
			{
				vardata.statsTuple = SearchSysCache3(STATRELATTINH,
													 ObjectIdGetDatum(index->indexoid),
													 Int16GetDatum(attnum),
													 BoolGetDatum(false));
				vardata.freefunc = ReleaseSysCache;
			}
		}

		if (HeapTupleIsValid(vardata.statsTuple))
		{
			AttStatsSlot sslot;

			if (get_attstatsslot(&sslot, vardata.statsTuple,
								 STATISTIC_KIND_CORRELATION, InvalidOid,
								 ATTSTATSSLOT_NUMBERS))
			{
				double		varCorrelation = 0.0;

				if (sslot.nnumbers > 0)
					varCorrelation = Abs(sslot.numbers[0]);

				if (varCorrelation > *indexCorrelation)
					*indexCorrelation = varCorrelation;

				free_attstatsslot(&sslot);
			}
		}

		ReleaseVariableStats(vardata);
	}

	qualSelectivity = clauselist_selectivity(root, indexQuals,
											 baserel->relid,
											 JOIN_INNER, NULL);

	/*
	 * Now calculate the minimum possible ranges we could match with if all of
	 * the rows were in the perfect order in the table's heap.
	 */
	minimalRanges = ceil(indexRanges * qualSelectivity);

	/*
	 * Now estimate the number of ranges that we'll touch by using the
	 * indexCorrelation from the stats. Careful not to divide by zero (note
	 * we're using the absolute value of the correlation).
	 */
	if (*indexCorrelation < 1.0e-10)
		estimatedRanges = indexRanges;
	else
		estimatedRanges = Min(minimalRanges / *indexCorrelation, indexRanges);

	/* we expect to visit this portion of the table */
	selec = estimatedRanges / indexRanges;

	CLAMP_PROBABILITY(selec);

	*indexSelectivity = selec;

	/*
	 * Compute the index qual costs, much as in genericcostestimate, to add to
	 * the index costs.  We can disregard indexorderbys, since BRIN doesn't
	 * support those.
	 */
	qual_arg_cost = index_other_operands_eval_cost(root, indexQuals);

	/*
	 * Compute the startup cost as the cost to read the whole revmap
	 * sequentially, including the cost to execute the index quals.
	 */
	*indexStartupCost =
		spc_seq_page_cost * statsData.revmapNumPages * loop_count;
	*indexStartupCost += qual_arg_cost;

	/*
	 * To read a BRIN index there might be a bit of back and forth over
	 * regular pages, as revmap might point to them out of sequential order;
	 * calculate the total cost as reading the whole index in random order.
	 */
	*indexTotalCost = *indexStartupCost +
		spc_random_page_cost * (numPages - statsData.revmapNumPages) * loop_count;

	/*
	 * Charge a small amount per range tuple which we expect to match to. This
	 * is meant to reflect the costs of manipulating the bitmap. The BRIN scan
	 * will set a bit for each page in the range when we find a matching
	 * range, so we must multiply the charge by the number of pages in the
	 * range.
	 */
	*indexTotalCost += 0.1 * cpu_operator_cost * estimatedRanges *
		statsData.pagesPerRange;

	*indexPages = index->pages;
}<|MERGE_RESOLUTION|>--- conflicted
+++ resolved
@@ -6357,28 +6357,7 @@
 		IndexClause *iclause = lfirst_node(IndexClause, lc);
 		ListCell   *lc2;
 
-<<<<<<< HEAD
 		foreach(lc2, iclause->indexquals)
-=======
-			qinfo->clause_op = linitial_oid(rc->opnos);
-			/* Examine only first columns to determine left/right sides */
-			if (match_index_to_operand((Node *) linitial(rc->largs),
-									   indexcol, index))
-			{
-				qinfo->varonleft = true;
-				qinfo->other_operand = (Node *) rc->rargs;
-			}
-			else
-			{
-				Assert(match_index_to_operand(
-					(Node *) linitial(castNode(List, rc->rargs)),
-						indexcol, index));
-				qinfo->varonleft = false;
-				qinfo->other_operand = (Node *) rc->largs;
-			}
-		}
-		else if (IsA(clause, ScalarArrayOpExpr))
->>>>>>> ada31e71
 		{
 			RestrictInfo *rinfo = lfirst_node(RestrictInfo, lc2);
 
