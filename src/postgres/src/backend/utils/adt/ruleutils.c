/*-------------------------------------------------------------------------
 *
 * ruleutils.c
 *	  Functions to convert stored expressions/querytrees back to
 *	  source text
 *
 * Portions Copyright (c) 1996-2022, PostgreSQL Global Development Group
 * Portions Copyright (c) 1994, Regents of the University of California
 *
 *
 * IDENTIFICATION
 *	  src/backend/utils/adt/ruleutils.c
 *
 *-------------------------------------------------------------------------
 */
#include "postgres.h"

#include <ctype.h>
#include <fcntl.h>
#include <inttypes.h>
#include <unistd.h>

#include "access/amapi.h"
#include "access/htup_details.h"
#include "access/relation.h"
#include "access/sysattr.h"
#include "access/table.h"
#include "catalog/pg_aggregate.h"
#include "catalog/pg_am.h"
#include "catalog/pg_authid.h"
#include "catalog/pg_collation.h"
#include "catalog/pg_constraint.h"
#include "catalog/pg_depend.h"
#include "catalog/pg_language.h"
#include "catalog/pg_opclass.h"
#include "catalog/pg_operator.h"
#include "catalog/pg_partitioned_table.h"
#include "catalog/pg_proc.h"
#include "catalog/pg_statistic_ext.h"
#include "catalog/pg_trigger.h"
#include "catalog/pg_type.h"
#include "commands/defrem.h"
#include "commands/tablespace.h"
#include "common/keywords.h"
#include "executor/spi.h"
#include "funcapi.h"
#include "mb/pg_wchar.h"
#include "miscadmin.h"
#include "nodes/makefuncs.h"
#include "nodes/nodeFuncs.h"
#include "nodes/pathnodes.h"
#include "optimizer/optimizer.h"
#include "parser/parse_agg.h"
#include "parser/parse_func.h"
#include "parser/parse_node.h"
#include "parser/parse_oper.h"
#include "parser/parse_relation.h"
#include "parser/parser.h"
#include "parser/parsetree.h"
#include "pg_yb_utils.h"
#include "rewrite/rewriteHandler.h"
#include "rewrite/rewriteManip.h"
#include "rewrite/rewriteSupport.h"
#include "utils/array.h"
#include "utils/builtins.h"
#include "utils/fmgroids.h"
#include "utils/guc.h"
#include "utils/hsearch.h"
#include "utils/lsyscache.h"
#include "utils/partcache.h"
#include "utils/rel.h"
#include "utils/ruleutils.h"
#include "utils/snapmgr.h"
#include "utils/syscache.h"
#include "utils/typcache.h"
#include "utils/varlena.h"
#include "utils/xml.h"

/* YB includes. */
#include "catalog/pg_rewrite.h"
#include "commands/tablegroup.h"

/* ----------
 * Pretty formatting constants
 * ----------
 */

/* Indent counts */
#define PRETTYINDENT_STD		8
#define PRETTYINDENT_JOIN		4
#define PRETTYINDENT_VAR		4

#define PRETTYINDENT_LIMIT		40	/* wrap limit */

/* Pretty flags */
#define PRETTYFLAG_PAREN		0x0001
#define PRETTYFLAG_INDENT		0x0002
#define PRETTYFLAG_SCHEMA		0x0004
#define YB_PRETTYFLAG_ARRAY	0x0008

/* Standard conversion of a "bool pretty" option to detailed flags */
#define GET_PRETTY_FLAGS(pretty) \
	((pretty) ? (PRETTYFLAG_PAREN | PRETTYFLAG_INDENT | PRETTYFLAG_SCHEMA) \
	 : PRETTYFLAG_INDENT)

/* Default line length for pretty-print wrapping: 0 means wrap always */
#define WRAP_COLUMN_DEFAULT		0

/* macros to test if pretty action needed */
#define PRETTY_PAREN(context)	((context)->prettyFlags & PRETTYFLAG_PAREN)
#define PRETTY_INDENT(context)	((context)->prettyFlags & PRETTYFLAG_INDENT)
#define PRETTY_SCHEMA(context)	((context)->prettyFlags & PRETTYFLAG_SCHEMA)
#define YB_PRETTY_ARRAY(context) ((context)->prettyFlags & \
									YB_PRETTYFLAG_ARRAY)

#define YB_TRUNC_ARRAY_LIMIT 3

/* ----------
 * Local data types
 * ----------
 */

/* Context info needed for invoking a recursive querytree display routine */
typedef struct
{
	StringInfo	buf;			/* output buffer to append to */
	List	   *namespaces;		/* List of deparse_namespace nodes */
	List	   *windowClause;	/* Current query level's WINDOW clause */
	List	   *windowTList;	/* targetlist for resolving WINDOW clause */
	int			prettyFlags;	/* enabling of pretty-print functions */
	int			wrapColumn;		/* max line length, or -1 for no limit */
	int			indentLevel;	/* current indent level for pretty-print */
	bool		varprefix;		/* true to print prefixes on Vars */
	ParseExprKind special_exprkind; /* set only for exprkinds needing special
									 * handling */
	Bitmapset  *appendparents;	/* if not null, map child Vars of these relids
								 * back to the parent rel */
} deparse_context;

/*
 * Each level of query context around a subtree needs a level of Var namespace.
 * A Var having varlevelsup=N refers to the N'th item (counting from 0) in
 * the current context's namespaces list.
 *
 * rtable is the list of actual RTEs from the Query or PlannedStmt.
 * rtable_names holds the alias name to be used for each RTE (either a C
 * string, or NULL for nameless RTEs such as unnamed joins).
 * rtable_columns holds the column alias names to be used for each RTE.
 *
 * subplans is a list of Plan trees for SubPlans and CTEs (it's only used
 * in the PlannedStmt case).
 * ctes is a list of CommonTableExpr nodes (only used in the Query case).
 * appendrels, if not null (it's only used in the PlannedStmt case), is an
 * array of AppendRelInfo nodes, indexed by child relid.  We use that to map
 * child-table Vars to their inheritance parents.
 *
 * In some cases we need to make names of merged JOIN USING columns unique
 * across the whole query, not only per-RTE.  If so, unique_using is true
 * and using_names is a list of C strings representing names already assigned
 * to USING columns.
 *
 * When deparsing plan trees, there is always just a single item in the
 * deparse_namespace list (since a plan tree never contains Vars with
 * varlevelsup > 0).  We store the Plan node that is the immediate
 * parent of the expression to be deparsed, as well as a list of that
 * Plan's ancestors.  In addition, we store its outer and inner subplan nodes,
 * as well as their targetlists, and the index tlist if the current plan node
 * might contain INDEX_VAR Vars.  (These fields could be derived on-the-fly
 * from the current Plan node, but it seems notationally clearer to set them
 * up as separate fields.)
 */
typedef struct
{
	List	   *rtable;			/* List of RangeTblEntry nodes */
	List	   *rtable_names;	/* Parallel list of names for RTEs */
	List	   *rtable_columns; /* Parallel list of deparse_columns structs */
	List	   *subplans;		/* List of Plan trees for SubPlans */
	List	   *ctes;			/* List of CommonTableExpr nodes */
	AppendRelInfo **appendrels; /* Array of AppendRelInfo nodes, or NULL */
	/* Workspace for column alias assignment: */
	bool		unique_using;	/* Are we making USING names globally unique */
	List	   *using_names;	/* List of assigned names for USING columns */
	/* Remaining fields are used only when deparsing a Plan tree: */
	Plan	   *plan;			/* immediate parent of current expression */
	List	   *ancestors;		/* ancestors of plan */
	Plan	   *outer_plan;		/* outer subnode, or NULL if none */
	Plan	   *inner_plan;		/* inner subnode, or NULL if none */
	List	   *outer_tlist;	/* referent for OUTER_VAR Vars */
	List	   *inner_tlist;	/* referent for INNER_VAR Vars */
	List	   *index_tlist;	/* referent for INDEX_VAR Vars */
	/* Special namespace representing a function signature: */
	char	   *funcname;
	int			numargs;
	char	  **argnames;
} deparse_namespace;

/*
 * Per-relation data about column alias names.
 *
 * Selecting aliases is unreasonably complicated because of the need to dump
 * rules/views whose underlying tables may have had columns added, deleted, or
 * renamed since the query was parsed.  We must nonetheless print the rule/view
 * in a form that can be reloaded and will produce the same results as before.
 *
 * For each RTE used in the query, we must assign column aliases that are
 * unique within that RTE.  SQL does not require this of the original query,
 * but due to factors such as *-expansion we need to be able to uniquely
 * reference every column in a decompiled query.  As long as we qualify all
 * column references, per-RTE uniqueness is sufficient for that.
 *
 * However, we can't ensure per-column name uniqueness for unnamed join RTEs,
 * since they just inherit column names from their input RTEs, and we can't
 * rename the columns at the join level.  Most of the time this isn't an issue
 * because we don't need to reference the join's output columns as such; we
 * can reference the input columns instead.  That approach can fail for merged
 * JOIN USING columns, however, so when we have one of those in an unnamed
 * join, we have to make that column's alias globally unique across the whole
 * query to ensure it can be referenced unambiguously.
 *
 * Another problem is that a JOIN USING clause requires the columns to be
 * merged to have the same aliases in both input RTEs, and that no other
 * columns in those RTEs or their children conflict with the USING names.
 * To handle that, we do USING-column alias assignment in a recursive
 * traversal of the query's jointree.  When descending through a JOIN with
 * USING, we preassign the USING column names to the child columns, overriding
 * other rules for column alias assignment.  We also mark each RTE with a list
 * of all USING column names selected for joins containing that RTE, so that
 * when we assign other columns' aliases later, we can avoid conflicts.
 *
 * Another problem is that if a JOIN's input tables have had columns added or
 * deleted since the query was parsed, we must generate a column alias list
 * for the join that matches the current set of input columns --- otherwise, a
 * change in the number of columns in the left input would throw off matching
 * of aliases to columns of the right input.  Thus, positions in the printable
 * column alias list are not necessarily one-for-one with varattnos of the
 * JOIN, so we need a separate new_colnames[] array for printing purposes.
 */
typedef struct
{
	/*
	 * colnames is an array containing column aliases to use for columns that
	 * existed when the query was parsed.  Dropped columns have NULL entries.
	 * This array can be directly indexed by varattno to get a Var's name.
	 *
	 * Non-NULL entries are guaranteed unique within the RTE, *except* when
	 * this is for an unnamed JOIN RTE.  In that case we merely copy up names
	 * from the two input RTEs.
	 *
	 * During the recursive descent in set_using_names(), forcible assignment
	 * of a child RTE's column name is represented by pre-setting that element
	 * of the child's colnames array.  So at that stage, NULL entries in this
	 * array just mean that no name has been preassigned, not necessarily that
	 * the column is dropped.
	 */
	int			num_cols;		/* length of colnames[] array */
	char	  **colnames;		/* array of C strings and NULLs */

	/*
	 * new_colnames is an array containing column aliases to use for columns
	 * that would exist if the query was re-parsed against the current
	 * definitions of its base tables.  This is what to print as the column
	 * alias list for the RTE.  This array does not include dropped columns,
	 * but it will include columns added since original parsing.  Indexes in
	 * it therefore have little to do with current varattno values.  As above,
	 * entries are unique unless this is for an unnamed JOIN RTE.  (In such an
	 * RTE, we never actually print this array, but we must compute it anyway
	 * for possible use in computing column names of upper joins.) The
	 * parallel array is_new_col marks which of these columns are new since
	 * original parsing.  Entries with is_new_col false must match the
	 * non-NULL colnames entries one-for-one.
	 */
	int			num_new_cols;	/* length of new_colnames[] array */
	char	  **new_colnames;	/* array of C strings */
	bool	   *is_new_col;		/* array of bool flags */

	/* This flag tells whether we should actually print a column alias list */
	bool		printaliases;

	/* This list has all names used as USING names in joins above this RTE */
	List	   *parentUsing;	/* names assigned to parent merged columns */

	/*
	 * If this struct is for a JOIN RTE, we fill these fields during the
	 * set_using_names() pass to describe its relationship to its child RTEs.
	 *
	 * leftattnos and rightattnos are arrays with one entry per existing
	 * output column of the join (hence, indexable by join varattno).  For a
	 * simple reference to a column of the left child, leftattnos[i] is the
	 * child RTE's attno and rightattnos[i] is zero; and conversely for a
	 * column of the right child.  But for merged columns produced by JOIN
	 * USING/NATURAL JOIN, both leftattnos[i] and rightattnos[i] are nonzero.
	 * Note that a simple reference might be to a child RTE column that's been
	 * dropped; but that's OK since the column could not be used in the query.
	 *
	 * If it's a JOIN USING, usingNames holds the alias names selected for the
	 * merged columns (these might be different from the original USING list,
	 * if we had to modify names to achieve uniqueness).
	 */
	int			leftrti;		/* rangetable index of left child */
	int			rightrti;		/* rangetable index of right child */
	int		   *leftattnos;		/* left-child varattnos of join cols, or 0 */
	int		   *rightattnos;	/* right-child varattnos of join cols, or 0 */
	List	   *usingNames;		/* names assigned to merged columns */
} deparse_columns;

/* This macro is analogous to rt_fetch(), but for deparse_columns structs */
#define deparse_columns_fetch(rangetable_index, dpns) \
	((deparse_columns *) list_nth((dpns)->rtable_columns, (rangetable_index)-1))

/*
 * Entry in set_rtable_names' hash table
 */
typedef struct
{
	char		name[NAMEDATALEN];	/* Hash key --- must be first */
	int			counter;		/* Largest addition used so far for name */
} NameHashEntry;

/* Callback signature for resolve_special_varno() */
typedef void (*rsv_callback) (Node *node, deparse_context *context,
							  void *callback_arg);


/* ----------
 * Global data
 * ----------
 */
static SPIPlanPtr plan_getrulebyoid = NULL;
static const char *query_getrulebyoid = "SELECT * FROM pg_catalog.pg_rewrite WHERE oid = $1";
static SPIPlanPtr plan_getviewrule = NULL;
static const char *query_getviewrule = "SELECT * FROM pg_catalog.pg_rewrite WHERE ev_class = $1 AND rulename = $2";

/* GUC parameters */
bool		quote_all_identifiers = false;


/* ----------
 * Local functions
 *
 * Most of these functions used to use fixed-size buffers to build their
 * results.  Now, they take an (already initialized) StringInfo object
 * as a parameter, and append their text output to its contents.
 * ----------
 */
static char *deparse_expression_pretty(Node *expr, List *dpcontext,
									   bool forceprefix, bool showimplicit,
									   int prettyFlags, int startIndent);
static char *pg_get_viewdef_worker(Oid viewoid,
								   int prettyFlags, int wrapColumn);
static char *pg_get_triggerdef_worker(Oid trigid, bool pretty);
static int	decompile_column_index_array(Datum column_index_array, Oid relId,
										 StringInfo buf);
static char *pg_get_ruledef_worker(Oid ruleoid, int prettyFlags);
static char *pg_get_indexdef_worker(Oid indexrelid, int colno,
									const Oid *excludeOps,
									bool attrsOnly, bool keysOnly,
									bool showTblSpc, bool inherits,
									int prettyFlags, bool missing_ok,
									bool useNonconcurrently,
									bool includeYbMetadata,
									bool is_yb_alter_table);
static char *pg_get_statisticsobj_worker(Oid statextid, bool columns_only,
										 bool missing_ok);
static char *pg_get_partkeydef_worker(Oid relid, int prettyFlags,
									  bool attrsOnly, bool missing_ok);
static char *pg_get_constraintdef_worker(Oid constraintId, bool fullCommand,
										 int prettyFlags, bool missing_ok,
										 bool is_yb_alter_table);
static text *pg_get_expr_worker(text *expr, Oid relid, const char *relname,
								int prettyFlags);
static int	print_function_arguments(StringInfo buf, HeapTuple proctup,
									 bool print_table_args, bool print_defaults);
static void print_function_rettype(StringInfo buf, HeapTuple proctup);
static void print_function_trftypes(StringInfo buf, HeapTuple proctup);
static void print_function_sqlbody(StringInfo buf, HeapTuple proctup);
static void set_rtable_names(deparse_namespace *dpns, List *parent_namespaces,
							 Bitmapset *rels_used);
static void set_deparse_for_query(deparse_namespace *dpns, Query *query,
								  List *parent_namespaces);
static void set_simple_column_names(deparse_namespace *dpns);
static bool has_dangerous_join_using(deparse_namespace *dpns, Node *jtnode);
static void set_using_names(deparse_namespace *dpns, Node *jtnode,
							List *parentUsing);
static void set_relation_column_names(deparse_namespace *dpns,
									  RangeTblEntry *rte,
									  deparse_columns *colinfo);
static void set_join_column_names(deparse_namespace *dpns, RangeTblEntry *rte,
								  deparse_columns *colinfo);
static bool colname_is_unique(const char *colname, deparse_namespace *dpns,
							  deparse_columns *colinfo);
static char *make_colname_unique(char *colname, deparse_namespace *dpns,
								 deparse_columns *colinfo);
static void expand_colnames_array_to(deparse_columns *colinfo, int n);
static void identify_join_columns(JoinExpr *j, RangeTblEntry *jrte,
								  deparse_columns *colinfo);
static char *get_rtable_name(int rtindex, deparse_context *context);
static void set_deparse_plan(deparse_namespace *dpns, Plan *plan);
static Plan *find_recursive_union(deparse_namespace *dpns,
								  WorkTableScan *wtscan);
static void push_child_plan(deparse_namespace *dpns, Plan *plan,
							deparse_namespace *save_dpns);
static void pop_child_plan(deparse_namespace *dpns,
						   deparse_namespace *save_dpns);
static void push_ancestor_plan(deparse_namespace *dpns, ListCell *ancestor_cell,
							   deparse_namespace *save_dpns);
static void pop_ancestor_plan(deparse_namespace *dpns,
							  deparse_namespace *save_dpns);
static void make_ruledef(StringInfo buf, HeapTuple ruletup, TupleDesc rulettc,
						 int prettyFlags);
static void make_viewdef(StringInfo buf, HeapTuple ruletup, TupleDesc rulettc,
						 int prettyFlags, int wrapColumn);
static void get_query_def(Query *query, StringInfo buf, List *parentnamespace,
						  TupleDesc resultDesc, bool colNamesVisible,
						  int prettyFlags, int wrapColumn, int startIndent);
static void get_values_def(List *values_lists, deparse_context *context);
static void get_with_clause(Query *query, deparse_context *context);
static void get_select_query_def(Query *query, deparse_context *context,
								 TupleDesc resultDesc, bool colNamesVisible);
static void get_insert_query_def(Query *query, deparse_context *context,
								 bool colNamesVisible);
static void get_update_query_def(Query *query, deparse_context *context,
								 bool colNamesVisible);
static void get_update_query_targetlist_def(Query *query, List *targetList,
											deparse_context *context,
											RangeTblEntry *rte);
static void get_delete_query_def(Query *query, deparse_context *context,
								 bool colNamesVisible);
static void get_utility_query_def(Query *query, deparse_context *context);
static void get_basic_select_query(Query *query, deparse_context *context,
								   TupleDesc resultDesc, bool colNamesVisible);
static void get_target_list(List *targetList, deparse_context *context,
							TupleDesc resultDesc, bool colNamesVisible);
static void get_setop_query(Node *setOp, Query *query,
							deparse_context *context,
							TupleDesc resultDesc, bool colNamesVisible);
static Node *get_rule_sortgroupclause(Index ref, List *tlist,
									  bool force_colno,
									  deparse_context *context);
static void get_rule_groupingset(GroupingSet *gset, List *targetlist,
								 bool omit_parens, deparse_context *context);
static void get_rule_orderby(List *orderList, List *targetList,
							 bool force_colno, deparse_context *context);
static void get_rule_windowclause(Query *query, deparse_context *context);
static void get_rule_windowspec(WindowClause *wc, List *targetList,
								deparse_context *context);
static char *get_variable(Var *var, int levelsup, bool istoplevel,
						  deparse_context *context);
static void get_batched_expr(YbBatchedExpr *var,
							 deparse_context *context,
							 bool showimplicit);
static void get_special_variable(Node *node, deparse_context *context,
								 void *callback_arg);
static void resolve_special_varno(Node *node, deparse_context *context,
								  rsv_callback callback, void *callback_arg);
static Node *find_param_referent(Param *param, deparse_context *context,
								 deparse_namespace **dpns_p, ListCell **ancestor_cell_p);
static void get_parameter(Param *param, deparse_context *context);
static const char *get_simple_binary_op_name(OpExpr *expr);
static bool isSimpleNode(Node *node, Node *parentNode, int prettyFlags);
static void appendContextKeyword(deparse_context *context, const char *str,
								 int indentBefore, int indentAfter, int indentPlus);
static void removeStringInfoSpaces(StringInfo str);
static void get_rule_expr(Node *node, deparse_context *context,
						  bool showimplicit);
static void get_rule_expr_toplevel(Node *node, deparse_context *context,
								   bool showimplicit);
static void get_rule_list_toplevel(List *lst, deparse_context *context,
								   bool showimplicit);
static void get_rule_expr_funccall(Node *node, deparse_context *context,
								   bool showimplicit);
static bool looks_like_function(Node *node);
static void get_oper_expr(OpExpr *expr, deparse_context *context);
static void get_func_expr(FuncExpr *expr, deparse_context *context,
						  bool showimplicit);
static void get_agg_expr(Aggref *aggref, deparse_context *context,
						 Aggref *original_aggref);
static void get_agg_combine_expr(Node *node, deparse_context *context,
								 void *callback_arg);
static void get_windowfunc_expr(WindowFunc *wfunc, deparse_context *context);
static bool get_func_sql_syntax(FuncExpr *expr, deparse_context *context);
static void get_coercion_expr(Node *arg, deparse_context *context,
							  Oid resulttype, int32 resulttypmod,
							  Node *parentNode);
static void get_const_expr(Const *constval, deparse_context *context,
						   int showtype);
static void get_const_collation(Const *constval, deparse_context *context);
static void simple_quote_literal(StringInfo buf, const char *val);
static void get_sublink_expr(SubLink *sublink, deparse_context *context);
static void get_tablefunc(TableFunc *tf, deparse_context *context,
						  bool showimplicit);
static void get_from_clause(Query *query, const char *prefix,
							deparse_context *context);
static void get_from_clause_item(Node *jtnode, Query *query,
								 deparse_context *context);
static void get_column_alias_list(deparse_columns *colinfo,
								  deparse_context *context);
static void get_from_clause_coldeflist(RangeTblFunction *rtfunc,
									   deparse_columns *colinfo,
									   deparse_context *context);
static void get_tablesample_def(TableSampleClause *tablesample,
								deparse_context *context);
static void get_opclass_name(Oid opclass, Oid actual_datatype,
							 StringInfo buf);
static Node *processIndirection(Node *node, deparse_context *context);
static void printSubscripts(SubscriptingRef *sbsref, deparse_context *context);
static char *get_relation_name(Oid relid);
static char *generate_relation_name(Oid relid, List *namespaces);
static char *generate_qualified_relation_name(Oid relid);
static char *generate_function_name(Oid funcid, int nargs,
									List *argnames, Oid *argtypes,
									bool has_variadic, bool *use_variadic_p,
									ParseExprKind special_exprkind);
static char *generate_operator_name(Oid operid, Oid arg1, Oid arg2);
static void add_cast_to(StringInfo buf, Oid typid);
static char *generate_qualified_type_name(Oid typid);
static text *string_to_text(char *str);
static char *flatten_reloptions(Oid relid);
static void get_reloptions(StringInfo buf, Datum reloptions);
static int yb_decompile_pk_column_index_array(Datum column_index_array,
	Oid relId, Oid indexId, StringInfo buf);

#define only_marker(rte)  ((rte)->inh ? "" : "ONLY ")


/* ----------
 * pg_get_ruledef		- Do it all and return a text
 *				  that could be used as a statement
 *				  to recreate the rule
 * ----------
 */
Datum
pg_get_ruledef(PG_FUNCTION_ARGS)
{
	Oid			ruleoid = PG_GETARG_OID(0);
	int			prettyFlags;
	char	   *res;

	prettyFlags = PRETTYFLAG_INDENT;

	res = pg_get_ruledef_worker(ruleoid, prettyFlags);

	if (res == NULL)
		PG_RETURN_NULL();

	PG_RETURN_TEXT_P(string_to_text(res));
}


Datum
pg_get_ruledef_ext(PG_FUNCTION_ARGS)
{
	Oid			ruleoid = PG_GETARG_OID(0);
	bool		pretty = PG_GETARG_BOOL(1);
	int			prettyFlags;
	char	   *res;

	prettyFlags = GET_PRETTY_FLAGS(pretty);

	res = pg_get_ruledef_worker(ruleoid, prettyFlags);

	if (res == NULL)
		PG_RETURN_NULL();

	PG_RETURN_TEXT_P(string_to_text(res));
}


static char *
pg_get_ruledef_worker(Oid ruleoid, int prettyFlags)
{
	Datum		args[1];
	char		nulls[1];
	int			spirc;
	HeapTuple	ruletup;
	TupleDesc	rulettc;
	StringInfoData buf;

	/*
	 * Do this first so that string is alloc'd in outer context not SPI's.
	 */
	initStringInfo(&buf);

	/*
	 * Connect to SPI manager
	 */
	if (SPI_connect() != SPI_OK_CONNECT)
		elog(ERROR, "SPI_connect failed");

	/*
	 * On the first call prepare the plan to lookup pg_rewrite. We read
	 * pg_rewrite over the SPI manager instead of using the syscache to be
	 * checked for read access on pg_rewrite.
	 */
	if (plan_getrulebyoid == NULL)
	{
		Oid			argtypes[1];
		SPIPlanPtr	plan;

		argtypes[0] = OIDOID;
		plan = SPI_prepare(query_getrulebyoid, 1, argtypes);
		if (plan == NULL)
			elog(ERROR, "SPI_prepare failed for \"%s\"", query_getrulebyoid);
		SPI_keepplan(plan);
		plan_getrulebyoid = plan;
	}

	/*
	 * Get the pg_rewrite tuple for this rule
	 */
	args[0] = ObjectIdGetDatum(ruleoid);
	nulls[0] = ' ';
	spirc = SPI_execute_plan(plan_getrulebyoid, args, nulls, true, 0);
	if (spirc != SPI_OK_SELECT)
		elog(ERROR, "failed to get pg_rewrite tuple for rule %u", ruleoid);
	if (SPI_processed != 1)
	{
		/*
		 * There is no tuple data available here, just keep the output buffer
		 * empty.
		 */
	}
	else
	{
		/*
		 * Get the rule's definition and put it into executor's memory
		 */
		ruletup = SPI_tuptable->vals[0];
		rulettc = SPI_tuptable->tupdesc;
		make_ruledef(&buf, ruletup, rulettc, prettyFlags);
	}

	/*
	 * Disconnect from SPI manager
	 */
	if (SPI_finish() != SPI_OK_FINISH)
		elog(ERROR, "SPI_finish failed");

	if (buf.len == 0)
		return NULL;

	return buf.data;
}


/* ----------
 * pg_get_viewdef		- Mainly the same thing, but we
 *				  only return the SELECT part of a view
 * ----------
 */
Datum
pg_get_viewdef(PG_FUNCTION_ARGS)
{
	/* By OID */
	Oid			viewoid = PG_GETARG_OID(0);
	int			prettyFlags;
	char	   *res;

	prettyFlags = PRETTYFLAG_INDENT;

	res = pg_get_viewdef_worker(viewoid, prettyFlags, WRAP_COLUMN_DEFAULT);

	if (res == NULL)
		PG_RETURN_NULL();

	PG_RETURN_TEXT_P(string_to_text(res));
}


Datum
pg_get_viewdef_ext(PG_FUNCTION_ARGS)
{
	/* By OID */
	Oid			viewoid = PG_GETARG_OID(0);
	bool		pretty = PG_GETARG_BOOL(1);
	int			prettyFlags;
	char	   *res;

	prettyFlags = GET_PRETTY_FLAGS(pretty);

	res = pg_get_viewdef_worker(viewoid, prettyFlags, WRAP_COLUMN_DEFAULT);

	if (res == NULL)
		PG_RETURN_NULL();

	PG_RETURN_TEXT_P(string_to_text(res));
}

Datum
pg_get_viewdef_wrap(PG_FUNCTION_ARGS)
{
	/* By OID */
	Oid			viewoid = PG_GETARG_OID(0);
	int			wrap = PG_GETARG_INT32(1);
	int			prettyFlags;
	char	   *res;

	/* calling this implies we want pretty printing */
	prettyFlags = GET_PRETTY_FLAGS(true);

	res = pg_get_viewdef_worker(viewoid, prettyFlags, wrap);

	if (res == NULL)
		PG_RETURN_NULL();

	PG_RETURN_TEXT_P(string_to_text(res));
}

Datum
pg_get_viewdef_name(PG_FUNCTION_ARGS)
{
	/* By qualified name */
	text	   *viewname = PG_GETARG_TEXT_PP(0);
	int			prettyFlags;
	RangeVar   *viewrel;
	Oid			viewoid;
	char	   *res;

	prettyFlags = PRETTYFLAG_INDENT;

	/* Look up view name.  Can't lock it - we might not have privileges. */
	viewrel = makeRangeVarFromNameList(textToQualifiedNameList(viewname));
	viewoid = RangeVarGetRelid(viewrel, NoLock, false);

	res = pg_get_viewdef_worker(viewoid, prettyFlags, WRAP_COLUMN_DEFAULT);

	if (res == NULL)
		PG_RETURN_NULL();

	PG_RETURN_TEXT_P(string_to_text(res));
}


Datum
pg_get_viewdef_name_ext(PG_FUNCTION_ARGS)
{
	/* By qualified name */
	text	   *viewname = PG_GETARG_TEXT_PP(0);
	bool		pretty = PG_GETARG_BOOL(1);
	int			prettyFlags;
	RangeVar   *viewrel;
	Oid			viewoid;
	char	   *res;

	prettyFlags = GET_PRETTY_FLAGS(pretty);

	/* Look up view name.  Can't lock it - we might not have privileges. */
	viewrel = makeRangeVarFromNameList(textToQualifiedNameList(viewname));
	viewoid = RangeVarGetRelid(viewrel, NoLock, false);

	res = pg_get_viewdef_worker(viewoid, prettyFlags, WRAP_COLUMN_DEFAULT);

	if (res == NULL)
		PG_RETURN_NULL();

	PG_RETURN_TEXT_P(string_to_text(res));
}

/*
 * Common code for by-OID and by-name variants of pg_get_viewdef
 */
static char *
pg_get_viewdef_worker(Oid viewoid, int prettyFlags, int wrapColumn)
{
	Datum		args[2];
	char		nulls[2];
	int			spirc;
	HeapTuple	ruletup;
	TupleDesc	rulettc;
	StringInfoData buf;

	/*
	 * Do this first so that string is alloc'd in outer context not SPI's.
	 */
	initStringInfo(&buf);

	/*
	 * Connect to SPI manager
	 */
	if (SPI_connect() != SPI_OK_CONNECT)
		elog(ERROR, "SPI_connect failed");

	/*
	 * On the first call prepare the plan to lookup pg_rewrite. We read
	 * pg_rewrite over the SPI manager instead of using the syscache to be
	 * checked for read access on pg_rewrite.
	 */
	if (plan_getviewrule == NULL)
	{
		Oid			argtypes[2];
		SPIPlanPtr	plan;

		argtypes[0] = OIDOID;
		argtypes[1] = NAMEOID;
		plan = SPI_prepare(query_getviewrule, 2, argtypes);
		if (plan == NULL)
			elog(ERROR, "SPI_prepare failed for \"%s\"", query_getviewrule);
		SPI_keepplan(plan);
		plan_getviewrule = plan;
	}

	/*
	 * Get the pg_rewrite tuple for the view's SELECT rule
	 */
	args[0] = ObjectIdGetDatum(viewoid);
	args[1] = DirectFunctionCall1(namein, CStringGetDatum(ViewSelectRuleName));
	nulls[0] = ' ';
	nulls[1] = ' ';
	spirc = SPI_execute_plan(plan_getviewrule, args, nulls, true, 0);
	if (spirc != SPI_OK_SELECT)
		elog(ERROR, "failed to get pg_rewrite tuple for view %u", viewoid);
	if (SPI_processed != 1)
	{
		/*
		 * There is no tuple data available here, just keep the output buffer
		 * empty.
		 */
	}
	else
	{
		/*
		 * Get the rule's definition and put it into executor's memory
		 */
		ruletup = SPI_tuptable->vals[0];
		rulettc = SPI_tuptable->tupdesc;
		make_viewdef(&buf, ruletup, rulettc, prettyFlags, wrapColumn);
	}

	/*
	 * Disconnect from SPI manager
	 */
	if (SPI_finish() != SPI_OK_FINISH)
		elog(ERROR, "SPI_finish failed");

	if (buf.len == 0)
		return NULL;

	return buf.data;
}

/* ----------
 * pg_get_triggerdef		- Get the definition of a trigger
 * ----------
 */
Datum
pg_get_triggerdef(PG_FUNCTION_ARGS)
{
	Oid			trigid = PG_GETARG_OID(0);
	char	   *res;

	res = pg_get_triggerdef_worker(trigid, false);

	if (res == NULL)
		PG_RETURN_NULL();

	PG_RETURN_TEXT_P(string_to_text(res));
}

Datum
pg_get_triggerdef_ext(PG_FUNCTION_ARGS)
{
	Oid			trigid = PG_GETARG_OID(0);
	bool		pretty = PG_GETARG_BOOL(1);
	char	   *res;

	res = pg_get_triggerdef_worker(trigid, pretty);

	if (res == NULL)
		PG_RETURN_NULL();

	PG_RETURN_TEXT_P(string_to_text(res));
}

static char *
pg_get_triggerdef_worker(Oid trigid, bool pretty)
{
	HeapTuple	ht_trig;
	Form_pg_trigger trigrec;
	StringInfoData buf;
	Relation	tgrel;
	ScanKeyData skey[1];
	SysScanDesc tgscan;
	int			findx = 0;
	char	   *tgname;
	char	   *tgoldtable;
	char	   *tgnewtable;
	Datum		value;
	bool		isnull;

	/*
	 * Fetch the pg_trigger tuple by the Oid of the trigger
	 */
	tgrel = table_open(TriggerRelationId, AccessShareLock);

	ScanKeyInit(&skey[0],
				Anum_pg_trigger_oid,
				BTEqualStrategyNumber, F_OIDEQ,
				ObjectIdGetDatum(trigid));

	tgscan = systable_beginscan(tgrel, TriggerOidIndexId, true,
								NULL, 1, skey);

	ht_trig = systable_getnext(tgscan);

	if (!HeapTupleIsValid(ht_trig))
	{
		systable_endscan(tgscan);
		table_close(tgrel, AccessShareLock);
		return NULL;
	}

	trigrec = (Form_pg_trigger) GETSTRUCT(ht_trig);

	/*
	 * Start the trigger definition. Note that the trigger's name should never
	 * be schema-qualified, but the trigger rel's name may be.
	 */
	initStringInfo(&buf);

	tgname = NameStr(trigrec->tgname);
	appendStringInfo(&buf, "CREATE %sTRIGGER %s ",
					 OidIsValid(trigrec->tgconstraint) ? "CONSTRAINT " : "",
					 quote_identifier(tgname));

	if (TRIGGER_FOR_BEFORE(trigrec->tgtype))
		appendStringInfoString(&buf, "BEFORE");
	else if (TRIGGER_FOR_AFTER(trigrec->tgtype))
		appendStringInfoString(&buf, "AFTER");
	else if (TRIGGER_FOR_INSTEAD(trigrec->tgtype))
		appendStringInfoString(&buf, "INSTEAD OF");
	else
		elog(ERROR, "unexpected tgtype value: %d", trigrec->tgtype);

	if (TRIGGER_FOR_INSERT(trigrec->tgtype))
	{
		appendStringInfoString(&buf, " INSERT");
		findx++;
	}
	if (TRIGGER_FOR_DELETE(trigrec->tgtype))
	{
		if (findx > 0)
			appendStringInfoString(&buf, " OR DELETE");
		else
			appendStringInfoString(&buf, " DELETE");
		findx++;
	}
	if (TRIGGER_FOR_UPDATE(trigrec->tgtype))
	{
		if (findx > 0)
			appendStringInfoString(&buf, " OR UPDATE");
		else
			appendStringInfoString(&buf, " UPDATE");
		findx++;
		/* tgattr is first var-width field, so OK to access directly */
		if (trigrec->tgattr.dim1 > 0)
		{
			int			i;

			appendStringInfoString(&buf, " OF ");
			for (i = 0; i < trigrec->tgattr.dim1; i++)
			{
				char	   *attname;

				if (i > 0)
					appendStringInfoString(&buf, ", ");
				attname = get_attname(trigrec->tgrelid,
									  trigrec->tgattr.values[i], false);
				appendStringInfoString(&buf, quote_identifier(attname));
			}
		}
	}
	if (TRIGGER_FOR_TRUNCATE(trigrec->tgtype))
	{
		if (findx > 0)
			appendStringInfoString(&buf, " OR TRUNCATE");
		else
			appendStringInfoString(&buf, " TRUNCATE");
		findx++;
	}

	/*
	 * In non-pretty mode, always schema-qualify the target table name for
	 * safety.  In pretty mode, schema-qualify only if not visible.
	 */
	appendStringInfo(&buf, " ON %s ",
					 pretty ?
					 generate_relation_name(trigrec->tgrelid, NIL) :
					 generate_qualified_relation_name(trigrec->tgrelid));

	if (OidIsValid(trigrec->tgconstraint))
	{
		if (OidIsValid(trigrec->tgconstrrelid))
			appendStringInfo(&buf, "FROM %s ",
							 generate_relation_name(trigrec->tgconstrrelid, NIL));
		if (!trigrec->tgdeferrable)
			appendStringInfoString(&buf, "NOT ");
		appendStringInfoString(&buf, "DEFERRABLE INITIALLY ");
		if (trigrec->tginitdeferred)
			appendStringInfoString(&buf, "DEFERRED ");
		else
			appendStringInfoString(&buf, "IMMEDIATE ");
	}

	value = fastgetattr(ht_trig, Anum_pg_trigger_tgoldtable,
						tgrel->rd_att, &isnull);
	if (!isnull)
		tgoldtable = NameStr(*DatumGetName(value));
	else
		tgoldtable = NULL;
	value = fastgetattr(ht_trig, Anum_pg_trigger_tgnewtable,
						tgrel->rd_att, &isnull);
	if (!isnull)
		tgnewtable = NameStr(*DatumGetName(value));
	else
		tgnewtable = NULL;
	if (tgoldtable != NULL || tgnewtable != NULL)
	{
		appendStringInfoString(&buf, "REFERENCING ");
		if (tgoldtable != NULL)
			appendStringInfo(&buf, "OLD TABLE AS %s ",
							 quote_identifier(tgoldtable));
		if (tgnewtable != NULL)
			appendStringInfo(&buf, "NEW TABLE AS %s ",
							 quote_identifier(tgnewtable));
	}

	if (TRIGGER_FOR_ROW(trigrec->tgtype))
		appendStringInfoString(&buf, "FOR EACH ROW ");
	else
		appendStringInfoString(&buf, "FOR EACH STATEMENT ");

	/* If the trigger has a WHEN qualification, add that */
	value = fastgetattr(ht_trig, Anum_pg_trigger_tgqual,
						tgrel->rd_att, &isnull);
	if (!isnull)
	{
		Node	   *qual;
		char		relkind;
		deparse_context context;
		deparse_namespace dpns;
		RangeTblEntry *oldrte;
		RangeTblEntry *newrte;

		appendStringInfoString(&buf, "WHEN (");

		qual = stringToNode(TextDatumGetCString(value));

		relkind = get_rel_relkind(trigrec->tgrelid);

		/* Build minimal OLD and NEW RTEs for the rel */
		oldrte = makeNode(RangeTblEntry);
		oldrte->rtekind = RTE_RELATION;
		oldrte->relid = trigrec->tgrelid;
		oldrte->relkind = relkind;
		oldrte->rellockmode = AccessShareLock;
		oldrte->alias = makeAlias("old", NIL);
		oldrte->eref = oldrte->alias;
		oldrte->lateral = false;
		oldrte->inh = false;
		oldrte->inFromCl = true;

		newrte = makeNode(RangeTblEntry);
		newrte->rtekind = RTE_RELATION;
		newrte->relid = trigrec->tgrelid;
		newrte->relkind = relkind;
		newrte->rellockmode = AccessShareLock;
		newrte->alias = makeAlias("new", NIL);
		newrte->eref = newrte->alias;
		newrte->lateral = false;
		newrte->inh = false;
		newrte->inFromCl = true;

		/* Build two-element rtable */
		memset(&dpns, 0, sizeof(dpns));
		dpns.rtable = list_make2(oldrte, newrte);
		dpns.subplans = NIL;
		dpns.ctes = NIL;
		dpns.appendrels = NULL;
		set_rtable_names(&dpns, NIL, NULL);
		set_simple_column_names(&dpns);

		/* Set up context with one-deep namespace stack */
		context.buf = &buf;
		context.namespaces = list_make1(&dpns);
		context.windowClause = NIL;
		context.windowTList = NIL;
		context.varprefix = true;
		context.prettyFlags = GET_PRETTY_FLAGS(pretty);
		context.wrapColumn = WRAP_COLUMN_DEFAULT;
		context.indentLevel = PRETTYINDENT_STD;
		context.special_exprkind = EXPR_KIND_NONE;
		context.appendparents = NULL;

		get_rule_expr(qual, &context, false);

		appendStringInfoString(&buf, ") ");
	}

	appendStringInfo(&buf, "EXECUTE FUNCTION %s(",
					 generate_function_name(trigrec->tgfoid, 0,
											NIL, NULL,
											false, NULL, EXPR_KIND_NONE));

	if (trigrec->tgnargs > 0)
	{
		char	   *p;
		int			i;

		value = fastgetattr(ht_trig, Anum_pg_trigger_tgargs,
							tgrel->rd_att, &isnull);
		if (isnull)
			elog(ERROR, "tgargs is null for trigger %u", trigid);
		p = (char *) VARDATA_ANY(DatumGetByteaPP(value));
		for (i = 0; i < trigrec->tgnargs; i++)
		{
			if (i > 0)
				appendStringInfoString(&buf, ", ");
			simple_quote_literal(&buf, p);
			/* advance p to next string embedded in tgargs */
			while (*p)
				p++;
			p++;
		}
	}

	/* We deliberately do not put semi-colon at end */
	appendStringInfoChar(&buf, ')');

	/* Clean up */
	systable_endscan(tgscan);

	table_close(tgrel, AccessShareLock);

	return buf.data;
}

/*
 * If an index has options, append " WITH (options)" clause to the buffer.
 * This includes "hidden" reloptions like colocation_id.
 */
static void
YbAppendIndexReloptions(StringInfo buf,
						Oid index_oid,
						YbTableProperties yb_table_properties)
{
	char *str = flatten_reloptions(index_oid);

	bool has_reloptions	=
		str && strcmp(str, "") != 0;
	bool has_colocation_id =
		yb_table_properties && OidIsValid(yb_table_properties->colocation_id);

	if (has_reloptions || has_colocation_id)
	{
		appendStringInfo(buf, " WITH (");

		if (has_reloptions)
		{
			appendStringInfo(buf, "%s", str);
			pfree(str);
		}

		if (has_reloptions && has_colocation_id)
			appendStringInfo(buf, ", ");

		if (has_colocation_id)
			appendStringInfo(buf, "colocation_id=%u", yb_table_properties->colocation_id);

		appendStringInfo(buf, ")");
	}
}

/* ----------
 * pg_get_indexdef			- Get the definition of an index
 *
 * In the extended version, there is a colno argument as well as pretty bool.
 *	if colno == 0, we want a complete index definition.
 *	if colno > 0, we only want the Nth index key's variable or expression.
 *
 * Note that the SQL-function versions of this omit any info about the
 * index tablespace; this is intentional because pg_dump wants it that way.
 * However pg_get_indexdef_string() includes the index tablespace.
 * ----------
 */
Datum
pg_get_indexdef(PG_FUNCTION_ARGS)
{
	Oid			indexrelid = PG_GETARG_OID(0);
	int			prettyFlags;
	char	   *res;

	prettyFlags = PRETTYFLAG_INDENT;

	res = pg_get_indexdef_worker(indexrelid, 0, NULL,
								 false, false,
								 false, false,
								 prettyFlags, true,
								 false, yb_format_funcs_include_yb_metadata,
								 false /* is_yb_alter_table */);

	if (res == NULL)
		PG_RETURN_NULL();

	PG_RETURN_TEXT_P(string_to_text(res));
}

Datum
pg_get_indexdef_ext(PG_FUNCTION_ARGS)
{
	Oid			indexrelid = PG_GETARG_OID(0);
	int32		colno = PG_GETARG_INT32(1);
	bool		pretty = PG_GETARG_BOOL(2);
	int			prettyFlags;
	char	   *res;

	prettyFlags = GET_PRETTY_FLAGS(pretty);

	res = pg_get_indexdef_worker(indexrelid, colno, NULL,
								 colno != 0, false,
								 false, false,
								 prettyFlags, true,
								 false, yb_format_funcs_include_yb_metadata,
								 false /* is_yb_alter_table */);

	if (res == NULL)
		PG_RETURN_NULL();

	PG_RETURN_TEXT_P(string_to_text(res));
}

/*
 * Internal version for use by ALTER TABLE.
 * Includes a tablespace clause in the result.
 * TODO - We also currently add NONCONCURRENTLY here, but this can be removed with #6703.
 *
 * Returns a palloc'd C string; no pretty-printing.
 */
char *
pg_get_indexdef_string(Oid indexrelid)
{
	return pg_get_indexdef_worker(indexrelid, 0, NULL,
								  false, false,
								  true, true,
								  0, false,
								  IsYugaByteEnabled() /* useNonconcurrently */,
								  yb_format_funcs_include_yb_metadata,
								  IsYugaByteEnabled() /* is_yb_alter_table */);
}

/* Internal version that just reports the key-column definitions */
char *
pg_get_indexdef_columns(Oid indexrelid, bool pretty)
{
	int			prettyFlags;

	prettyFlags = GET_PRETTY_FLAGS(pretty);

	return pg_get_indexdef_worker(indexrelid, 0, NULL,
								  true, true,
								  false, false,
								  prettyFlags, false,
								  false, false, false /* is_yb_alter_table */);
}

/*
 * Internal workhorse to decompile an index definition.
 *
 * This is now used for exclusion constraints as well: if excludeOps is not
 * NULL then it points to an array of exclusion operator OIDs.
 *
 * TODO, can remove useNonconcurrently when we support #6703.
 */
static char *
pg_get_indexdef_worker(Oid indexrelid, int colno,
					   const Oid *excludeOps,
					   bool attrsOnly, bool keysOnly,
					   bool showTblSpc, bool inherits,
					   int prettyFlags, bool missing_ok,
					   bool useNonconcurrently,
					   bool includeYbMetadata,
					   bool is_yb_alter_table)
{
	/* might want a separate isConstraint parameter later */
	bool		isConstraint = (excludeOps != NULL);
	HeapTuple	ht_idx;
	HeapTuple	ht_idxrel;
	HeapTuple	ht_am;
	Form_pg_index idxrec;
	Form_pg_class idxrelrec;
	Form_pg_am	amrec;
	IndexAmRoutine *amroutine;
	List	   *indexprs;
	ListCell   *indexpr_item;
	List	   *context;
	Oid			indrelid;
	int			keyno;
	Datum		indcollDatum;
	Datum		indclassDatum;
	Datum		indoptionDatum;
	bool		isnull;
	oidvector  *indcollation;
	oidvector  *indclass;
	int2vector *indoption;
	StringInfoData buf;
	char	   *str;
	char	   *sep;

	/*
	 * Fetch the pg_index tuple by the Oid of the index
	 */
	ht_idx = SearchSysCache1(INDEXRELID, ObjectIdGetDatum(indexrelid));
	if (!HeapTupleIsValid(ht_idx))
	{
		if (missing_ok)
			return NULL;
		elog(ERROR, "cache lookup failed for index %u", indexrelid);
	}
	idxrec = (Form_pg_index) GETSTRUCT(ht_idx);

	indrelid = idxrec->indrelid;
	Assert(indexrelid == idxrec->indexrelid);

	/* Must get indcollation, indclass, and indoption the hard way */
	indcollDatum = SysCacheGetAttr(INDEXRELID, ht_idx,
								   Anum_pg_index_indcollation, &isnull);
	Assert(!isnull);
	indcollation = (oidvector *) DatumGetPointer(indcollDatum);

	indclassDatum = SysCacheGetAttr(INDEXRELID, ht_idx,
									Anum_pg_index_indclass, &isnull);
	Assert(!isnull);
	indclass = (oidvector *) DatumGetPointer(indclassDatum);

	indoptionDatum = SysCacheGetAttr(INDEXRELID, ht_idx,
									 Anum_pg_index_indoption, &isnull);
	Assert(!isnull);
	indoption = (int2vector *) DatumGetPointer(indoptionDatum);

	/*
	 * Fetch the pg_class tuple of the index relation
	 */
	ht_idxrel = SearchSysCache1(RELOID, ObjectIdGetDatum(indexrelid));
	if (!HeapTupleIsValid(ht_idxrel))
		elog(ERROR, "cache lookup failed for relation %u", indexrelid);
	idxrelrec = (Form_pg_class) GETSTRUCT(ht_idxrel);

	/*
	 * Fetch the pg_am tuple of the index' access method
	 */
	ht_am = SearchSysCache1(AMOID, ObjectIdGetDatum(idxrelrec->relam));
	if (!HeapTupleIsValid(ht_am))
		elog(ERROR, "cache lookup failed for access method %u",
			 idxrelrec->relam);
	amrec = (Form_pg_am) GETSTRUCT(ht_am);

	/* Fetch the index AM's API struct */
	amroutine = GetIndexAmRoutine(amrec->amhandler);

	/*
	 * Get the index expressions, if any.  (NOTE: we do not use the relcache
	 * versions of the expressions and predicate, because we want to display
	 * non-const-folded expressions.)
	 */
	if (!heap_attisnull(ht_idx, Anum_pg_index_indexprs, NULL))
	{
		Datum		exprsDatum;
		bool		isnull;
		char	   *exprsString;

		exprsDatum = SysCacheGetAttr(INDEXRELID, ht_idx,
									 Anum_pg_index_indexprs, &isnull);
		Assert(!isnull);
		exprsString = TextDatumGetCString(exprsDatum);
		indexprs = (List *) stringToNode(exprsString);
		pfree(exprsString);
	}
	else
		indexprs = NIL;

	indexpr_item = list_head(indexprs);

	context = deparse_context_for(get_relation_name(indrelid), indrelid);

	/*
	 * Start the index definition.  Note that the index's name should never be
	 * schema-qualified, but the indexed rel's name may be.
	 */
	initStringInfo(&buf);

	if (!attrsOnly)
	{
		if (!isConstraint)
			appendStringInfo(&buf, "CREATE %sINDEX %s%s ON %s%s USING %s (",
							 idxrec->indisunique ? "UNIQUE " : "",
							 useNonconcurrently || includeYbMetadata ? "NONCONCURRENTLY " : "",
							 quote_identifier(NameStr(idxrelrec->relname)),
							 idxrelrec->relkind == RELKIND_PARTITIONED_INDEX
							 && !inherits ? "ONLY " : "",
							 (prettyFlags & PRETTYFLAG_SCHEMA) ?
							 generate_relation_name(indrelid, NIL) :
							 generate_qualified_relation_name(indrelid),
							 quote_identifier(NameStr(amrec->amname)));
		else					/* currently, must be EXCLUDE constraint */
			appendStringInfo(&buf, "EXCLUDE USING %s (",
							 quote_identifier(NameStr(amrec->amname)));
	}

	/* Count hash columns */
	int hash_count = 0;
	for (keyno = 0; keyno < idxrec->indnkeyatts; keyno++)
		if (indoption->values[keyno] & INDOPTION_HASH)
			hash_count++;

	/*
	 * Report the indexed attributes
	 */
	sep = "";
	for (keyno = 0; keyno < idxrec->indnatts; keyno++)
	{
		AttrNumber	attnum = idxrec->indkey.values[keyno];
		Oid			keycoltype;
		Oid			keycolcollation;

		/* Put hash column group in a parenthesis */
		if (!attrsOnly && keyno == 0 && !colno && hash_count > 1)
			appendStringInfoString(&buf, "(");

		/*
		 * Ignore non-key attributes if told to.
		 */
		if (keysOnly && keyno >= idxrec->indnkeyatts)
			break;

		/* Otherwise, print INCLUDE to divide key and non-key attrs. */
		if (!colno && keyno == idxrec->indnkeyatts)
		{
			appendStringInfoString(&buf, ") INCLUDE (");
			sep = "";
		}

		if (!colno)
			appendStringInfoString(&buf, sep);
		sep = ", ";

		if (attnum != 0)
		{
			/* Simple index column */
			char	   *attname;
			int32		keycoltypmod;

			attname = get_attname(indrelid, attnum, false);
			if (!colno || colno == keyno + 1)
				appendStringInfoString(&buf, quote_identifier(attname));
			get_atttypetypmodcoll(indrelid, attnum,
								  &keycoltype, &keycoltypmod,
								  &keycolcollation);
		}
		else
		{
			/* expressional index */
			Node	   *indexkey;

			if (indexpr_item == NULL)
				elog(ERROR, "too few entries in indexprs list");
			indexkey = (Node *) lfirst(indexpr_item);
			indexpr_item = lnext(indexprs, indexpr_item);
			/* Deparse */
			str = deparse_expression_pretty(indexkey, context, false, false,
											prettyFlags, 0);
			if (!colno || colno == keyno + 1)
			{
				/* Need parens if it's not a bare function call */
				if (looks_like_function(indexkey))
					appendStringInfoString(&buf, str);
				else
					appendStringInfo(&buf, "(%s)", str);
			}
			keycoltype = exprType(indexkey);
			keycolcollation = exprCollation(indexkey);
		}

		/* Print additional decoration for (selected) key columns */
		if (!attrsOnly && keyno < idxrec->indnkeyatts &&
			(!colno || colno == keyno + 1))
		{
			int16		opt = indoption->values[keyno];
			Oid			indcoll = indcollation->values[keyno];
			Datum		attoptions = get_attoptions(indexrelid, keyno + 1);
			bool		has_options = attoptions != (Datum) 0;

			/* Add collation, if not default for column */
			if (OidIsValid(indcoll) && indcoll != keycolcollation)
				appendStringInfo(&buf, " COLLATE %s",
								 generate_collation_name((indcoll)));

			/* Add the operator class name, if not default */
			get_opclass_name(indclass->values[keyno],
							 has_options ? InvalidOid : keycoltype, &buf);

			if (has_options)
			{
				appendStringInfoString(&buf, " (");
				get_reloptions(&buf, attoptions);
				appendStringInfoChar(&buf, ')');
			}

			/* Add options if relevant */
			if (amroutine->amcanorder)
			{
				/* if it supports sort ordering, report DESC and NULLS opts */
				if (opt & INDOPTION_DESC)
				{
					appendStringInfoString(&buf, " DESC");
					/* NULLS FIRST is the default in this case */
					if (!(opt & INDOPTION_NULLS_FIRST))
						appendStringInfoString(&buf, " NULLS LAST");
				}
				else if (!(opt & INDOPTION_HASH)) // ASC
				{
					appendStringInfoString(&buf, " ASC");
					/* NULLS LAST is the default in this case */
					if (opt & INDOPTION_NULLS_FIRST)
						appendStringInfoString(&buf, " NULLS FIRST");
				}

				/* Report hash column with optional closing parenthesis */
				if (opt & INDOPTION_HASH)
				{
					if (colno == keyno + 1 || hash_count == 1)
						appendStringInfoString(&buf, " HASH");
					else if (keyno == hash_count - 1)
						appendStringInfoString(&buf, ") HASH");
				}
			}

			/* Add the exclusion operator if relevant */
			if (excludeOps != NULL)
				appendStringInfo(&buf, " WITH %s",
								 generate_operator_name(excludeOps[keyno],
														keycoltype,
														keycoltype));
		}
	}

	if (!attrsOnly)
	{
		Relation indexrel = index_open(indexrelid, AccessShareLock);

		appendStringInfoChar(&buf, ')');

		if (includeYbMetadata && IsYBRelation(indexrel) &&
			!idxrec->indisprimary)
		{
			YbAppendIndexReloptions(&buf, indexrelid, YbGetTableProperties(indexrel));
		}

		if (idxrec->indnullsnotdistinct)
			appendStringInfo(&buf, " NULLS NOT DISTINCT");

		if (!IsYBRelation(indexrel))
		{
			/*
			 * If it has options, append "WITH (options)"
			 */
			str = flatten_reloptions(indexrelid);
			if (str)
			{
				appendStringInfo(&buf, " WITH (%s)", str);
				pfree(str);
			}
		}

		/*
		 * Print tablespace, but only if requested
		 */
		if (showTblSpc)
		{
			if (IsYBRelation(indexrel) && is_yb_alter_table)
			{
				YbGetTableProperties(indexrel);
				/*
				 * If this is a YB index that is colocated and being
				 * re-created as part of an alter table operation, do not
				 * include the tablespace clause, as it is not permitted.
				 */
				if (!indexrel->yb_table_properties->is_colocated)
				{
					Oid			tblspc;

					tblspc = indexrel->rd_rel->reltablespace;
					if (OidIsValid(tblspc))
					{
						if (isConstraint)
							appendStringInfoString(&buf, " USING INDEX");
						appendStringInfo(&buf, " TABLESPACE %s",
										 quote_identifier(get_tablespace_name(tblspc)));
					}
				}
			}
		}

		/*
		 * Print SPLIT INTO/AT clause.
		 */
		if (includeYbMetadata && indexrel->yb_table_properties)
		{
			if (indexrel->yb_table_properties->num_hash_key_columns > 0)
			{
				/* For hash-partitioned tables */
				appendStringInfo(&buf, " SPLIT INTO %" PRIu64 " TABLETS",
								 indexrel->yb_table_properties->num_tablets);
			}
			else
			{
				/* For range-partitioned tables */
				if (indexrel->yb_table_properties->num_tablets > 1)
				{
					const char *range_split_clause =
							DatumGetCString(DirectFunctionCall1(yb_get_range_split_clause,
																ObjectIdGetDatum(indexrelid)));

					if (strcmp(range_split_clause, "") != 0)
						appendStringInfo(&buf, " %s", range_split_clause);
				}
			}

			Relation indrel = table_open(indrelid, AccessShareLock);

			/*
			 * If the indexed table's tablegroup mismatches that of an
			 * index table, this is a leftover from beta days of tablegroup
			 * feature. We cannot replicate this via DDL statement anymore.
			 */
			if (YbGetTableProperties(indexrel)->tablegroup_oid !=
				YbGetTableProperties(indrel)->tablegroup_oid)
			{
				ereport(ERROR,
						(errcode(ERRCODE_FEATURE_NOT_SUPPORTED),
						 errmsg("tablegroup of an index %s does not match its "
								"indexed table, this is no longer supported",
								NameStr(idxrelrec->relname)),
						 errhint("Please drop and re-create the index.")));
			}

			table_close(indrel, AccessShareLock);
		}

		/*
		 * If it's a partial index, decompile and append the predicate
		 */
		if (!heap_attisnull(ht_idx, Anum_pg_index_indpred, NULL))
		{
			Node	   *node;
			Datum		predDatum;
			bool		isnull;
			char	   *predString;

			/* Convert text string to node tree */
			predDatum = SysCacheGetAttr(INDEXRELID, ht_idx,
										Anum_pg_index_indpred, &isnull);
			Assert(!isnull);
			predString = TextDatumGetCString(predDatum);
			node = (Node *) stringToNode(predString);
			pfree(predString);

			/* Deparse */
			str = deparse_expression_pretty(node, context, false, false,
											prettyFlags, 0);
			if (isConstraint)
				appendStringInfo(&buf, " WHERE (%s)", str);
			else
				appendStringInfo(&buf, " WHERE %s", str);
		}

		index_close(indexrel, AccessShareLock);
	}

	/* Clean up */
	ReleaseSysCache(ht_idx);
	ReleaseSysCache(ht_idxrel);
	ReleaseSysCache(ht_am);

	return buf.data;
}

/* ----------
 * pg_get_querydef
 *
 * Public entry point to deparse one query parsetree.
 * The pretty flags are determined by GET_PRETTY_FLAGS(pretty).
 *
 * The result is a palloc'd C string.
 * ----------
 */
char *
pg_get_querydef(Query *query, bool pretty)
{
	StringInfoData buf;
	int			prettyFlags;

	prettyFlags = GET_PRETTY_FLAGS(pretty);

	initStringInfo(&buf);

	get_query_def(query, &buf, NIL, NULL, true,
				  prettyFlags, WRAP_COLUMN_DEFAULT, 0);

	return buf.data;
}

/*
 * pg_get_statisticsobjdef
 *		Get the definition of an extended statistics object
 */
Datum
pg_get_statisticsobjdef(PG_FUNCTION_ARGS)
{
	Oid			statextid = PG_GETARG_OID(0);
	char	   *res;

	res = pg_get_statisticsobj_worker(statextid, false, true);

	if (res == NULL)
		PG_RETURN_NULL();

	PG_RETURN_TEXT_P(string_to_text(res));
}

/*
 * Internal version for use by ALTER TABLE.
 * Includes a tablespace clause in the result.
 * Returns a palloc'd C string; no pretty-printing.
 */
char *
pg_get_statisticsobjdef_string(Oid statextid)
{
	return pg_get_statisticsobj_worker(statextid, false, false);
}

/*
 * pg_get_statisticsobjdef_columns
 *		Get columns and expressions for an extended statistics object
 */
Datum
pg_get_statisticsobjdef_columns(PG_FUNCTION_ARGS)
{
	Oid			statextid = PG_GETARG_OID(0);
	char	   *res;

	res = pg_get_statisticsobj_worker(statextid, true, true);

	if (res == NULL)
		PG_RETURN_NULL();

	PG_RETURN_TEXT_P(string_to_text(res));
}

/*
 * Internal workhorse to decompile an extended statistics object.
 */
static char *
pg_get_statisticsobj_worker(Oid statextid, bool columns_only, bool missing_ok)
{
	Form_pg_statistic_ext statextrec;
	HeapTuple	statexttup;
	StringInfoData buf;
	int			colno;
	char	   *nsp;
	ArrayType  *arr;
	char	   *enabled;
	Datum		datum;
	bool		isnull;
	bool		ndistinct_enabled;
	bool		dependencies_enabled;
	bool		mcv_enabled;
	int			i;
	List	   *context;
	ListCell   *lc;
	List	   *exprs = NIL;
	bool		has_exprs;
	int			ncolumns;

	statexttup = SearchSysCache1(STATEXTOID, ObjectIdGetDatum(statextid));

	if (!HeapTupleIsValid(statexttup))
	{
		if (missing_ok)
			return NULL;
		elog(ERROR, "cache lookup failed for statistics object %u", statextid);
	}

	/* has the statistics expressions? */
	has_exprs = !heap_attisnull(statexttup, Anum_pg_statistic_ext_stxexprs, NULL);

	statextrec = (Form_pg_statistic_ext) GETSTRUCT(statexttup);

	/*
	 * Get the statistics expressions, if any.  (NOTE: we do not use the
	 * relcache versions of the expressions, because we want to display
	 * non-const-folded expressions.)
	 */
	if (has_exprs)
	{
		Datum		exprsDatum;
		bool		isnull;
		char	   *exprsString;

		exprsDatum = SysCacheGetAttr(STATEXTOID, statexttup,
									 Anum_pg_statistic_ext_stxexprs, &isnull);
		Assert(!isnull);
		exprsString = TextDatumGetCString(exprsDatum);
		exprs = (List *) stringToNode(exprsString);
		pfree(exprsString);
	}
	else
		exprs = NIL;

	/* count the number of columns (attributes and expressions) */
	ncolumns = statextrec->stxkeys.dim1 + list_length(exprs);

	initStringInfo(&buf);

	if (!columns_only)
	{
		nsp = get_namespace_name_or_temp(statextrec->stxnamespace);
		appendStringInfo(&buf, "CREATE STATISTICS %s",
						 quote_qualified_identifier(nsp,
													NameStr(statextrec->stxname)));

		/*
		 * Decode the stxkind column so that we know which stats types to
		 * print.
		 */
		datum = SysCacheGetAttr(STATEXTOID, statexttup,
								Anum_pg_statistic_ext_stxkind, &isnull);
		Assert(!isnull);
		arr = DatumGetArrayTypeP(datum);
		if (ARR_NDIM(arr) != 1 ||
			ARR_HASNULL(arr) ||
			ARR_ELEMTYPE(arr) != CHAROID)
			elog(ERROR, "stxkind is not a 1-D char array");
		enabled = (char *) ARR_DATA_PTR(arr);

		ndistinct_enabled = false;
		dependencies_enabled = false;
		mcv_enabled = false;

		for (i = 0; i < ARR_DIMS(arr)[0]; i++)
		{
			if (enabled[i] == STATS_EXT_NDISTINCT)
				ndistinct_enabled = true;
			else if (enabled[i] == STATS_EXT_DEPENDENCIES)
				dependencies_enabled = true;
			else if (enabled[i] == STATS_EXT_MCV)
				mcv_enabled = true;

			/* ignore STATS_EXT_EXPRESSIONS (it's built automatically) */
		}

		/*
		 * If any option is disabled, then we'll need to append the types
		 * clause to show which options are enabled.  We omit the types clause
		 * on purpose when all options are enabled, so a pg_dump/pg_restore
		 * will create all statistics types on a newer postgres version, if
		 * the statistics had all options enabled on the original version.
		 *
		 * But if the statistics is defined on just a single column, it has to
		 * be an expression statistics. In that case we don't need to specify
		 * kinds.
		 */
		if ((!ndistinct_enabled || !dependencies_enabled || !mcv_enabled) &&
			(ncolumns > 1))
		{
			bool		gotone = false;

			appendStringInfoString(&buf, " (");

			if (ndistinct_enabled)
			{
				appendStringInfoString(&buf, "ndistinct");
				gotone = true;
			}

			if (dependencies_enabled)
			{
				appendStringInfo(&buf, "%sdependencies", gotone ? ", " : "");
				gotone = true;
			}

			if (mcv_enabled)
				appendStringInfo(&buf, "%smcv", gotone ? ", " : "");

			appendStringInfoChar(&buf, ')');
		}

		appendStringInfoString(&buf, " ON ");
	}

	/* decode simple column references */
	for (colno = 0; colno < statextrec->stxkeys.dim1; colno++)
	{
		AttrNumber	attnum = statextrec->stxkeys.values[colno];
		char	   *attname;

		if (colno > 0)
			appendStringInfoString(&buf, ", ");

		attname = get_attname(statextrec->stxrelid, attnum, false);

		appendStringInfoString(&buf, quote_identifier(attname));
	}

	context = deparse_context_for(get_relation_name(statextrec->stxrelid),
								  statextrec->stxrelid);

	foreach(lc, exprs)
	{
		Node	   *expr = (Node *) lfirst(lc);
		char	   *str;
		int			prettyFlags = PRETTYFLAG_PAREN;

		str = deparse_expression_pretty(expr, context, false, false,
										prettyFlags, 0);

		if (colno > 0)
			appendStringInfoString(&buf, ", ");

		/* Need parens if it's not a bare function call */
		if (looks_like_function(expr))
			appendStringInfoString(&buf, str);
		else
			appendStringInfo(&buf, "(%s)", str);

		colno++;
	}

	if (!columns_only)
		appendStringInfo(&buf, " FROM %s",
						 generate_relation_name(statextrec->stxrelid, NIL));

	ReleaseSysCache(statexttup);

	return buf.data;
}

/*
 * Generate text array of expressions for statistics object.
 */
Datum
pg_get_statisticsobjdef_expressions(PG_FUNCTION_ARGS)
{
	Oid			statextid = PG_GETARG_OID(0);
	Form_pg_statistic_ext statextrec;
	HeapTuple	statexttup;
	Datum		datum;
	bool		isnull;
	List	   *context;
	ListCell   *lc;
	List	   *exprs = NIL;
	bool		has_exprs;
	char	   *tmp;
	ArrayBuildState *astate = NULL;

	statexttup = SearchSysCache1(STATEXTOID, ObjectIdGetDatum(statextid));

	if (!HeapTupleIsValid(statexttup))
		PG_RETURN_NULL();

	/* Does the stats object have expressions? */
	has_exprs = !heap_attisnull(statexttup, Anum_pg_statistic_ext_stxexprs, NULL);

	/* no expressions? we're done */
	if (!has_exprs)
	{
		ReleaseSysCache(statexttup);
		PG_RETURN_NULL();
	}

	statextrec = (Form_pg_statistic_ext) GETSTRUCT(statexttup);

	/*
	 * Get the statistics expressions, and deparse them into text values.
	 */
	datum = SysCacheGetAttr(STATEXTOID, statexttup,
							Anum_pg_statistic_ext_stxexprs, &isnull);

	Assert(!isnull);
	tmp = TextDatumGetCString(datum);
	exprs = (List *) stringToNode(tmp);
	pfree(tmp);

	context = deparse_context_for(get_relation_name(statextrec->stxrelid),
								  statextrec->stxrelid);

	foreach(lc, exprs)
	{
		Node	   *expr = (Node *) lfirst(lc);
		char	   *str;
		int			prettyFlags = PRETTYFLAG_INDENT;

		str = deparse_expression_pretty(expr, context, false, false,
										prettyFlags, 0);

		astate = accumArrayResult(astate,
								  PointerGetDatum(cstring_to_text(str)),
								  false,
								  TEXTOID,
								  CurrentMemoryContext);
	}

	ReleaseSysCache(statexttup);

	PG_RETURN_DATUM(makeArrayResult(astate, CurrentMemoryContext));
}

/*
 * pg_get_partkeydef
 *
 * Returns the partition key specification, ie, the following:
 *
 * PARTITION BY { RANGE | LIST | HASH } (column opt_collation opt_opclass [, ...])
 */
Datum
pg_get_partkeydef(PG_FUNCTION_ARGS)
{
	Oid			relid = PG_GETARG_OID(0);
	char	   *res;

	res = pg_get_partkeydef_worker(relid, PRETTYFLAG_INDENT, false, true);

	if (res == NULL)
		PG_RETURN_NULL();

	PG_RETURN_TEXT_P(string_to_text(res));
}

/* Internal version that just reports the column definitions */
char *
pg_get_partkeydef_columns(Oid relid, bool pretty)
{
	int			prettyFlags;

	prettyFlags = GET_PRETTY_FLAGS(pretty);

	return pg_get_partkeydef_worker(relid, prettyFlags, true, false);
}

/*
 * Internal workhorse to decompile a partition key definition.
 */
static char *
pg_get_partkeydef_worker(Oid relid, int prettyFlags,
						 bool attrsOnly, bool missing_ok)
{
	Form_pg_partitioned_table form;
	HeapTuple	tuple;
	oidvector  *partclass;
	oidvector  *partcollation;
	List	   *partexprs;
	ListCell   *partexpr_item;
	List	   *context;
	Datum		datum;
	bool		isnull;
	StringInfoData buf;
	int			keyno;
	char	   *str;
	char	   *sep;

	tuple = SearchSysCache1(PARTRELID, ObjectIdGetDatum(relid));
	if (!HeapTupleIsValid(tuple))
	{
		if (missing_ok)
			return NULL;
		elog(ERROR, "cache lookup failed for partition key of %u", relid);
	}

	form = (Form_pg_partitioned_table) GETSTRUCT(tuple);

	Assert(form->partrelid == relid);

	/* Must get partclass and partcollation the hard way */
	datum = SysCacheGetAttr(PARTRELID, tuple,
							Anum_pg_partitioned_table_partclass, &isnull);
	Assert(!isnull);
	partclass = (oidvector *) DatumGetPointer(datum);

	datum = SysCacheGetAttr(PARTRELID, tuple,
							Anum_pg_partitioned_table_partcollation, &isnull);
	Assert(!isnull);
	partcollation = (oidvector *) DatumGetPointer(datum);


	/*
	 * Get the expressions, if any.  (NOTE: we do not use the relcache
	 * versions of the expressions, because we want to display
	 * non-const-folded expressions.)
	 */
	if (!heap_attisnull(tuple, Anum_pg_partitioned_table_partexprs, NULL))
	{
		Datum		exprsDatum;
		bool		isnull;
		char	   *exprsString;

		exprsDatum = SysCacheGetAttr(PARTRELID, tuple,
									 Anum_pg_partitioned_table_partexprs, &isnull);
		Assert(!isnull);
		exprsString = TextDatumGetCString(exprsDatum);
		partexprs = (List *) stringToNode(exprsString);

		if (!IsA(partexprs, List))
			elog(ERROR, "unexpected node type found in partexprs: %d",
				 (int) nodeTag(partexprs));

		pfree(exprsString);
	}
	else
		partexprs = NIL;

	partexpr_item = list_head(partexprs);
	context = deparse_context_for(get_relation_name(relid), relid);

	initStringInfo(&buf);

	switch (form->partstrat)
	{
		case PARTITION_STRATEGY_HASH:
			if (!attrsOnly)
				appendStringInfoString(&buf, "HASH");
			break;
		case PARTITION_STRATEGY_LIST:
			if (!attrsOnly)
				appendStringInfoString(&buf, "LIST");
			break;
		case PARTITION_STRATEGY_RANGE:
			if (!attrsOnly)
				appendStringInfoString(&buf, "RANGE");
			break;
		default:
			elog(ERROR, "unexpected partition strategy: %d",
				 (int) form->partstrat);
	}

	if (!attrsOnly)
		appendStringInfoString(&buf, " (");
	sep = "";
	for (keyno = 0; keyno < form->partnatts; keyno++)
	{
		AttrNumber	attnum = form->partattrs.values[keyno];
		Oid			keycoltype;
		Oid			keycolcollation;
		Oid			partcoll;

		appendStringInfoString(&buf, sep);
		sep = ", ";
		if (attnum != 0)
		{
			/* Simple attribute reference */
			char	   *attname;
			int32		keycoltypmod;

			attname = get_attname(relid, attnum, false);
			appendStringInfoString(&buf, quote_identifier(attname));
			get_atttypetypmodcoll(relid, attnum,
								  &keycoltype, &keycoltypmod,
								  &keycolcollation);
		}
		else
		{
			/* Expression */
			Node	   *partkey;

			if (partexpr_item == NULL)
				elog(ERROR, "too few entries in partexprs list");
			partkey = (Node *) lfirst(partexpr_item);
			partexpr_item = lnext(partexprs, partexpr_item);

			/* Deparse */
			str = deparse_expression_pretty(partkey, context, false, false,
											prettyFlags, 0);
			/* Need parens if it's not a bare function call */
			if (looks_like_function(partkey))
				appendStringInfoString(&buf, str);
			else
				appendStringInfo(&buf, "(%s)", str);

			keycoltype = exprType(partkey);
			keycolcollation = exprCollation(partkey);
		}

		/* Add collation, if not default for column */
		partcoll = partcollation->values[keyno];
		if (!attrsOnly && OidIsValid(partcoll) && partcoll != keycolcollation)
			appendStringInfo(&buf, " COLLATE %s",
							 generate_collation_name((partcoll)));

		/* Add the operator class name, if not default */
		if (!attrsOnly)
			get_opclass_name(partclass->values[keyno], keycoltype, &buf);
	}

	if (!attrsOnly)
		appendStringInfoChar(&buf, ')');

	/* Clean up */
	ReleaseSysCache(tuple);

	return buf.data;
}

/*
 * pg_get_partition_constraintdef
 *
 * Returns partition constraint expression as a string for the input relation
 */
Datum
pg_get_partition_constraintdef(PG_FUNCTION_ARGS)
{
	Oid			relationId = PG_GETARG_OID(0);
	Expr	   *constr_expr;
	int			prettyFlags;
	List	   *context;
	char	   *consrc;

	constr_expr = get_partition_qual_relid(relationId);

	/* Quick exit if no partition constraint */
	if (constr_expr == NULL)
		PG_RETURN_NULL();

	/*
	 * Deparse and return the constraint expression.
	 */
	prettyFlags = PRETTYFLAG_INDENT;
	context = deparse_context_for(get_relation_name(relationId), relationId);
	consrc = deparse_expression_pretty((Node *) constr_expr, context, false,
									   false, prettyFlags, 0);

	PG_RETURN_TEXT_P(string_to_text(consrc));
}

/*
 * pg_get_partconstrdef_string
 *
 * Returns the partition constraint as a C-string for the input relation, with
 * the given alias.  No pretty-printing.
 */
char *
pg_get_partconstrdef_string(Oid partitionId, char *aliasname)
{
	Expr	   *constr_expr;
	List	   *context;

	constr_expr = get_partition_qual_relid(partitionId);
	context = deparse_context_for(aliasname, partitionId);

	return deparse_expression((Node *) constr_expr, context, true, false);
}

/*
 * pg_get_constraintdef
 *
 * Returns the definition for the constraint, ie, everything that needs to
 * appear after "ALTER TABLE ... ADD CONSTRAINT <constraintname>".
 */
Datum
pg_get_constraintdef(PG_FUNCTION_ARGS)
{
	Oid			constraintId = PG_GETARG_OID(0);
	int			prettyFlags;
	char	   *res;

	prettyFlags = PRETTYFLAG_INDENT;

	res = pg_get_constraintdef_worker(constraintId, false, prettyFlags, true,
		false /* is_yb_alter_table */);

	if (res == NULL)
		PG_RETURN_NULL();

	PG_RETURN_TEXT_P(string_to_text(res));
}

Datum
pg_get_constraintdef_ext(PG_FUNCTION_ARGS)
{
	Oid			constraintId = PG_GETARG_OID(0);
	bool		pretty = PG_GETARG_BOOL(1);
	int			prettyFlags;
	char	   *res;

	prettyFlags = GET_PRETTY_FLAGS(pretty);

	res = pg_get_constraintdef_worker(constraintId, false, prettyFlags, true,
		false /* is_yb_alter_table */);

	if (res == NULL)
		PG_RETURN_NULL();

	PG_RETURN_TEXT_P(string_to_text(res));
}

/*
 * Internal version that returns a full ALTER TABLE ... ADD CONSTRAINT command
 */
char *
pg_get_constraintdef_command(Oid constraintId)
{
	return pg_get_constraintdef_worker(constraintId, true, 0, false,
		IsYugaByteEnabled() /* is_yb_alter_table */);
}

/*
 * As of 9.4, we now use an MVCC snapshot for this.
 */
static char *
pg_get_constraintdef_worker(Oid constraintId, bool fullCommand,
							int prettyFlags, bool missing_ok,
							bool is_yb_alter_table)
{
	HeapTuple	tup;
	Form_pg_constraint conForm;
	StringInfoData buf;
	SysScanDesc scandesc;
	ScanKeyData scankey[1];
	Snapshot	snapshot = RegisterSnapshot(GetTransactionSnapshot());
	Relation	relation = table_open(ConstraintRelationId, AccessShareLock);

	ScanKeyInit(&scankey[0],
				Anum_pg_constraint_oid,
				BTEqualStrategyNumber, F_OIDEQ,
				ObjectIdGetDatum(constraintId));

	scandesc = systable_beginscan(relation,
								  ConstraintOidIndexId,
								  true,
								  snapshot,
								  1,
								  scankey);

	/*
	 * We later use the tuple with SysCacheGetAttr() as if we had obtained it
	 * via SearchSysCache, which works fine.
	 */
	tup = systable_getnext(scandesc);

	UnregisterSnapshot(snapshot);

	if (!HeapTupleIsValid(tup))
	{
		if (missing_ok)
		{
			systable_endscan(scandesc);
			table_close(relation, AccessShareLock);
			return NULL;
		}
		elog(ERROR, "could not find tuple for constraint %u", constraintId);
	}

	conForm = (Form_pg_constraint) GETSTRUCT(tup);

	initStringInfo(&buf);

	if (fullCommand)
	{
		if (OidIsValid(conForm->conrelid))
		{
			/*
			 * Currently, callers want ALTER TABLE (without ONLY) for CHECK
			 * constraints, and other types of constraints don't inherit
			 * anyway so it doesn't matter whether we say ONLY or not. Someday
			 * we might need to let callers specify whether to put ONLY in the
			 * command.
			 */
			appendStringInfo(&buf, "ALTER TABLE %s ADD CONSTRAINT %s ",
							 generate_qualified_relation_name(conForm->conrelid),
							 quote_identifier(NameStr(conForm->conname)));
		}
		else
		{
			/* Must be a domain constraint */
			Assert(OidIsValid(conForm->contypid));
			appendStringInfo(&buf, "ALTER DOMAIN %s ADD CONSTRAINT %s ",
							 generate_qualified_type_name(conForm->contypid),
							 quote_identifier(NameStr(conForm->conname)));
		}
	}

	switch (conForm->contype)
	{
		case CONSTRAINT_FOREIGN:
			{
				Datum		val;
				bool		isnull;
				const char *string;

				/* Start off the constraint definition */
				appendStringInfoString(&buf, "FOREIGN KEY (");

				/* Fetch and build referencing-column list */
				val = SysCacheGetAttr(CONSTROID, tup,
									  Anum_pg_constraint_conkey, &isnull);
				if (isnull)
					elog(ERROR, "null conkey for constraint %u",
						 constraintId);

				decompile_column_index_array(val, conForm->conrelid, &buf);

				/* add foreign relation name */
				appendStringInfo(&buf, ") REFERENCES %s(",
								 generate_relation_name(conForm->confrelid,
														NIL));

				/* Fetch and build referenced-column list */
				val = SysCacheGetAttr(CONSTROID, tup,
									  Anum_pg_constraint_confkey, &isnull);
				if (isnull)
					elog(ERROR, "null confkey for constraint %u",
						 constraintId);

				decompile_column_index_array(val, conForm->confrelid, &buf);

				appendStringInfoChar(&buf, ')');

				/* Add match type */
				switch (conForm->confmatchtype)
				{
					case FKCONSTR_MATCH_FULL:
						string = " MATCH FULL";
						break;
					case FKCONSTR_MATCH_PARTIAL:
						string = " MATCH PARTIAL";
						break;
					case FKCONSTR_MATCH_SIMPLE:
						string = "";
						break;
					default:
						elog(ERROR, "unrecognized confmatchtype: %d",
							 conForm->confmatchtype);
						string = "";	/* keep compiler quiet */
						break;
				}
				appendStringInfoString(&buf, string);

				/* Add ON UPDATE and ON DELETE clauses, if needed */
				switch (conForm->confupdtype)
				{
					case FKCONSTR_ACTION_NOACTION:
						string = NULL;	/* suppress default */
						break;
					case FKCONSTR_ACTION_RESTRICT:
						string = "RESTRICT";
						break;
					case FKCONSTR_ACTION_CASCADE:
						string = "CASCADE";
						break;
					case FKCONSTR_ACTION_SETNULL:
						string = "SET NULL";
						break;
					case FKCONSTR_ACTION_SETDEFAULT:
						string = "SET DEFAULT";
						break;
					default:
						elog(ERROR, "unrecognized confupdtype: %d",
							 conForm->confupdtype);
						string = NULL;	/* keep compiler quiet */
						break;
				}
				if (string)
					appendStringInfo(&buf, " ON UPDATE %s", string);

				switch (conForm->confdeltype)
				{
					case FKCONSTR_ACTION_NOACTION:
						string = NULL;	/* suppress default */
						break;
					case FKCONSTR_ACTION_RESTRICT:
						string = "RESTRICT";
						break;
					case FKCONSTR_ACTION_CASCADE:
						string = "CASCADE";
						break;
					case FKCONSTR_ACTION_SETNULL:
						string = "SET NULL";
						break;
					case FKCONSTR_ACTION_SETDEFAULT:
						string = "SET DEFAULT";
						break;
					default:
						elog(ERROR, "unrecognized confdeltype: %d",
							 conForm->confdeltype);
						string = NULL;	/* keep compiler quiet */
						break;
				}
				if (string)
					appendStringInfo(&buf, " ON DELETE %s", string);

				/*
				 * Add columns specified to SET NULL or SET DEFAULT if
				 * provided.
				 */
				val = SysCacheGetAttr(CONSTROID, tup,
									  Anum_pg_constraint_confdelsetcols, &isnull);
				if (!isnull)
				{
					appendStringInfo(&buf, " (");
					decompile_column_index_array(val, conForm->conrelid, &buf);
					appendStringInfo(&buf, ")");
				}

				break;
			}
		case CONSTRAINT_PRIMARY:
		case CONSTRAINT_UNIQUE:
			{
				Datum		val;
				bool		isnull;
				Oid			indexId;
				int			keyatts;
				HeapTuple	indtup;

				/* Start off the constraint definition */
				if (conForm->contype == CONSTRAINT_PRIMARY)
					appendStringInfoString(&buf, "PRIMARY KEY ");
				else
					appendStringInfoString(&buf, "UNIQUE ");

				indexId = (!is_yb_alter_table ? conForm->conindid :
						   get_constraint_index(constraintId));

				indtup = SearchSysCache1(INDEXRELID, ObjectIdGetDatum(indexId));
				if (!HeapTupleIsValid(indtup))
					elog(ERROR, "cache lookup failed for index %u", indexId);
				if (conForm->contype == CONSTRAINT_UNIQUE &&
					((Form_pg_index) GETSTRUCT(indtup))->indnullsnotdistinct)
					appendStringInfoString(&buf, "NULLS NOT DISTINCT ");

				appendStringInfoString(&buf, "(");

				/* Fetch and build target column list */
				val = SysCacheGetAttr(CONSTROID, tup,
									  Anum_pg_constraint_conkey, &isnull);
				if (isnull)
					elog(ERROR, "null conkey for constraint %u",
						 constraintId);

				/*
				 * YB note: If we are retrieving the primary key definition
				 * for a YB relation to recreate it as a part of an alter table
				 * operation, make sure to specify "HASH"/"ASC"/"DESC" options
				 * for the columns.
				 */
				if (is_yb_alter_table && IsYBRelationById(indexId)
					&& conForm->contype == CONSTRAINT_PRIMARY)
					keyatts = yb_decompile_pk_column_index_array(val,
						conForm->conrelid, indexId, &buf);
				else
					keyatts = decompile_column_index_array(val, conForm->conrelid, &buf);

				appendStringInfoChar(&buf, ')');

				/* Build including column list (from pg_index.indkeys) */
				val = SysCacheGetAttr(INDEXRELID, indtup,
									  Anum_pg_index_indnatts, &isnull);
				if (isnull)
					elog(ERROR, "null indnatts for index %u", indexId);
				if (DatumGetInt32(val) > keyatts)
				{
					Datum		cols;
					Datum	   *keys;
					int			nKeys;
					int			j;

					appendStringInfoString(&buf, " INCLUDE (");

					cols = SysCacheGetAttr(INDEXRELID, indtup,
										   Anum_pg_index_indkey, &isnull);
					if (isnull)
						elog(ERROR, "null indkey for index %u", indexId);

					deconstruct_array(DatumGetArrayTypeP(cols),
									  INT2OID, 2, true, TYPALIGN_SHORT,
									  &keys, NULL, &nKeys);

					for (j = keyatts; j < nKeys; j++)
					{
						char	   *colName;

						colName = get_attname(conForm->conrelid,
											  DatumGetInt16(keys[j]), false);
						if (j > keyatts)
							appendStringInfoString(&buf, ", ");
						appendStringInfoString(&buf, quote_identifier(colName));
					}

					appendStringInfoChar(&buf, ')');
				}
				ReleaseSysCache(indtup);

				/* XXX why do we only print these bits if fullCommand? */
				if (fullCommand && OidIsValid(indexId))
				{
					Relation indexrel = index_open(indexId, AccessShareLock);
					Oid			tblspc;

					if (IsYBRelation(indexrel) && conForm->contype != CONSTRAINT_PRIMARY)
						YbAppendIndexReloptions(&buf, indexId, YbGetTableProperties(indexrel));

					/*
					 * If this is a YB primary key that is being re-created as
					 * part of an alter table operation, do not add the
					 * TABLESPACE clause, as it is not permitted.
					 */
					if (!(is_yb_alter_table && IsYBRelation(indexrel) &&
						  conForm->contype == CONSTRAINT_PRIMARY))
					{
						/*
						 * Print the tablespace, unless it's the database default.
						 * This is to help ALTER TABLE usage of this facility,
						 * which needs this behavior to recreate exact catalog
						 * state.
						 */
						tblspc = indexrel->rd_rel->reltablespace;
						if (OidIsValid(tblspc))
							appendStringInfo(&buf, " USING INDEX TABLESPACE %s",
											 quote_identifier(get_tablespace_name(tblspc)));
					}

					index_close(indexrel, AccessShareLock);
				}

				break;
			}
		case CONSTRAINT_CHECK:
			{
				Datum		val;
				bool		isnull;
				char	   *conbin;
				char	   *consrc;
				Node	   *expr;
				List	   *context;

				/* Fetch constraint expression in parsetree form */
				val = SysCacheGetAttr(CONSTROID, tup,
									  Anum_pg_constraint_conbin, &isnull);
				if (isnull)
					elog(ERROR, "null conbin for constraint %u",
						 constraintId);

				conbin = TextDatumGetCString(val);
				expr = stringToNode(conbin);

				/* Set up deparsing context for Var nodes in constraint */
				if (conForm->conrelid != InvalidOid)
				{
					/* relation constraint */
					context = deparse_context_for(get_relation_name(conForm->conrelid),
												  conForm->conrelid);
				}
				else
				{
					/* domain constraint --- can't have Vars */
					context = NIL;
				}

				consrc = deparse_expression_pretty(expr, context, false, false,
												   prettyFlags, 0);

				/*
				 * Now emit the constraint definition, adding NO INHERIT if
				 * necessary.
				 *
				 * There are cases where the constraint expression will be
				 * fully parenthesized and we don't need the outer parens ...
				 * but there are other cases where we do need 'em.  Be
				 * conservative for now.
				 *
				 * Note that simply checking for leading '(' and trailing ')'
				 * would NOT be good enough, consider "(x > 0) AND (y > 0)".
				 */
				appendStringInfo(&buf, "CHECK (%s)%s",
								 consrc,
								 conForm->connoinherit ? " NO INHERIT" : "");
				break;
			}
		case CONSTRAINT_TRIGGER:

			/*
			 * There isn't an ALTER TABLE syntax for creating a user-defined
			 * constraint trigger, but it seems better to print something than
			 * throw an error; if we throw error then this function couldn't
			 * safely be applied to all rows of pg_constraint.
			 */
			appendStringInfoString(&buf, "TRIGGER");
			break;
		case CONSTRAINT_EXCLUSION:
			{
				Oid			indexOid = conForm->conindid;
				Datum		val;
				bool		isnull;
				Datum	   *elems;
				int			nElems;
				int			i;
				Oid		   *operators;

				/* Extract operator OIDs from the pg_constraint tuple */
				val = SysCacheGetAttr(CONSTROID, tup,
									  Anum_pg_constraint_conexclop,
									  &isnull);
				if (isnull)
					elog(ERROR, "null conexclop for constraint %u",
						 constraintId);

				deconstruct_array(DatumGetArrayTypeP(val),
								  OIDOID, sizeof(Oid), true, TYPALIGN_INT,
								  &elems, NULL, &nElems);

				operators = (Oid *) palloc(nElems * sizeof(Oid));
				for (i = 0; i < nElems; i++)
					operators[i] = DatumGetObjectId(elems[i]);

				/* pg_get_indexdef_worker does the rest */
				/* suppress tablespace because pg_dump wants it that way */
				appendStringInfoString(&buf,
									   pg_get_indexdef_worker(indexOid,
															  0,
															  operators,
															  false,
															  false,
															  false,
															  false,
															  prettyFlags,
															  false,
															  false,
															  false,
															  false /* is_yb_alter_table */));
				break;
			}
		default:
			elog(ERROR, "invalid constraint type \"%c\"", conForm->contype);
			break;
	}

	if (conForm->condeferrable)
		appendStringInfoString(&buf, " DEFERRABLE");
	if (conForm->condeferred)
		appendStringInfoString(&buf, " INITIALLY DEFERRED");
	if (!conForm->convalidated)
		appendStringInfoString(&buf, " NOT VALID");

	/* Cleanup */
	systable_endscan(scandesc);
	table_close(relation, AccessShareLock);

	return buf.data;
}


/*
 * Convert an int16[] Datum into a comma-separated list of column names
 * for the indicated relation; append the list to buf.  Returns the number
 * of keys.
 */
static int
decompile_column_index_array(Datum column_index_array, Oid relId,
							 StringInfo buf)
{
	Datum	   *keys;
	int			nKeys;
	int			j;

	/* Extract data from array of int16 */
	deconstruct_array(DatumGetArrayTypeP(column_index_array),
					  INT2OID, 2, true, TYPALIGN_SHORT,
					  &keys, NULL, &nKeys);

	for (j = 0; j < nKeys; j++)
	{
		char	   *colName;

		colName = get_attname(relId, DatumGetInt16(keys[j]), false);

		if (j == 0)
			appendStringInfoString(buf, quote_identifier(colName));
		else
			appendStringInfo(buf, ", %s", quote_identifier(colName));
	}

	return nKeys;
}


/* ----------
 * pg_get_expr			- Decompile an expression tree
 *
 * Input: an expression tree in nodeToString form, and a relation OID
 *
 * Output: reverse-listed expression
 *
 * Currently, the expression can only refer to a single relation, namely
 * the one specified by the second parameter.  This is sufficient for
 * partial indexes, column default expressions, etc.  We also support
 * Var-free expressions, for which the OID can be InvalidOid.
 *
 * We expect this function to work, or throw a reasonably clean error,
 * for any node tree that can appear in a catalog pg_node_tree column.
 * Query trees, such as those appearing in pg_rewrite.ev_action, are
 * not supported.  Nor are expressions in more than one relation, which
 * can appear in places like pg_rewrite.ev_qual.
 * ----------
 */
Datum
pg_get_expr(PG_FUNCTION_ARGS)
{
	text	   *expr = PG_GETARG_TEXT_PP(0);
	Oid			relid = PG_GETARG_OID(1);
	int			prettyFlags;
	char	   *relname;

	prettyFlags = PRETTYFLAG_INDENT;

	if (OidIsValid(relid))
	{
		/* Get the name for the relation */
		relname = get_rel_name(relid);

		/*
		 * If the OID isn't actually valid, don't throw an error, just return
		 * NULL.  This is a bit questionable, but it's what we've done
		 * historically, and it can help avoid unwanted failures when
		 * examining catalog entries for just-deleted relations.
		 */
		if (relname == NULL)
			PG_RETURN_NULL();
	}
	else
		relname = NULL;

	PG_RETURN_TEXT_P(pg_get_expr_worker(expr, relid, relname, prettyFlags));
}

Datum
pg_get_expr_ext(PG_FUNCTION_ARGS)
{
	text	   *expr = PG_GETARG_TEXT_PP(0);
	Oid			relid = PG_GETARG_OID(1);
	bool		pretty = PG_GETARG_BOOL(2);
	int			prettyFlags;
	char	   *relname;

	prettyFlags = GET_PRETTY_FLAGS(pretty);

	if (OidIsValid(relid))
	{
		/* Get the name for the relation */
		relname = get_rel_name(relid);
		/* See notes above */
		if (relname == NULL)
			PG_RETURN_NULL();
	}
	else
		relname = NULL;

	PG_RETURN_TEXT_P(pg_get_expr_worker(expr, relid, relname, prettyFlags));
}

static text *
pg_get_expr_worker(text *expr, Oid relid, const char *relname, int prettyFlags)
{
	Node	   *node;
	Node	   *tst;
	Relids		relids;
	List	   *context;
	char	   *exprstr;
	char	   *str;

	/* Convert input pg_node_tree (really TEXT) object to C string */
	exprstr = text_to_cstring(expr);

	/* Convert expression to node tree */
	node = (Node *) stringToNode(exprstr);

	pfree(exprstr);

	/*
	 * Throw error if the input is a querytree rather than an expression tree.
	 * While we could support queries here, there seems no very good reason
	 * to.  In most such catalog columns, we'll see a List of Query nodes, or
	 * even nested Lists, so drill down to a non-List node before checking.
	 */
	tst = node;
	while (tst && IsA(tst, List))
		tst = linitial((List *) tst);
	if (tst && IsA(tst, Query))
		ereport(ERROR,
				(errcode(ERRCODE_INVALID_PARAMETER_VALUE),
				 errmsg("input is a query, not an expression")));

	/*
	 * Throw error if the expression contains Vars we won't be able to
	 * deparse.
	 */
	relids = pull_varnos(NULL, node);
	if (OidIsValid(relid))
	{
		if (!bms_is_subset(relids, bms_make_singleton(1)))
			ereport(ERROR,
					(errcode(ERRCODE_INVALID_PARAMETER_VALUE),
					 errmsg("expression contains variables of more than one relation")));
	}
	else
	{
		if (!bms_is_empty(relids))
			ereport(ERROR,
					(errcode(ERRCODE_INVALID_PARAMETER_VALUE),
					 errmsg("expression contains variables")));
	}

	/* Prepare deparse context if needed */
	if (OidIsValid(relid))
		context = deparse_context_for(relname, relid);
	else
		context = NIL;

	/* Deparse */
	str = deparse_expression_pretty(node, context, false, false,
									prettyFlags, 0);

	return string_to_text(str);
}


/* ----------
 * pg_get_userbyid		- Get a user name by roleid and
 *				  fallback to 'unknown (OID=n)'
 * ----------
 */
Datum
pg_get_userbyid(PG_FUNCTION_ARGS)
{
	Oid			roleid = PG_GETARG_OID(0);
	Name		result;
	HeapTuple	roletup;
	Form_pg_authid role_rec;

	/*
	 * Allocate space for the result
	 */
	result = (Name) palloc(NAMEDATALEN);
	memset(NameStr(*result), 0, NAMEDATALEN);

	/*
	 * Get the pg_authid entry and print the result
	 */
	roletup = SearchSysCache1(AUTHOID, ObjectIdGetDatum(roleid));
	if (HeapTupleIsValid(roletup))
	{
		role_rec = (Form_pg_authid) GETSTRUCT(roletup);
		*result = role_rec->rolname;
		ReleaseSysCache(roletup);
	}
	else
		sprintf(NameStr(*result), "unknown (OID=%u)", roleid);

	PG_RETURN_NAME(result);
}


/*
 * pg_get_serial_sequence
 *		Get the name of the sequence used by an identity or serial column,
 *		formatted suitably for passing to setval, nextval or currval.
 *		First parameter is not treated as double-quoted, second parameter
 *		is --- see documentation for reason.
 */
Datum
pg_get_serial_sequence(PG_FUNCTION_ARGS)
{
	text	   *tablename = PG_GETARG_TEXT_PP(0);
	text	   *columnname = PG_GETARG_TEXT_PP(1);
	RangeVar   *tablerv;
	Oid			tableOid;
	char	   *column;
	AttrNumber	attnum;
	Oid			sequenceId = InvalidOid;
	Relation	depRel;
	ScanKeyData key[3];
	SysScanDesc scan;
	HeapTuple	tup;

	/* Look up table name.  Can't lock it - we might not have privileges. */
	tablerv = makeRangeVarFromNameList(textToQualifiedNameList(tablename));
	tableOid = RangeVarGetRelid(tablerv, NoLock, false);

	/* Get the number of the column */
	column = text_to_cstring(columnname);

	attnum = get_attnum(tableOid, column);
	if (attnum == InvalidAttrNumber)
		ereport(ERROR,
				(errcode(ERRCODE_UNDEFINED_COLUMN),
				 errmsg("column \"%s\" of relation \"%s\" does not exist",
						column, tablerv->relname)));

	/* Search the dependency table for the dependent sequence */
	depRel = table_open(DependRelationId, AccessShareLock);

	ScanKeyInit(&key[0],
				Anum_pg_depend_refclassid,
				BTEqualStrategyNumber, F_OIDEQ,
				ObjectIdGetDatum(RelationRelationId));
	ScanKeyInit(&key[1],
				Anum_pg_depend_refobjid,
				BTEqualStrategyNumber, F_OIDEQ,
				ObjectIdGetDatum(tableOid));
	ScanKeyInit(&key[2],
				Anum_pg_depend_refobjsubid,
				BTEqualStrategyNumber, F_INT4EQ,
				Int32GetDatum(attnum));

	scan = systable_beginscan(depRel, DependReferenceIndexId, true,
							  NULL, 3, key);

	while (HeapTupleIsValid(tup = systable_getnext(scan)))
	{
		Form_pg_depend deprec = (Form_pg_depend) GETSTRUCT(tup);

		/*
		 * Look for an auto dependency (serial column) or internal dependency
		 * (identity column) of a sequence on a column.  (We need the relkind
		 * test because indexes can also have auto dependencies on columns.)
		 */
		if (deprec->classid == RelationRelationId &&
			deprec->objsubid == 0 &&
			(deprec->deptype == DEPENDENCY_AUTO ||
			 deprec->deptype == DEPENDENCY_INTERNAL) &&
			get_rel_relkind(deprec->objid) == RELKIND_SEQUENCE)
		{
			sequenceId = deprec->objid;
			break;
		}
	}

	systable_endscan(scan);
	table_close(depRel, AccessShareLock);

	if (OidIsValid(sequenceId))
	{
		char	   *result;

		result = generate_qualified_relation_name(sequenceId);

		PG_RETURN_TEXT_P(string_to_text(result));
	}

	PG_RETURN_NULL();
}


/*
 * pg_get_functiondef
 *		Returns the complete "CREATE OR REPLACE FUNCTION ..." statement for
 *		the specified function.
 *
 * Note: if you change the output format of this function, be careful not
 * to break psql's rules (in \ef and \sf) for identifying the start of the
 * function body.  To wit: the function body starts on a line that begins with
 * "AS ", "BEGIN ", or "RETURN ", and no preceding line will look like that.
 */
Datum
pg_get_functiondef(PG_FUNCTION_ARGS)
{
	Oid			funcid = PG_GETARG_OID(0);
	StringInfoData buf;
	StringInfoData dq;
	HeapTuple	proctup;
	Form_pg_proc proc;
	bool		isfunction;
	Datum		tmp;
	bool		isnull;
	const char *prosrc;
	const char *name;
	const char *nsp;
	float4		procost;
	int			oldlen;

	initStringInfo(&buf);

	/* Look up the function */
	proctup = SearchSysCache1(PROCOID, ObjectIdGetDatum(funcid));
	if (!HeapTupleIsValid(proctup))
		PG_RETURN_NULL();

	proc = (Form_pg_proc) GETSTRUCT(proctup);
	name = NameStr(proc->proname);

	if (proc->prokind == PROKIND_AGGREGATE)
		ereport(ERROR,
				(errcode(ERRCODE_WRONG_OBJECT_TYPE),
				 errmsg("\"%s\" is an aggregate function", name)));

	isfunction = (proc->prokind != PROKIND_PROCEDURE);

	/*
	 * We always qualify the function name, to ensure the right function gets
	 * replaced.
	 */
	nsp = get_namespace_name_or_temp(proc->pronamespace);
	appendStringInfo(&buf, "CREATE OR REPLACE %s %s(",
					 isfunction ? "FUNCTION" : "PROCEDURE",
					 quote_qualified_identifier(nsp, name));
	(void) print_function_arguments(&buf, proctup, false, true);
	appendStringInfoString(&buf, ")\n");
	if (isfunction)
	{
		appendStringInfoString(&buf, " RETURNS ");
		print_function_rettype(&buf, proctup);
		appendStringInfoChar(&buf, '\n');
	}

	print_function_trftypes(&buf, proctup);

	appendStringInfo(&buf, " LANGUAGE %s\n",
					 quote_identifier(get_language_name(proc->prolang, false)));

	/* Emit some miscellaneous options on one line */
	oldlen = buf.len;

	if (proc->prokind == PROKIND_WINDOW)
		appendStringInfoString(&buf, " WINDOW");
	switch (proc->provolatile)
	{
		case PROVOLATILE_IMMUTABLE:
			appendStringInfoString(&buf, " IMMUTABLE");
			break;
		case PROVOLATILE_STABLE:
			appendStringInfoString(&buf, " STABLE");
			break;
		case PROVOLATILE_VOLATILE:
			break;
	}

	switch (proc->proparallel)
	{
		case PROPARALLEL_SAFE:
			appendStringInfoString(&buf, " PARALLEL SAFE");
			break;
		case PROPARALLEL_RESTRICTED:
			appendStringInfoString(&buf, " PARALLEL RESTRICTED");
			break;
		case PROPARALLEL_UNSAFE:
			break;
	}

	if (proc->proisstrict)
		appendStringInfoString(&buf, " STRICT");
	if (proc->prosecdef)
		appendStringInfoString(&buf, " SECURITY DEFINER");
	if (proc->proleakproof)
		appendStringInfoString(&buf, " LEAKPROOF");

	/* This code for the default cost and rows should match functioncmds.c */
	if (proc->prolang == INTERNALlanguageId ||
		proc->prolang == ClanguageId)
		procost = 1;
	else
		procost = 100;
	if (proc->procost != procost)
		appendStringInfo(&buf, " COST %g", proc->procost);

	if (proc->prorows > 0 && proc->prorows != 1000)
		appendStringInfo(&buf, " ROWS %g", proc->prorows);

	if (proc->prosupport)
	{
		Oid			argtypes[1];

		/*
		 * We should qualify the support function's name if it wouldn't be
		 * resolved by lookup in the current search path.
		 */
		argtypes[0] = INTERNALOID;
		appendStringInfo(&buf, " SUPPORT %s",
						 generate_function_name(proc->prosupport, 1,
												NIL, argtypes,
												false, NULL, EXPR_KIND_NONE));
	}

	if (oldlen != buf.len)
		appendStringInfoChar(&buf, '\n');

	/* Emit any proconfig options, one per line */
	tmp = SysCacheGetAttr(PROCOID, proctup, Anum_pg_proc_proconfig, &isnull);
	if (!isnull)
	{
		ArrayType  *a = DatumGetArrayTypeP(tmp);
		int			i;

		Assert(ARR_ELEMTYPE(a) == TEXTOID);
		Assert(ARR_NDIM(a) == 1);
		Assert(ARR_LBOUND(a)[0] == 1);

		for (i = 1; i <= ARR_DIMS(a)[0]; i++)
		{
			Datum		d;

			d = array_ref(a, 1, &i,
						  -1 /* varlenarray */ ,
						  -1 /* TEXT's typlen */ ,
						  false /* TEXT's typbyval */ ,
						  TYPALIGN_INT /* TEXT's typalign */ ,
						  &isnull);
			if (!isnull)
			{
				char	   *configitem = TextDatumGetCString(d);
				char	   *pos;

				pos = strchr(configitem, '=');
				if (pos == NULL)
					continue;
				*pos++ = '\0';

				appendStringInfo(&buf, " SET %s TO ",
								 quote_identifier(configitem));

				/*
				 * Variables that are marked GUC_LIST_QUOTE were already fully
				 * quoted by flatten_set_variable_args() before they were put
				 * into the proconfig array.  However, because the quoting
				 * rules used there aren't exactly like SQL's, we have to
				 * break the list value apart and then quote the elements as
				 * string literals.  (The elements may be double-quoted as-is,
				 * but we can't just feed them to the SQL parser; it would do
				 * the wrong thing with elements that are zero-length or
				 * longer than NAMEDATALEN.)
				 *
				 * Variables that are not so marked should just be emitted as
				 * simple string literals.  If the variable is not known to
				 * guc.c, we'll do that; this makes it unsafe to use
				 * GUC_LIST_QUOTE for extension variables.
				 */
				if (GetConfigOptionFlags(configitem, true) & GUC_LIST_QUOTE)
				{
					List	   *namelist;
					ListCell   *lc;

					/* Parse string into list of identifiers */
					if (!SplitGUCList(pos, ',', &namelist))
					{
						/* this shouldn't fail really */
						elog(ERROR, "invalid list syntax in proconfig item");
					}
					foreach(lc, namelist)
					{
						char	   *curname = (char *) lfirst(lc);

						simple_quote_literal(&buf, curname);
						if (lnext(namelist, lc))
							appendStringInfoString(&buf, ", ");
					}
				}
				else
					simple_quote_literal(&buf, pos);
				appendStringInfoChar(&buf, '\n');
			}
		}
	}

	/* And finally the function definition ... */
	(void) SysCacheGetAttr(PROCOID, proctup, Anum_pg_proc_prosqlbody, &isnull);
	if (proc->prolang == SQLlanguageId && !isnull)
	{
		print_function_sqlbody(&buf, proctup);
	}
	else
	{
		appendStringInfoString(&buf, "AS ");

		tmp = SysCacheGetAttr(PROCOID, proctup, Anum_pg_proc_probin, &isnull);
		if (!isnull)
		{
			simple_quote_literal(&buf, TextDatumGetCString(tmp));
			appendStringInfoString(&buf, ", "); /* assume prosrc isn't null */
		}

		tmp = SysCacheGetAttr(PROCOID, proctup, Anum_pg_proc_prosrc, &isnull);
		if (isnull)
			elog(ERROR, "null prosrc");
		prosrc = TextDatumGetCString(tmp);

		/*
		 * We always use dollar quoting.  Figure out a suitable delimiter.
		 *
		 * Since the user is likely to be editing the function body string, we
		 * shouldn't use a short delimiter that he might easily create a
		 * conflict with.  Hence prefer "$function$"/"$procedure$", but extend
		 * if needed.
		 */
		initStringInfo(&dq);
		appendStringInfoChar(&dq, '$');
		appendStringInfoString(&dq, (isfunction ? "function" : "procedure"));
		while (strstr(prosrc, dq.data) != NULL)
			appendStringInfoChar(&dq, 'x');
		appendStringInfoChar(&dq, '$');

		appendBinaryStringInfo(&buf, dq.data, dq.len);
		appendStringInfoString(&buf, prosrc);
		appendBinaryStringInfo(&buf, dq.data, dq.len);
	}

	appendStringInfoChar(&buf, '\n');

	ReleaseSysCache(proctup);

	PG_RETURN_TEXT_P(string_to_text(buf.data));
}

/*
 * pg_get_function_arguments
 *		Get a nicely-formatted list of arguments for a function.
 *		This is everything that would go between the parentheses in
 *		CREATE FUNCTION.
 */
Datum
pg_get_function_arguments(PG_FUNCTION_ARGS)
{
	Oid			funcid = PG_GETARG_OID(0);
	StringInfoData buf;
	HeapTuple	proctup;

	proctup = SearchSysCache1(PROCOID, ObjectIdGetDatum(funcid));
	if (!HeapTupleIsValid(proctup))
		PG_RETURN_NULL();

	initStringInfo(&buf);

	(void) print_function_arguments(&buf, proctup, false, true);

	ReleaseSysCache(proctup);

	PG_RETURN_TEXT_P(string_to_text(buf.data));
}

/*
 * pg_get_function_identity_arguments
 *		Get a formatted list of arguments for a function.
 *		This is everything that would go between the parentheses in
 *		ALTER FUNCTION, etc.  In particular, don't print defaults.
 */
Datum
pg_get_function_identity_arguments(PG_FUNCTION_ARGS)
{
	Oid			funcid = PG_GETARG_OID(0);
	StringInfoData buf;
	HeapTuple	proctup;

	proctup = SearchSysCache1(PROCOID, ObjectIdGetDatum(funcid));
	if (!HeapTupleIsValid(proctup))
		PG_RETURN_NULL();

	initStringInfo(&buf);

	(void) print_function_arguments(&buf, proctup, false, false);

	ReleaseSysCache(proctup);

	PG_RETURN_TEXT_P(string_to_text(buf.data));
}

/*
 * pg_get_function_result
 *		Get a nicely-formatted version of the result type of a function.
 *		This is what would appear after RETURNS in CREATE FUNCTION.
 */
Datum
pg_get_function_result(PG_FUNCTION_ARGS)
{
	Oid			funcid = PG_GETARG_OID(0);
	StringInfoData buf;
	HeapTuple	proctup;

	proctup = SearchSysCache1(PROCOID, ObjectIdGetDatum(funcid));
	if (!HeapTupleIsValid(proctup))
		PG_RETURN_NULL();

	if (((Form_pg_proc) GETSTRUCT(proctup))->prokind == PROKIND_PROCEDURE)
	{
		ReleaseSysCache(proctup);
		PG_RETURN_NULL();
	}

	initStringInfo(&buf);

	print_function_rettype(&buf, proctup);

	ReleaseSysCache(proctup);

	PG_RETURN_TEXT_P(string_to_text(buf.data));
}

/*
 * Guts of pg_get_function_result: append the function's return type
 * to the specified buffer.
 */
static void
print_function_rettype(StringInfo buf, HeapTuple proctup)
{
	Form_pg_proc proc = (Form_pg_proc) GETSTRUCT(proctup);
	int			ntabargs = 0;
	StringInfoData rbuf;

	initStringInfo(&rbuf);

	if (proc->proretset)
	{
		/* It might be a table function; try to print the arguments */
		appendStringInfoString(&rbuf, "TABLE(");
		ntabargs = print_function_arguments(&rbuf, proctup, true, false);
		if (ntabargs > 0)
			appendStringInfoChar(&rbuf, ')');
		else
			resetStringInfo(&rbuf);
	}

	if (ntabargs == 0)
	{
		/* Not a table function, so do the normal thing */
		if (proc->proretset)
			appendStringInfoString(&rbuf, "SETOF ");
		appendStringInfoString(&rbuf, format_type_be(proc->prorettype));
	}

	appendBinaryStringInfo(buf, rbuf.data, rbuf.len);
}

/*
 * Common code for pg_get_function_arguments and pg_get_function_result:
 * append the desired subset of arguments to buf.  We print only TABLE
 * arguments when print_table_args is true, and all the others when it's false.
 * We print argument defaults only if print_defaults is true.
 * Function return value is the number of arguments printed.
 */
static int
print_function_arguments(StringInfo buf, HeapTuple proctup,
						 bool print_table_args, bool print_defaults)
{
	Form_pg_proc proc = (Form_pg_proc) GETSTRUCT(proctup);
	int			numargs;
	Oid		   *argtypes;
	char	  **argnames;
	char	   *argmodes;
	int			insertorderbyat = -1;
	int			argsprinted;
	int			inputargno;
	int			nlackdefaults;
	List	   *argdefaults = NIL;
	ListCell   *nextargdefault = NULL;
	int			i;

	numargs = get_func_arg_info(proctup,
								&argtypes, &argnames, &argmodes);

	nlackdefaults = numargs;
	if (print_defaults && proc->pronargdefaults > 0)
	{
		Datum		proargdefaults;
		bool		isnull;

		proargdefaults = SysCacheGetAttr(PROCOID, proctup,
										 Anum_pg_proc_proargdefaults,
										 &isnull);
		if (!isnull)
		{
			char	   *str;

			str = TextDatumGetCString(proargdefaults);
			argdefaults = castNode(List, stringToNode(str));
			pfree(str);
			nextargdefault = list_head(argdefaults);
			/* nlackdefaults counts only *input* arguments lacking defaults */
			nlackdefaults = proc->pronargs - list_length(argdefaults);
		}
	}

	/* Check for special treatment of ordered-set aggregates */
	if (proc->prokind == PROKIND_AGGREGATE)
	{
		HeapTuple	aggtup;
		Form_pg_aggregate agg;

		aggtup = SearchSysCache1(AGGFNOID, proc->oid);
		if (!HeapTupleIsValid(aggtup))
			elog(ERROR, "cache lookup failed for aggregate %u",
				 proc->oid);
		agg = (Form_pg_aggregate) GETSTRUCT(aggtup);
		if (AGGKIND_IS_ORDERED_SET(agg->aggkind))
			insertorderbyat = agg->aggnumdirectargs;
		ReleaseSysCache(aggtup);
	}

	argsprinted = 0;
	inputargno = 0;
	for (i = 0; i < numargs; i++)
	{
		Oid			argtype = argtypes[i];
		char	   *argname = argnames ? argnames[i] : NULL;
		char		argmode = argmodes ? argmodes[i] : PROARGMODE_IN;
		const char *modename;
		bool		isinput;

		switch (argmode)
		{
			case PROARGMODE_IN:

				/*
				 * For procedures, explicitly mark all argument modes, so as
				 * to avoid ambiguity with the SQL syntax for DROP PROCEDURE.
				 */
				if (proc->prokind == PROKIND_PROCEDURE)
					modename = "IN ";
				else
					modename = "";
				isinput = true;
				break;
			case PROARGMODE_INOUT:
				modename = "INOUT ";
				isinput = true;
				break;
			case PROARGMODE_OUT:
				modename = "OUT ";
				isinput = false;
				break;
			case PROARGMODE_VARIADIC:
				modename = "VARIADIC ";
				isinput = true;
				break;
			case PROARGMODE_TABLE:
				modename = "";
				isinput = false;
				break;
			default:
				elog(ERROR, "invalid parameter mode '%c'", argmode);
				modename = NULL;	/* keep compiler quiet */
				isinput = false;
				break;
		}
		if (isinput)
			inputargno++;		/* this is a 1-based counter */

		if (print_table_args != (argmode == PROARGMODE_TABLE))
			continue;

		if (argsprinted == insertorderbyat)
		{
			if (argsprinted)
				appendStringInfoChar(buf, ' ');
			appendStringInfoString(buf, "ORDER BY ");
		}
		else if (argsprinted)
			appendStringInfoString(buf, ", ");

		appendStringInfoString(buf, modename);
		if (argname && argname[0])
			appendStringInfo(buf, "%s ", quote_identifier(argname));
		appendStringInfoString(buf, format_type_be(argtype));
		if (print_defaults && isinput && inputargno > nlackdefaults)
		{
			Node	   *expr;

			Assert(nextargdefault != NULL);
			expr = (Node *) lfirst(nextargdefault);
			nextargdefault = lnext(argdefaults, nextargdefault);

			appendStringInfo(buf, " DEFAULT %s",
							 deparse_expression(expr, NIL, false, false));
		}
		argsprinted++;

		/* nasty hack: print the last arg twice for variadic ordered-set agg */
		if (argsprinted == insertorderbyat && i == numargs - 1)
		{
			i--;
			/* aggs shouldn't have defaults anyway, but just to be sure ... */
			print_defaults = false;
		}
	}

	return argsprinted;
}

static bool
is_input_argument(int nth, const char *argmodes)
{
	return (!argmodes
			|| argmodes[nth] == PROARGMODE_IN
			|| argmodes[nth] == PROARGMODE_INOUT
			|| argmodes[nth] == PROARGMODE_VARIADIC);
}

/*
 * Append used transformed types to specified buffer
 */
static void
print_function_trftypes(StringInfo buf, HeapTuple proctup)
{
	Oid		   *trftypes;
	int			ntypes;

	ntypes = get_func_trftypes(proctup, &trftypes);
	if (ntypes > 0)
	{
		int			i;

		appendStringInfoString(buf, " TRANSFORM ");
		for (i = 0; i < ntypes; i++)
		{
			if (i != 0)
				appendStringInfoString(buf, ", ");
			appendStringInfo(buf, "FOR TYPE %s", format_type_be(trftypes[i]));
		}
		appendStringInfoChar(buf, '\n');
	}
}

/*
 * Get textual representation of a function argument's default value.  The
 * second argument of this function is the argument number among all arguments
 * (i.e. proallargtypes, *not* proargtypes), starting with 1, because that's
 * how information_schema.sql uses it.
 */
Datum
pg_get_function_arg_default(PG_FUNCTION_ARGS)
{
	Oid			funcid = PG_GETARG_OID(0);
	int32		nth_arg = PG_GETARG_INT32(1);
	HeapTuple	proctup;
	Form_pg_proc proc;
	int			numargs;
	Oid		   *argtypes;
	char	  **argnames;
	char	   *argmodes;
	int			i;
	List	   *argdefaults;
	Node	   *node;
	char	   *str;
	int			nth_inputarg;
	Datum		proargdefaults;
	bool		isnull;
	int			nth_default;

	proctup = SearchSysCache1(PROCOID, ObjectIdGetDatum(funcid));
	if (!HeapTupleIsValid(proctup))
		PG_RETURN_NULL();

	numargs = get_func_arg_info(proctup, &argtypes, &argnames, &argmodes);
	if (nth_arg < 1 || nth_arg > numargs || !is_input_argument(nth_arg - 1, argmodes))
	{
		ReleaseSysCache(proctup);
		PG_RETURN_NULL();
	}

	nth_inputarg = 0;
	for (i = 0; i < nth_arg; i++)
		if (is_input_argument(i, argmodes))
			nth_inputarg++;

	proargdefaults = SysCacheGetAttr(PROCOID, proctup,
									 Anum_pg_proc_proargdefaults,
									 &isnull);
	if (isnull)
	{
		ReleaseSysCache(proctup);
		PG_RETURN_NULL();
	}

	str = TextDatumGetCString(proargdefaults);
	argdefaults = castNode(List, stringToNode(str));
	pfree(str);

	proc = (Form_pg_proc) GETSTRUCT(proctup);

	/*
	 * Calculate index into proargdefaults: proargdefaults corresponds to the
	 * last N input arguments, where N = pronargdefaults.
	 */
	nth_default = nth_inputarg - 1 - (proc->pronargs - proc->pronargdefaults);

	if (nth_default < 0 || nth_default >= list_length(argdefaults))
	{
		ReleaseSysCache(proctup);
		PG_RETURN_NULL();
	}
	node = list_nth(argdefaults, nth_default);
	str = deparse_expression(node, NIL, false, false);

	ReleaseSysCache(proctup);

	PG_RETURN_TEXT_P(string_to_text(str));
}

static void
print_function_sqlbody(StringInfo buf, HeapTuple proctup)
{
	int			numargs;
	Oid		   *argtypes;
	char	  **argnames;
	char	   *argmodes;
	deparse_namespace dpns = {0};
	Datum		tmp;
	bool		isnull;
	Node	   *n;

	dpns.funcname = pstrdup(NameStr(((Form_pg_proc) GETSTRUCT(proctup))->proname));
	numargs = get_func_arg_info(proctup,
								&argtypes, &argnames, &argmodes);
	dpns.numargs = numargs;
	dpns.argnames = argnames;

	tmp = SysCacheGetAttr(PROCOID, proctup, Anum_pg_proc_prosqlbody, &isnull);
	Assert(!isnull);
	n = stringToNode(TextDatumGetCString(tmp));

	if (IsA(n, List))
	{
		List	   *stmts;
		ListCell   *lc;

		stmts = linitial(castNode(List, n));

		appendStringInfoString(buf, "BEGIN ATOMIC\n");

		foreach(lc, stmts)
		{
			Query	   *query = lfirst_node(Query, lc);

			/* It seems advisable to get at least AccessShareLock on rels */
			AcquireRewriteLocks(query, false, false);
			get_query_def(query, buf, list_make1(&dpns), NULL, false,
						  PRETTYFLAG_INDENT, WRAP_COLUMN_DEFAULT, 1);
			appendStringInfoChar(buf, ';');
			appendStringInfoChar(buf, '\n');
		}

		appendStringInfoString(buf, "END");
	}
	else
	{
		Query	   *query = castNode(Query, n);

		/* It seems advisable to get at least AccessShareLock on rels */
		AcquireRewriteLocks(query, false, false);
		get_query_def(query, buf, list_make1(&dpns), NULL, false,
					  0, WRAP_COLUMN_DEFAULT, 0);
	}
}

Datum
pg_get_function_sqlbody(PG_FUNCTION_ARGS)
{
	Oid			funcid = PG_GETARG_OID(0);
	StringInfoData buf;
	HeapTuple	proctup;
	bool		isnull;

	initStringInfo(&buf);

	/* Look up the function */
	proctup = SearchSysCache1(PROCOID, ObjectIdGetDatum(funcid));
	if (!HeapTupleIsValid(proctup))
		PG_RETURN_NULL();

	(void) SysCacheGetAttr(PROCOID, proctup, Anum_pg_proc_prosqlbody, &isnull);
	if (isnull)
	{
		ReleaseSysCache(proctup);
		PG_RETURN_NULL();
	}

	print_function_sqlbody(&buf, proctup);

	ReleaseSysCache(proctup);

	PG_RETURN_TEXT_P(cstring_to_text(buf.data));
}


/*
 * deparse_expression			- General utility for deparsing expressions
 *
 * calls deparse_expression_pretty with all prettyPrinting disabled
 */
char *
deparse_expression(Node *expr, List *dpcontext,
				   bool forceprefix, bool showimplicit)
{
	return deparse_expression_pretty(expr, dpcontext, forceprefix,
									 showimplicit, 0, 0);
}

char *yb_deparse_expression(Node *expr, List *dpcontext,
				   			bool forceprefix, bool showimplicit,
							bool verbose)
{
	return deparse_expression_pretty(expr, dpcontext, forceprefix,
									 showimplicit,
									 verbose ? 0 : YB_PRETTYFLAG_ARRAY, 0);
}

/* ----------
 * deparse_expression_pretty	- General utility for deparsing expressions
 *
 * expr is the node tree to be deparsed.  It must be a transformed expression
 * tree (ie, not the raw output of gram.y).
 *
 * dpcontext is a list of deparse_namespace nodes representing the context
 * for interpreting Vars in the node tree.  It can be NIL if no Vars are
 * expected.
 *
 * forceprefix is true to force all Vars to be prefixed with their table names.
 *
 * showimplicit is true to force all implicit casts to be shown explicitly.
 *
 * Tries to pretty up the output according to prettyFlags and startIndent.
 *
 * The result is a palloc'd string.
 * ----------
 */
static char *
deparse_expression_pretty(Node *expr, List *dpcontext,
						  bool forceprefix, bool showimplicit,
						  int prettyFlags, int startIndent)
{
	StringInfoData buf;
	deparse_context context;

	initStringInfo(&buf);
	context.buf = &buf;
	context.namespaces = dpcontext;
	context.windowClause = NIL;
	context.windowTList = NIL;
	context.varprefix = forceprefix;
	context.prettyFlags = prettyFlags;
	context.wrapColumn = WRAP_COLUMN_DEFAULT;
	context.indentLevel = startIndent;
	context.special_exprkind = EXPR_KIND_NONE;
	context.appendparents = NULL;

	get_rule_expr(expr, &context, showimplicit);

	return buf.data;
}

/* ----------
 * deparse_context_for			- Build deparse context for a single relation
 *
 * Given the reference name (alias) and OID of a relation, build deparsing
 * context for an expression referencing only that relation (as varno 1,
 * varlevelsup 0).  This is sufficient for many uses of deparse_expression.
 * ----------
 */
List *
deparse_context_for(const char *aliasname, Oid relid)
{
	deparse_namespace *dpns;
	RangeTblEntry *rte;

	dpns = (deparse_namespace *) palloc0(sizeof(deparse_namespace));

	/* Build a minimal RTE for the rel */
	rte = makeNode(RangeTblEntry);
	rte->rtekind = RTE_RELATION;
	rte->relid = relid;
	rte->relkind = RELKIND_RELATION;	/* no need for exactness here */
	rte->rellockmode = AccessShareLock;
	rte->alias = makeAlias(aliasname, NIL);
	rte->eref = rte->alias;
	rte->lateral = false;
	rte->inh = false;
	rte->inFromCl = true;

	/* Build one-element rtable */
	dpns->rtable = list_make1(rte);
	dpns->subplans = NIL;
	dpns->ctes = NIL;
	dpns->appendrels = NULL;
	set_rtable_names(dpns, NIL, NULL);
	set_simple_column_names(dpns);

	/* Return a one-deep namespace stack */
	return list_make1(dpns);
}

/*
 * deparse_context_for_plan_tree - Build deparse context for a Plan tree
 *
 * When deparsing an expression in a Plan tree, we use the plan's rangetable
 * to resolve names of simple Vars.  The initialization of column names for
 * this is rather expensive if the rangetable is large, and it'll be the same
 * for every expression in the Plan tree; so we do it just once and re-use
 * the result of this function for each expression.  (Note that the result
 * is not usable until set_deparse_context_plan() is applied to it.)
 *
 * In addition to the PlannedStmt, pass the per-RTE alias names
 * assigned by a previous call to select_rtable_names_for_explain.
 */
List *
deparse_context_for_plan_tree(PlannedStmt *pstmt, List *rtable_names)
{
	deparse_namespace *dpns;

	dpns = (deparse_namespace *) palloc0(sizeof(deparse_namespace));

	/* Initialize fields that stay the same across the whole plan tree */
	dpns->rtable = pstmt->rtable;
	dpns->rtable_names = rtable_names;
	dpns->subplans = pstmt->subplans;
	dpns->ctes = NIL;
	if (pstmt->appendRelations)
	{
		/* Set up the array, indexed by child relid */
		int			ntables = list_length(dpns->rtable);
		ListCell   *lc;

		dpns->appendrels = (AppendRelInfo **)
			palloc0((ntables + 1) * sizeof(AppendRelInfo *));
		foreach(lc, pstmt->appendRelations)
		{
			AppendRelInfo *appinfo = lfirst_node(AppendRelInfo, lc);
			Index		crelid = appinfo->child_relid;

			Assert(crelid > 0 && crelid <= ntables);
			Assert(dpns->appendrels[crelid] == NULL);
			dpns->appendrels[crelid] = appinfo;
		}
	}
	else
		dpns->appendrels = NULL;	/* don't need it */

	/*
	 * Set up column name aliases.  We will get rather bogus results for join
	 * RTEs, but that doesn't matter because plan trees don't contain any join
	 * alias Vars.
	 */
	set_simple_column_names(dpns);

	/* Return a one-deep namespace stack */
	return list_make1(dpns);
}

/*
 * set_deparse_context_plan - Specify Plan node containing expression
 *
 * When deparsing an expression in a Plan tree, we might have to resolve
 * OUTER_VAR, INNER_VAR, or INDEX_VAR references.  To do this, the caller must
 * provide the parent Plan node.  Then OUTER_VAR and INNER_VAR references
 * can be resolved by drilling down into the left and right child plans.
 * Similarly, INDEX_VAR references can be resolved by reference to the
 * indextlist given in a parent IndexOnlyScan node, or to the scan tlist in
 * ForeignScan and CustomScan nodes.  (Note that we don't currently support
 * deparsing of indexquals in regular IndexScan or BitmapIndexScan nodes;
 * for those, we can only deparse the indexqualorig fields, which won't
 * contain INDEX_VAR Vars.)
 *
 * The ancestors list is a list of the Plan's parent Plan and SubPlan nodes,
 * the most-closely-nested first.  This is needed to resolve PARAM_EXEC
 * Params.  Note we assume that all the Plan nodes share the same rtable.
 *
 * Once this function has been called, deparse_expression() can be called on
 * subsidiary expression(s) of the specified Plan node.  To deparse
 * expressions of a different Plan node in the same Plan tree, re-call this
 * function to identify the new parent Plan node.
 *
 * The result is the same List passed in; this is a notational convenience.
 */
List *
set_deparse_context_plan(List *dpcontext, Plan *plan, List *ancestors)
{
	deparse_namespace *dpns;

	/* Should always have one-entry namespace list for Plan deparsing */
	Assert(list_length(dpcontext) == 1);
	dpns = (deparse_namespace *) linitial(dpcontext);

	/* Set our attention on the specific plan node passed in */
	dpns->ancestors = ancestors;
	set_deparse_plan(dpns, plan);

	return dpcontext;
}

/*
 * select_rtable_names_for_explain	- Select RTE aliases for EXPLAIN
 *
 * Determine the relation aliases we'll use during an EXPLAIN operation.
 * This is just a frontend to set_rtable_names.  We have to expose the aliases
 * to EXPLAIN because EXPLAIN needs to know the right alias names to print.
 */
List *
select_rtable_names_for_explain(List *rtable, Bitmapset *rels_used)
{
	deparse_namespace dpns;

	memset(&dpns, 0, sizeof(dpns));
	dpns.rtable = rtable;
	dpns.subplans = NIL;
	dpns.ctes = NIL;
	dpns.appendrels = NULL;
	set_rtable_names(&dpns, NIL, rels_used);
	/* We needn't bother computing column aliases yet */

	return dpns.rtable_names;
}

/*
 * set_rtable_names: select RTE aliases to be used in printing a query
 *
 * We fill in dpns->rtable_names with a list of names that is one-for-one with
 * the already-filled dpns->rtable list.  Each RTE name is unique among those
 * in the new namespace plus any ancestor namespaces listed in
 * parent_namespaces.
 *
 * If rels_used isn't NULL, only RTE indexes listed in it are given aliases.
 *
 * Note that this function is only concerned with relation names, not column
 * names.
 */
static void
set_rtable_names(deparse_namespace *dpns, List *parent_namespaces,
				 Bitmapset *rels_used)
{
	HASHCTL		hash_ctl;
	HTAB	   *names_hash;
	NameHashEntry *hentry;
	bool		found;
	int			rtindex;
	ListCell   *lc;

	dpns->rtable_names = NIL;
	/* nothing more to do if empty rtable */
	if (dpns->rtable == NIL)
		return;

	/*
	 * We use a hash table to hold known names, so that this process is O(N)
	 * not O(N^2) for N names.
	 */
	hash_ctl.keysize = NAMEDATALEN;
	hash_ctl.entrysize = sizeof(NameHashEntry);
	hash_ctl.hcxt = GetCurrentMemoryContext();
	names_hash = hash_create("set_rtable_names names",
							 list_length(dpns->rtable),
							 &hash_ctl,
							 HASH_ELEM | HASH_STRINGS | HASH_CONTEXT);

	/* Preload the hash table with names appearing in parent_namespaces */
	foreach(lc, parent_namespaces)
	{
		deparse_namespace *olddpns = (deparse_namespace *) lfirst(lc);
		ListCell   *lc2;

		foreach(lc2, olddpns->rtable_names)
		{
			char	   *oldname = (char *) lfirst(lc2);

			if (oldname == NULL)
				continue;
			hentry = (NameHashEntry *) hash_search(names_hash,
												   oldname,
												   HASH_ENTER,
												   &found);
			/* we do not complain about duplicate names in parent namespaces */
			hentry->counter = 0;
		}
	}

	/* Now we can scan the rtable */
	rtindex = 1;
	foreach(lc, dpns->rtable)
	{
		RangeTblEntry *rte = (RangeTblEntry *) lfirst(lc);
		char	   *refname;

		/* Just in case this takes an unreasonable amount of time ... */
		CHECK_FOR_INTERRUPTS();

		if (rels_used && !bms_is_member(rtindex, rels_used))
		{
			/* Ignore unreferenced RTE */
			refname = NULL;
		}
		else if (rte->alias)
		{
			/* If RTE has a user-defined alias, prefer that */
			refname = rte->alias->aliasname;
		}
		else if (rte->rtekind == RTE_RELATION)
		{
			/* Use the current actual name of the relation */
			refname = get_rel_name(rte->relid);
		}
		else if (rte->rtekind == RTE_JOIN)
		{
			/* Unnamed join has no refname */
			refname = NULL;
		}
		else
		{
			/* Otherwise use whatever the parser assigned */
			refname = rte->eref->aliasname;
		}

		/*
		 * If the selected name isn't unique, append digits to make it so, and
		 * make a new hash entry for it once we've got a unique name.  For a
		 * very long input name, we might have to truncate to stay within
		 * NAMEDATALEN.
		 */
		if (refname)
		{
			hentry = (NameHashEntry *) hash_search(names_hash,
												   refname,
												   HASH_ENTER,
												   &found);
			if (found)
			{
				/* Name already in use, must choose a new one */
				int			refnamelen = strlen(refname);
				char	   *modname = (char *) palloc(refnamelen + 16);
				NameHashEntry *hentry2;

				do
				{
					hentry->counter++;
					for (;;)
					{
						memcpy(modname, refname, refnamelen);
						sprintf(modname + refnamelen, "_%d", hentry->counter);
						if (strlen(modname) < NAMEDATALEN)
							break;
						/* drop chars from refname to keep all the digits */
						refnamelen = pg_mbcliplen(refname, refnamelen,
												  refnamelen - 1);
					}
					hentry2 = (NameHashEntry *) hash_search(names_hash,
															modname,
															HASH_ENTER,
															&found);
				} while (found);
				hentry2->counter = 0;	/* init new hash entry */
				refname = modname;
			}
			else
			{
				/* Name not previously used, need only initialize hentry */
				hentry->counter = 0;
			}
		}

		dpns->rtable_names = lappend(dpns->rtable_names, refname);
		rtindex++;
	}

	hash_destroy(names_hash);
}

/*
 * set_deparse_for_query: set up deparse_namespace for deparsing a Query tree
 *
 * For convenience, this is defined to initialize the deparse_namespace struct
 * from scratch.
 */
static void
set_deparse_for_query(deparse_namespace *dpns, Query *query,
					  List *parent_namespaces)
{
	ListCell   *lc;
	ListCell   *lc2;

	/* Initialize *dpns and fill rtable/ctes links */
	memset(dpns, 0, sizeof(deparse_namespace));
	dpns->rtable = query->rtable;
	dpns->subplans = NIL;
	dpns->ctes = query->cteList;
	dpns->appendrels = NULL;

	/* Assign a unique relation alias to each RTE */
	set_rtable_names(dpns, parent_namespaces, NULL);

	/* Initialize dpns->rtable_columns to contain zeroed structs */
	dpns->rtable_columns = NIL;
	while (list_length(dpns->rtable_columns) < list_length(dpns->rtable))
		dpns->rtable_columns = lappend(dpns->rtable_columns,
									   palloc0(sizeof(deparse_columns)));

	/* If it's a utility query, it won't have a jointree */
	if (query->jointree)
	{
		/* Detect whether global uniqueness of USING names is needed */
		dpns->unique_using =
			has_dangerous_join_using(dpns, (Node *) query->jointree);

		/*
		 * Select names for columns merged by USING, via a recursive pass over
		 * the query jointree.
		 */
		set_using_names(dpns, (Node *) query->jointree, NIL);
	}

	/*
	 * Now assign remaining column aliases for each RTE.  We do this in a
	 * linear scan of the rtable, so as to process RTEs whether or not they
	 * are in the jointree (we mustn't miss NEW.*, INSERT target relations,
	 * etc).  JOIN RTEs must be processed after their children, but this is
	 * okay because they appear later in the rtable list than their children
	 * (cf Asserts in identify_join_columns()).
	 */
	forboth(lc, dpns->rtable, lc2, dpns->rtable_columns)
	{
		RangeTblEntry *rte = (RangeTblEntry *) lfirst(lc);
		deparse_columns *colinfo = (deparse_columns *) lfirst(lc2);

		if (rte->rtekind == RTE_JOIN)
			set_join_column_names(dpns, rte, colinfo);
		else
			set_relation_column_names(dpns, rte, colinfo);
	}
}

/*
 * set_simple_column_names: fill in column aliases for non-query situations
 *
 * This handles EXPLAIN and cases where we only have relation RTEs.  Without
 * a join tree, we can't do anything smart about join RTEs, but we don't
 * need to (note that EXPLAIN should never see join alias Vars anyway).
 * If we do hit a join RTE we'll just process it like a non-table base RTE.
 */
static void
set_simple_column_names(deparse_namespace *dpns)
{
	ListCell   *lc;
	ListCell   *lc2;

	/* Initialize dpns->rtable_columns to contain zeroed structs */
	dpns->rtable_columns = NIL;
	while (list_length(dpns->rtable_columns) < list_length(dpns->rtable))
		dpns->rtable_columns = lappend(dpns->rtable_columns,
									   palloc0(sizeof(deparse_columns)));

	/* Assign unique column aliases within each RTE */
	forboth(lc, dpns->rtable, lc2, dpns->rtable_columns)
	{
		RangeTblEntry *rte = (RangeTblEntry *) lfirst(lc);
		deparse_columns *colinfo = (deparse_columns *) lfirst(lc2);

		set_relation_column_names(dpns, rte, colinfo);
	}
}

/*
 * has_dangerous_join_using: search jointree for unnamed JOIN USING
 *
 * Merged columns of a JOIN USING may act differently from either of the input
 * columns, either because they are merged with COALESCE (in a FULL JOIN) or
 * because an implicit coercion of the underlying input column is required.
 * In such a case the column must be referenced as a column of the JOIN not as
 * a column of either input.  And this is problematic if the join is unnamed
 * (alias-less): we cannot qualify the column's name with an RTE name, since
 * there is none.  (Forcibly assigning an alias to the join is not a solution,
 * since that will prevent legal references to tables below the join.)
 * To ensure that every column in the query is unambiguously referenceable,
 * we must assign such merged columns names that are globally unique across
 * the whole query, aliasing other columns out of the way as necessary.
 *
 * Because the ensuing re-aliasing is fairly damaging to the readability of
 * the query, we don't do this unless we have to.  So, we must pre-scan
 * the join tree to see if we have to, before starting set_using_names().
 */
static bool
has_dangerous_join_using(deparse_namespace *dpns, Node *jtnode)
{
	if (IsA(jtnode, RangeTblRef))
	{
		/* nothing to do here */
	}
	else if (IsA(jtnode, FromExpr))
	{
		FromExpr   *f = (FromExpr *) jtnode;
		ListCell   *lc;

		foreach(lc, f->fromlist)
		{
			if (has_dangerous_join_using(dpns, (Node *) lfirst(lc)))
				return true;
		}
	}
	else if (IsA(jtnode, JoinExpr))
	{
		JoinExpr   *j = (JoinExpr *) jtnode;

		/* Is it an unnamed JOIN with USING? */
		if (j->alias == NULL && j->usingClause)
		{
			/*
			 * Yes, so check each join alias var to see if any of them are not
			 * simple references to underlying columns.  If so, we have a
			 * dangerous situation and must pick unique aliases.
			 */
			RangeTblEntry *jrte = rt_fetch(j->rtindex, dpns->rtable);

			/* We need only examine the merged columns */
			for (int i = 0; i < jrte->joinmergedcols; i++)
			{
				Node	   *aliasvar = list_nth(jrte->joinaliasvars, i);

				if (!IsA(aliasvar, Var))
					return true;
			}
		}

		/* Nope, but inspect children */
		if (has_dangerous_join_using(dpns, j->larg))
			return true;
		if (has_dangerous_join_using(dpns, j->rarg))
			return true;
	}
	else
		elog(ERROR, "unrecognized node type: %d",
			 (int) nodeTag(jtnode));
	return false;
}

/*
 * set_using_names: select column aliases to be used for merged USING columns
 *
 * We do this during a recursive descent of the query jointree.
 * dpns->unique_using must already be set to determine the global strategy.
 *
 * Column alias info is saved in the dpns->rtable_columns list, which is
 * assumed to be filled with pre-zeroed deparse_columns structs.
 *
 * parentUsing is a list of all USING aliases assigned in parent joins of
 * the current jointree node.  (The passed-in list must not be modified.)
 */
static void
set_using_names(deparse_namespace *dpns, Node *jtnode, List *parentUsing)
{
	if (IsA(jtnode, RangeTblRef))
	{
		/* nothing to do now */
	}
	else if (IsA(jtnode, FromExpr))
	{
		FromExpr   *f = (FromExpr *) jtnode;
		ListCell   *lc;

		foreach(lc, f->fromlist)
			set_using_names(dpns, (Node *) lfirst(lc), parentUsing);
	}
	else if (IsA(jtnode, JoinExpr))
	{
		JoinExpr   *j = (JoinExpr *) jtnode;
		RangeTblEntry *rte = rt_fetch(j->rtindex, dpns->rtable);
		deparse_columns *colinfo = deparse_columns_fetch(j->rtindex, dpns);
		int		   *leftattnos;
		int		   *rightattnos;
		deparse_columns *leftcolinfo;
		deparse_columns *rightcolinfo;
		int			i;
		ListCell   *lc;

		/* Get info about the shape of the join */
		identify_join_columns(j, rte, colinfo);
		leftattnos = colinfo->leftattnos;
		rightattnos = colinfo->rightattnos;

		/* Look up the not-yet-filled-in child deparse_columns structs */
		leftcolinfo = deparse_columns_fetch(colinfo->leftrti, dpns);
		rightcolinfo = deparse_columns_fetch(colinfo->rightrti, dpns);

		/*
		 * If this join is unnamed, then we cannot substitute new aliases at
		 * this level, so any name requirements pushed down to here must be
		 * pushed down again to the children.
		 */
		if (rte->alias == NULL)
		{
			for (i = 0; i < colinfo->num_cols; i++)
			{
				char	   *colname = colinfo->colnames[i];

				if (colname == NULL)
					continue;

				/* Push down to left column, unless it's a system column */
				if (leftattnos[i] > 0)
				{
					expand_colnames_array_to(leftcolinfo, leftattnos[i]);
					leftcolinfo->colnames[leftattnos[i] - 1] = colname;
				}

				/* Same on the righthand side */
				if (rightattnos[i] > 0)
				{
					expand_colnames_array_to(rightcolinfo, rightattnos[i]);
					rightcolinfo->colnames[rightattnos[i] - 1] = colname;
				}
			}
		}

		/*
		 * If there's a USING clause, select the USING column names and push
		 * those names down to the children.  We have two strategies:
		 *
		 * If dpns->unique_using is true, we force all USING names to be
		 * unique across the whole query level.  In principle we'd only need
		 * the names of dangerous USING columns to be globally unique, but to
		 * safely assign all USING names in a single pass, we have to enforce
		 * the same uniqueness rule for all of them.  However, if a USING
		 * column's name has been pushed down from the parent, we should use
		 * it as-is rather than making a uniqueness adjustment.  This is
		 * necessary when we're at an unnamed join, and it creates no risk of
		 * ambiguity.  Also, if there's a user-written output alias for a
		 * merged column, we prefer to use that rather than the input name;
		 * this simplifies the logic and seems likely to lead to less aliasing
		 * overall.
		 *
		 * If dpns->unique_using is false, we only need USING names to be
		 * unique within their own join RTE.  We still need to honor
		 * pushed-down names, though.
		 *
		 * Though significantly different in results, these two strategies are
		 * implemented by the same code, with only the difference of whether
		 * to put assigned names into dpns->using_names.
		 */
		if (j->usingClause)
		{
			/* Copy the input parentUsing list so we don't modify it */
			parentUsing = list_copy(parentUsing);

			/* USING names must correspond to the first join output columns */
			expand_colnames_array_to(colinfo, list_length(j->usingClause));
			i = 0;
			foreach(lc, j->usingClause)
			{
				char	   *colname = strVal(lfirst(lc));

				/* Assert it's a merged column */
				Assert(leftattnos[i] != 0 && rightattnos[i] != 0);

				/* Adopt passed-down name if any, else select unique name */
				if (colinfo->colnames[i] != NULL)
					colname = colinfo->colnames[i];
				else
				{
					/* Prefer user-written output alias if any */
					if (rte->alias && i < list_length(rte->alias->colnames))
						colname = strVal(list_nth(rte->alias->colnames, i));
					/* Make it appropriately unique */
					colname = make_colname_unique(colname, dpns, colinfo);
					if (dpns->unique_using)
						dpns->using_names = lappend(dpns->using_names,
													colname);
					/* Save it as output column name, too */
					colinfo->colnames[i] = colname;
				}

				/* Remember selected names for use later */
				colinfo->usingNames = lappend(colinfo->usingNames, colname);
				parentUsing = lappend(parentUsing, colname);

				/* Push down to left column, unless it's a system column */
				if (leftattnos[i] > 0)
				{
					expand_colnames_array_to(leftcolinfo, leftattnos[i]);
					leftcolinfo->colnames[leftattnos[i] - 1] = colname;
				}

				/* Same on the righthand side */
				if (rightattnos[i] > 0)
				{
					expand_colnames_array_to(rightcolinfo, rightattnos[i]);
					rightcolinfo->colnames[rightattnos[i] - 1] = colname;
				}

				i++;
			}
		}

		/* Mark child deparse_columns structs with correct parentUsing info */
		leftcolinfo->parentUsing = parentUsing;
		rightcolinfo->parentUsing = parentUsing;

		/* Now recursively assign USING column names in children */
		set_using_names(dpns, j->larg, parentUsing);
		set_using_names(dpns, j->rarg, parentUsing);
	}
	else
		elog(ERROR, "unrecognized node type: %d",
			 (int) nodeTag(jtnode));
}

/*
 * set_relation_column_names: select column aliases for a non-join RTE
 *
 * Column alias info is saved in *colinfo, which is assumed to be pre-zeroed.
 * If any colnames entries are already filled in, those override local
 * choices.
 */
static void
set_relation_column_names(deparse_namespace *dpns, RangeTblEntry *rte,
						  deparse_columns *colinfo)
{
	int			ncolumns;
	char	  **real_colnames;
	bool		changed_any;
	int			noldcolumns;
	int			i;
	int			j;

	/*
	 * Construct an array of the current "real" column names of the RTE.
	 * real_colnames[] will be indexed by physical column number, with NULL
	 * entries for dropped columns.
	 */
	if (rte->rtekind == RTE_RELATION)
	{
		/* Relation --- look to the system catalogs for up-to-date info */
		Relation	rel;
		TupleDesc	tupdesc;

		rel = relation_open(rte->relid, AccessShareLock);
		tupdesc = RelationGetDescr(rel);

		ncolumns = tupdesc->natts;
		real_colnames = (char **) palloc(ncolumns * sizeof(char *));

		for (i = 0; i < ncolumns; i++)
		{
			Form_pg_attribute attr = TupleDescAttr(tupdesc, i);

			if (attr->attisdropped)
				real_colnames[i] = NULL;
			else
				real_colnames[i] = pstrdup(NameStr(attr->attname));
		}
		relation_close(rel, AccessShareLock);
	}
	else
	{
		/* Otherwise get the column names from eref or expandRTE() */
		List	   *colnames;
		ListCell   *lc;

		/*
		 * Functions returning composites have the annoying property that some
		 * of the composite type's columns might have been dropped since the
		 * query was parsed.  If possible, use expandRTE() to handle that
		 * case, since it has the tedious logic needed to find out about
		 * dropped columns.  However, if we're explaining a plan, then we
		 * don't have rte->functions because the planner thinks that won't be
		 * needed later, and that breaks expandRTE().  So in that case we have
		 * to rely on rte->eref, which may lead us to report a dropped
		 * column's old name; that seems close enough for EXPLAIN's purposes.
		 *
		 * For non-RELATION, non-FUNCTION RTEs, we can just look at rte->eref,
		 * which should be sufficiently up-to-date: no other RTE types can
		 * have columns get dropped from under them after parsing.
		 */
		if (rte->rtekind == RTE_FUNCTION && rte->functions != NIL)
		{
			/* Since we're not creating Vars, rtindex etc. don't matter */
			expandRTE(rte, 1, 0, -1, true /* include dropped */ ,
					  &colnames, NULL);
		}
		else
			colnames = rte->eref->colnames;

		ncolumns = list_length(colnames);
		real_colnames = (char **) palloc(ncolumns * sizeof(char *));

		i = 0;
		foreach(lc, colnames)
		{
			/*
			 * If the column name we find here is an empty string, then it's a
			 * dropped column, so change to NULL.
			 */
			char	   *cname = strVal(lfirst(lc));

			if (cname[0] == '\0')
				cname = NULL;
			real_colnames[i] = cname;
			i++;
		}
	}

	/*
	 * Ensure colinfo->colnames has a slot for each column.  (It could be long
	 * enough already, if we pushed down a name for the last column.)  Note:
	 * it's possible that there are now more columns than there were when the
	 * query was parsed, ie colnames could be longer than rte->eref->colnames.
	 * We must assign unique aliases to the new columns too, else there could
	 * be unresolved conflicts when the view/rule is reloaded.
	 */
	expand_colnames_array_to(colinfo, ncolumns);
	Assert(colinfo->num_cols == ncolumns);

	/*
	 * Make sufficiently large new_colnames and is_new_col arrays, too.
	 *
	 * Note: because we leave colinfo->num_new_cols zero until after the loop,
	 * colname_is_unique will not consult that array, which is fine because it
	 * would only be duplicate effort.
	 */
	colinfo->new_colnames = (char **) palloc(ncolumns * sizeof(char *));
	colinfo->is_new_col = (bool *) palloc(ncolumns * sizeof(bool));

	/*
	 * Scan the columns, select a unique alias for each one, and store it in
	 * colinfo->colnames and colinfo->new_colnames.  The former array has NULL
	 * entries for dropped columns, the latter omits them.  Also mark
	 * new_colnames entries as to whether they are new since parse time; this
	 * is the case for entries beyond the length of rte->eref->colnames.
	 */
	noldcolumns = list_length(rte->eref->colnames);
	changed_any = false;
	j = 0;
	for (i = 0; i < ncolumns; i++)
	{
		char	   *real_colname = real_colnames[i];
		char	   *colname = colinfo->colnames[i];

		/* Skip dropped columns */
		if (real_colname == NULL)
		{
			Assert(colname == NULL);	/* colnames[i] is already NULL */
			continue;
		}

		/* If alias already assigned, that's what to use */
		if (colname == NULL)
		{
			/* If user wrote an alias, prefer that over real column name */
			if (rte->alias && i < list_length(rte->alias->colnames))
				colname = strVal(list_nth(rte->alias->colnames, i));
			else
				colname = real_colname;

			/* Unique-ify and insert into colinfo */
			colname = make_colname_unique(colname, dpns, colinfo);

			colinfo->colnames[i] = colname;
		}

		/* Put names of non-dropped columns in new_colnames[] too */
		colinfo->new_colnames[j] = colname;
		/* And mark them as new or not */
		colinfo->is_new_col[j] = (i >= noldcolumns);
		j++;

		/* Remember if any assigned aliases differ from "real" name */
		if (!changed_any && strcmp(colname, real_colname) != 0)
			changed_any = true;
	}

	/*
	 * Set correct length for new_colnames[] array.  (Note: if columns have
	 * been added, colinfo->num_cols includes them, which is not really quite
	 * right but is harmless, since any new columns must be at the end where
	 * they won't affect varattnos of pre-existing columns.)
	 */
	colinfo->num_new_cols = j;

	/*
	 * For a relation RTE, we need only print the alias column names if any
	 * are different from the underlying "real" names.  For a function RTE,
	 * always emit a complete column alias list; this is to protect against
	 * possible instability of the default column names (eg, from altering
	 * parameter names).  For tablefunc RTEs, we never print aliases, because
	 * the column names are part of the clause itself.  For other RTE types,
	 * print if we changed anything OR if there were user-written column
	 * aliases (since the latter would be part of the underlying "reality").
	 */
	if (rte->rtekind == RTE_RELATION)
		colinfo->printaliases = changed_any;
	else if (rte->rtekind == RTE_FUNCTION)
		colinfo->printaliases = true;
	else if (rte->rtekind == RTE_TABLEFUNC)
		colinfo->printaliases = false;
	else if (rte->alias && rte->alias->colnames != NIL)
		colinfo->printaliases = true;
	else
		colinfo->printaliases = changed_any;
}

/*
 * set_join_column_names: select column aliases for a join RTE
 *
 * Column alias info is saved in *colinfo, which is assumed to be pre-zeroed.
 * If any colnames entries are already filled in, those override local
 * choices.  Also, names for USING columns were already chosen by
 * set_using_names().  We further expect that column alias selection has been
 * completed for both input RTEs.
 */
static void
set_join_column_names(deparse_namespace *dpns, RangeTblEntry *rte,
					  deparse_columns *colinfo)
{
	deparse_columns *leftcolinfo;
	deparse_columns *rightcolinfo;
	bool		changed_any;
	int			noldcolumns;
	int			nnewcolumns;
	Bitmapset  *leftmerged = NULL;
	Bitmapset  *rightmerged = NULL;
	int			i;
	int			j;
	int			ic;
	int			jc;

	/* Look up the previously-filled-in child deparse_columns structs */
	leftcolinfo = deparse_columns_fetch(colinfo->leftrti, dpns);
	rightcolinfo = deparse_columns_fetch(colinfo->rightrti, dpns);

	/*
	 * Ensure colinfo->colnames has a slot for each column.  (It could be long
	 * enough already, if we pushed down a name for the last column.)  Note:
	 * it's possible that one or both inputs now have more columns than there
	 * were when the query was parsed, but we'll deal with that below.  We
	 * only need entries in colnames for pre-existing columns.
	 */
	noldcolumns = list_length(rte->eref->colnames);
	expand_colnames_array_to(colinfo, noldcolumns);
	Assert(colinfo->num_cols == noldcolumns);

	/*
	 * Scan the join output columns, select an alias for each one, and store
	 * it in colinfo->colnames.  If there are USING columns, set_using_names()
	 * already selected their names, so we can start the loop at the first
	 * non-merged column.
	 */
	changed_any = false;
	for (i = list_length(colinfo->usingNames); i < noldcolumns; i++)
	{
		char	   *colname = colinfo->colnames[i];
		char	   *real_colname;

		/* Join column must refer to at least one input column */
		Assert(colinfo->leftattnos[i] != 0 || colinfo->rightattnos[i] != 0);

		/* Get the child column name */
		if (colinfo->leftattnos[i] > 0)
			real_colname = leftcolinfo->colnames[colinfo->leftattnos[i] - 1];
		else if (colinfo->rightattnos[i] > 0)
			real_colname = rightcolinfo->colnames[colinfo->rightattnos[i] - 1];
		else
		{
			/* We're joining system columns --- use eref name */
			real_colname = strVal(list_nth(rte->eref->colnames, i));
		}

		/* If child col has been dropped, no need to assign a join colname */
		if (real_colname == NULL)
		{
			colinfo->colnames[i] = NULL;
			continue;
		}

		/* In an unnamed join, just report child column names as-is */
		if (rte->alias == NULL)
		{
			colinfo->colnames[i] = real_colname;
			continue;
		}

		/* If alias already assigned, that's what to use */
		if (colname == NULL)
		{
			/* If user wrote an alias, prefer that over real column name */
			if (rte->alias && i < list_length(rte->alias->colnames))
				colname = strVal(list_nth(rte->alias->colnames, i));
			else
				colname = real_colname;

			/* Unique-ify and insert into colinfo */
			colname = make_colname_unique(colname, dpns, colinfo);

			colinfo->colnames[i] = colname;
		}

		/* Remember if any assigned aliases differ from "real" name */
		if (!changed_any && strcmp(colname, real_colname) != 0)
			changed_any = true;
	}

	/*
	 * Calculate number of columns the join would have if it were re-parsed
	 * now, and create storage for the new_colnames and is_new_col arrays.
	 *
	 * Note: colname_is_unique will be consulting new_colnames[] during the
	 * loops below, so its not-yet-filled entries must be zeroes.
	 */
	nnewcolumns = leftcolinfo->num_new_cols + rightcolinfo->num_new_cols -
		list_length(colinfo->usingNames);
	colinfo->num_new_cols = nnewcolumns;
	colinfo->new_colnames = (char **) palloc0(nnewcolumns * sizeof(char *));
	colinfo->is_new_col = (bool *) palloc0(nnewcolumns * sizeof(bool));

	/*
	 * Generating the new_colnames array is a bit tricky since any new columns
	 * added since parse time must be inserted in the right places.  This code
	 * must match the parser, which will order a join's columns as merged
	 * columns first (in USING-clause order), then non-merged columns from the
	 * left input (in attnum order), then non-merged columns from the right
	 * input (ditto).  If one of the inputs is itself a join, its columns will
	 * be ordered according to the same rule, which means newly-added columns
	 * might not be at the end.  We can figure out what's what by consulting
	 * the leftattnos and rightattnos arrays plus the input is_new_col arrays.
	 *
	 * In these loops, i indexes leftattnos/rightattnos (so it's join varattno
	 * less one), j indexes new_colnames/is_new_col, and ic/jc have similar
	 * meanings for the current child RTE.
	 */

	/* Handle merged columns; they are first and can't be new */
	i = j = 0;
	while (i < noldcolumns &&
		   colinfo->leftattnos[i] != 0 &&
		   colinfo->rightattnos[i] != 0)
	{
		/* column name is already determined and known unique */
		colinfo->new_colnames[j] = colinfo->colnames[i];
		colinfo->is_new_col[j] = false;

		/* build bitmapsets of child attnums of merged columns */
		if (colinfo->leftattnos[i] > 0)
			leftmerged = bms_add_member(leftmerged, colinfo->leftattnos[i]);
		if (colinfo->rightattnos[i] > 0)
			rightmerged = bms_add_member(rightmerged, colinfo->rightattnos[i]);

		i++, j++;
	}

	/* Handle non-merged left-child columns */
	ic = 0;
	for (jc = 0; jc < leftcolinfo->num_new_cols; jc++)
	{
		char	   *child_colname = leftcolinfo->new_colnames[jc];

		if (!leftcolinfo->is_new_col[jc])
		{
			/* Advance ic to next non-dropped old column of left child */
			while (ic < leftcolinfo->num_cols &&
				   leftcolinfo->colnames[ic] == NULL)
				ic++;
			Assert(ic < leftcolinfo->num_cols);
			ic++;
			/* If it is a merged column, we already processed it */
			if (bms_is_member(ic, leftmerged))
				continue;
			/* Else, advance i to the corresponding existing join column */
			while (i < colinfo->num_cols &&
				   colinfo->colnames[i] == NULL)
				i++;
			Assert(i < colinfo->num_cols);
			Assert(ic == colinfo->leftattnos[i]);
			/* Use the already-assigned name of this column */
			colinfo->new_colnames[j] = colinfo->colnames[i];
			i++;
		}
		else
		{
			/*
			 * Unique-ify the new child column name and assign, unless we're
			 * in an unnamed join, in which case just copy
			 */
			if (rte->alias != NULL)
			{
				colinfo->new_colnames[j] =
					make_colname_unique(child_colname, dpns, colinfo);
				if (!changed_any &&
					strcmp(colinfo->new_colnames[j], child_colname) != 0)
					changed_any = true;
			}
			else
				colinfo->new_colnames[j] = child_colname;
		}

		colinfo->is_new_col[j] = leftcolinfo->is_new_col[jc];
		j++;
	}

	/* Handle non-merged right-child columns in exactly the same way */
	ic = 0;
	for (jc = 0; jc < rightcolinfo->num_new_cols; jc++)
	{
		char	   *child_colname = rightcolinfo->new_colnames[jc];

		if (!rightcolinfo->is_new_col[jc])
		{
			/* Advance ic to next non-dropped old column of right child */
			while (ic < rightcolinfo->num_cols &&
				   rightcolinfo->colnames[ic] == NULL)
				ic++;
			Assert(ic < rightcolinfo->num_cols);
			ic++;
			/* If it is a merged column, we already processed it */
			if (bms_is_member(ic, rightmerged))
				continue;
			/* Else, advance i to the corresponding existing join column */
			while (i < colinfo->num_cols &&
				   colinfo->colnames[i] == NULL)
				i++;
			Assert(i < colinfo->num_cols);
			Assert(ic == colinfo->rightattnos[i]);
			/* Use the already-assigned name of this column */
			colinfo->new_colnames[j] = colinfo->colnames[i];
			i++;
		}
		else
		{
			/*
			 * Unique-ify the new child column name and assign, unless we're
			 * in an unnamed join, in which case just copy
			 */
			if (rte->alias != NULL)
			{
				colinfo->new_colnames[j] =
					make_colname_unique(child_colname, dpns, colinfo);
				if (!changed_any &&
					strcmp(colinfo->new_colnames[j], child_colname) != 0)
					changed_any = true;
			}
			else
				colinfo->new_colnames[j] = child_colname;
		}

		colinfo->is_new_col[j] = rightcolinfo->is_new_col[jc];
		j++;
	}

	/* Assert we processed the right number of columns */
#ifdef USE_ASSERT_CHECKING
	while (i < colinfo->num_cols && colinfo->colnames[i] == NULL)
		i++;
	Assert(i == colinfo->num_cols);
	Assert(j == nnewcolumns);
#endif

	/*
	 * For a named join, print column aliases if we changed any from the child
	 * names.  Unnamed joins cannot print aliases.
	 */
	if (rte->alias != NULL)
		colinfo->printaliases = changed_any;
	else
		colinfo->printaliases = false;
}

/*
 * colname_is_unique: is colname distinct from already-chosen column names?
 *
 * dpns is query-wide info, colinfo is for the column's RTE
 */
static bool
colname_is_unique(const char *colname, deparse_namespace *dpns,
				  deparse_columns *colinfo)
{
	int			i;
	ListCell   *lc;

	/* Check against already-assigned column aliases within RTE */
	for (i = 0; i < colinfo->num_cols; i++)
	{
		char	   *oldname = colinfo->colnames[i];

		if (oldname && strcmp(oldname, colname) == 0)
			return false;
	}

	/*
	 * If we're building a new_colnames array, check that too (this will be
	 * partially but not completely redundant with the previous checks)
	 */
	for (i = 0; i < colinfo->num_new_cols; i++)
	{
		char	   *oldname = colinfo->new_colnames[i];

		if (oldname && strcmp(oldname, colname) == 0)
			return false;
	}

	/* Also check against USING-column names that must be globally unique */
	foreach(lc, dpns->using_names)
	{
		char	   *oldname = (char *) lfirst(lc);

		if (strcmp(oldname, colname) == 0)
			return false;
	}

	/* Also check against names already assigned for parent-join USING cols */
	foreach(lc, colinfo->parentUsing)
	{
		char	   *oldname = (char *) lfirst(lc);

		if (strcmp(oldname, colname) == 0)
			return false;
	}

	return true;
}

/*
 * make_colname_unique: modify colname if necessary to make it unique
 *
 * dpns is query-wide info, colinfo is for the column's RTE
 */
static char *
make_colname_unique(char *colname, deparse_namespace *dpns,
					deparse_columns *colinfo)
{
	/*
	 * If the selected name isn't unique, append digits to make it so.  For a
	 * very long input name, we might have to truncate to stay within
	 * NAMEDATALEN.
	 */
	if (!colname_is_unique(colname, dpns, colinfo))
	{
		int			colnamelen = strlen(colname);
		char	   *modname = (char *) palloc(colnamelen + 16);
		int			i = 0;

		do
		{
			i++;
			for (;;)
			{
				memcpy(modname, colname, colnamelen);
				sprintf(modname + colnamelen, "_%d", i);
				if (strlen(modname) < NAMEDATALEN)
					break;
				/* drop chars from colname to keep all the digits */
				colnamelen = pg_mbcliplen(colname, colnamelen,
										  colnamelen - 1);
			}
		} while (!colname_is_unique(modname, dpns, colinfo));
		colname = modname;
	}
	return colname;
}

/*
 * expand_colnames_array_to: make colinfo->colnames at least n items long
 *
 * Any added array entries are initialized to zero.
 */
static void
expand_colnames_array_to(deparse_columns *colinfo, int n)
{
	if (n > colinfo->num_cols)
	{
		if (colinfo->colnames == NULL)
			colinfo->colnames = (char **) palloc0(n * sizeof(char *));
		else
		{
			colinfo->colnames = (char **) repalloc(colinfo->colnames,
												   n * sizeof(char *));
			memset(colinfo->colnames + colinfo->num_cols, 0,
				   (n - colinfo->num_cols) * sizeof(char *));
		}
		colinfo->num_cols = n;
	}
}

/*
 * identify_join_columns: figure out where columns of a join come from
 *
 * Fills the join-specific fields of the colinfo struct, except for
 * usingNames which is filled later.
 */
static void
identify_join_columns(JoinExpr *j, RangeTblEntry *jrte,
					  deparse_columns *colinfo)
{
	int			numjoincols;
	int			jcolno;
	int			rcolno;
	ListCell   *lc;

	/* Extract left/right child RT indexes */
	if (IsA(j->larg, RangeTblRef))
		colinfo->leftrti = ((RangeTblRef *) j->larg)->rtindex;
	else if (IsA(j->larg, JoinExpr))
		colinfo->leftrti = ((JoinExpr *) j->larg)->rtindex;
	else
		elog(ERROR, "unrecognized node type in jointree: %d",
			 (int) nodeTag(j->larg));
	if (IsA(j->rarg, RangeTblRef))
		colinfo->rightrti = ((RangeTblRef *) j->rarg)->rtindex;
	else if (IsA(j->rarg, JoinExpr))
		colinfo->rightrti = ((JoinExpr *) j->rarg)->rtindex;
	else
		elog(ERROR, "unrecognized node type in jointree: %d",
			 (int) nodeTag(j->rarg));

	/* Assert children will be processed earlier than join in second pass */
	Assert(colinfo->leftrti < j->rtindex);
	Assert(colinfo->rightrti < j->rtindex);

	/* Initialize result arrays with zeroes */
	numjoincols = list_length(jrte->joinaliasvars);
	Assert(numjoincols == list_length(jrte->eref->colnames));
	colinfo->leftattnos = (int *) palloc0(numjoincols * sizeof(int));
	colinfo->rightattnos = (int *) palloc0(numjoincols * sizeof(int));

	/*
	 * Deconstruct RTE's joinleftcols/joinrightcols into desired format.
	 * Recall that the column(s) merged due to USING are the first column(s)
	 * of the join output.  We need not do anything special while scanning
	 * joinleftcols, but while scanning joinrightcols we must distinguish
	 * merged from unmerged columns.
	 */
	jcolno = 0;
	foreach(lc, jrte->joinleftcols)
	{
		int			leftattno = lfirst_int(lc);

		colinfo->leftattnos[jcolno++] = leftattno;
	}
	rcolno = 0;
	foreach(lc, jrte->joinrightcols)
	{
		int			rightattno = lfirst_int(lc);

		if (rcolno < jrte->joinmergedcols)	/* merged column? */
			colinfo->rightattnos[rcolno] = rightattno;
		else
			colinfo->rightattnos[jcolno++] = rightattno;
		rcolno++;
	}
	Assert(jcolno == numjoincols);
}

/*
 * get_rtable_name: convenience function to get a previously assigned RTE alias
 *
 * The RTE must belong to the topmost namespace level in "context".
 */
static char *
get_rtable_name(int rtindex, deparse_context *context)
{
	deparse_namespace *dpns = (deparse_namespace *) linitial(context->namespaces);

	Assert(rtindex > 0 && rtindex <= list_length(dpns->rtable_names));
	return (char *) list_nth(dpns->rtable_names, rtindex - 1);
}

/*
 * set_deparse_plan: set up deparse_namespace to parse subexpressions
 * of a given Plan node
 *
 * This sets the plan, outer_plan, inner_plan, outer_tlist, inner_tlist,
 * and index_tlist fields.  Caller must already have adjusted the ancestors
 * list if necessary.  Note that the rtable, subplans, and ctes fields do
 * not need to change when shifting attention to different plan nodes in a
 * single plan tree.
 */
static void
set_deparse_plan(deparse_namespace *dpns, Plan *plan)
{
	dpns->plan = plan;

	/*
	 * We special-case Append and MergeAppend to pretend that the first child
	 * plan is the OUTER referent; we have to interpret OUTER Vars in their
	 * tlists according to one of the children, and the first one is the most
	 * natural choice.
	 */
	if (IsA(plan, Append))
		dpns->outer_plan = linitial(((Append *) plan)->appendplans);
	else if (IsA(plan, MergeAppend))
		dpns->outer_plan = linitial(((MergeAppend *) plan)->mergeplans);
	else
		dpns->outer_plan = outerPlan(plan);

	if (dpns->outer_plan)
		dpns->outer_tlist = dpns->outer_plan->targetlist;
	else
		dpns->outer_tlist = NIL;

	/*
	 * For a SubqueryScan, pretend the subplan is INNER referent.  (We don't
	 * use OUTER because that could someday conflict with the normal meaning.)
	 * Likewise, for a CteScan, pretend the subquery's plan is INNER referent.
	 * For a WorkTableScan, locate the parent RecursiveUnion plan node and use
	 * that as INNER referent.
	 *
	 * For MERGE, make the inner tlist point to the merge source tlist, which
	 * is same as the targetlist that the ModifyTable's source plan provides.
	 * For ON CONFLICT .. UPDATE we just need the inner tlist to point to the
	 * excluded expression's tlist. (Similar to the SubqueryScan we don't want
	 * to reuse OUTER, it's used for RETURNING in some modify table cases,
	 * although not INSERT .. CONFLICT).
	 */
	if (IsA(plan, SubqueryScan))
		dpns->inner_plan = ((SubqueryScan *) plan)->subplan;
	else if (IsA(plan, CteScan))
		dpns->inner_plan = list_nth(dpns->subplans,
									((CteScan *) plan)->ctePlanId - 1);
	else if (IsA(plan, WorkTableScan))
		dpns->inner_plan = find_recursive_union(dpns,
												(WorkTableScan *) plan);
	else if (IsA(plan, ModifyTable))
		dpns->inner_plan = plan;
	else
		dpns->inner_plan = innerPlan(plan);

	if (IsA(plan, ModifyTable))
	{
		if (((ModifyTable *) plan)->operation == CMD_MERGE)
			dpns->inner_tlist = dpns->outer_tlist;
		else
			dpns->inner_tlist = ((ModifyTable *) plan)->exclRelTlist;
	}
	else if (dpns->inner_plan)
		dpns->inner_tlist = dpns->inner_plan->targetlist;
	else
		dpns->inner_tlist = NIL;

	/* Set up referent for INDEX_VAR Vars, if needed */
<<<<<<< HEAD
	if (IsA(plan, IndexOnlyScan))
		dpns->index_tlist = ((IndexOnlyScan *) plan)->indextlist;
	else if (IsA(plan, IndexScan))
		dpns->index_tlist = ((IndexScan *) plan)->indextlist;
	else if (IsA(plan, ForeignScan))
		dpns->index_tlist = ((ForeignScan *) plan)->fdw_scan_tlist;
	else if (IsA(plan, CustomScan))
		dpns->index_tlist = ((CustomScan *) plan)->custom_scan_tlist;
=======
	if (IsA(ps->plan, IndexOnlyScan))
		dpns->index_tlist = ((IndexOnlyScan *) ps->plan)->indextlist;
	else if (IsA(ps->plan, IndexScan))
		dpns->index_tlist = ((IndexScan *) ps->plan)->indextlist;
	else if (IsA(ps->plan, YbBitmapIndexScan))
		dpns->index_tlist = ((YbBitmapIndexScan *) ps->plan)->indextlist;
	else if (IsA(ps->plan, ForeignScan))
		dpns->index_tlist = ((ForeignScan *) ps->plan)->fdw_scan_tlist;
	else if (IsA(ps->plan, CustomScan))
		dpns->index_tlist = ((CustomScan *) ps->plan)->custom_scan_tlist;
>>>>>>> 773869c4
	else
		dpns->index_tlist = NIL;
}

/*
 * Locate the ancestor plan node that is the RecursiveUnion generating
 * the WorkTableScan's work table.  We can match on wtParam, since that
 * should be unique within the plan tree.
 */
static Plan *
find_recursive_union(deparse_namespace *dpns, WorkTableScan *wtscan)
{
	ListCell   *lc;

	foreach(lc, dpns->ancestors)
	{
		Plan	   *ancestor = (Plan *) lfirst(lc);

		if (IsA(ancestor, RecursiveUnion) &&
			((RecursiveUnion *) ancestor)->wtParam == wtscan->wtParam)
			return ancestor;
	}
	elog(ERROR, "could not find RecursiveUnion for WorkTableScan with wtParam %d",
		 wtscan->wtParam);
	return NULL;
}

/*
 * push_child_plan: temporarily transfer deparsing attention to a child plan
 *
 * When expanding an OUTER_VAR or INNER_VAR reference, we must adjust the
 * deparse context in case the referenced expression itself uses
 * OUTER_VAR/INNER_VAR.  We modify the top stack entry in-place to avoid
 * affecting levelsup issues (although in a Plan tree there really shouldn't
 * be any).
 *
 * Caller must provide a local deparse_namespace variable to save the
 * previous state for pop_child_plan.
 */
static void
push_child_plan(deparse_namespace *dpns, Plan *plan,
				deparse_namespace *save_dpns)
{
	/* Save state for restoration later */
	*save_dpns = *dpns;

	/* Link current plan node into ancestors list */
	dpns->ancestors = lcons(dpns->plan, dpns->ancestors);

	/* Set attention on selected child */
	set_deparse_plan(dpns, plan);
}

/*
 * pop_child_plan: undo the effects of push_child_plan
 */
static void
pop_child_plan(deparse_namespace *dpns, deparse_namespace *save_dpns)
{
	List	   *ancestors;

	/* Get rid of ancestors list cell added by push_child_plan */
	ancestors = list_delete_first(dpns->ancestors);

	/* Restore fields changed by push_child_plan */
	*dpns = *save_dpns;

	/* Make sure dpns->ancestors is right (may be unnecessary) */
	dpns->ancestors = ancestors;
}

/*
 * push_ancestor_plan: temporarily transfer deparsing attention to an
 * ancestor plan
 *
 * When expanding a Param reference, we must adjust the deparse context
 * to match the plan node that contains the expression being printed;
 * otherwise we'd fail if that expression itself contains a Param or
 * OUTER_VAR/INNER_VAR/INDEX_VAR variable.
 *
 * The target ancestor is conveniently identified by the ListCell holding it
 * in dpns->ancestors.
 *
 * Caller must provide a local deparse_namespace variable to save the
 * previous state for pop_ancestor_plan.
 */
static void
push_ancestor_plan(deparse_namespace *dpns, ListCell *ancestor_cell,
				   deparse_namespace *save_dpns)
{
	Plan	   *plan = (Plan *) lfirst(ancestor_cell);

	/* Save state for restoration later */
	*save_dpns = *dpns;

	/* Build a new ancestor list with just this node's ancestors */
	dpns->ancestors =
		list_copy_tail(dpns->ancestors,
					   list_cell_number(dpns->ancestors, ancestor_cell) + 1);

	/* Set attention on selected ancestor */
	set_deparse_plan(dpns, plan);
}

/*
 * pop_ancestor_plan: undo the effects of push_ancestor_plan
 */
static void
pop_ancestor_plan(deparse_namespace *dpns, deparse_namespace *save_dpns)
{
	/* Free the ancestor list made in push_ancestor_plan */
	list_free(dpns->ancestors);

	/* Restore fields changed by push_ancestor_plan */
	*dpns = *save_dpns;
}


/* ----------
 * make_ruledef			- reconstruct the CREATE RULE command
 *				  for a given pg_rewrite tuple
 * ----------
 */
static void
make_ruledef(StringInfo buf, HeapTuple ruletup, TupleDesc rulettc,
			 int prettyFlags)
{
	char	   *rulename;
	char		ev_type;
	Oid			ev_class;
	bool		is_instead;
	char	   *ev_qual;
	char	   *ev_action;
	List	   *actions;
	Relation	ev_relation;
	TupleDesc	viewResultDesc = NULL;
	int			fno;
	Datum		dat;
	bool		isnull;

	/*
	 * Get the attribute values from the rules tuple
	 */
	fno = SPI_fnumber(rulettc, "rulename");
	dat = SPI_getbinval(ruletup, rulettc, fno, &isnull);
	Assert(!isnull);
	rulename = NameStr(*(DatumGetName(dat)));

	fno = SPI_fnumber(rulettc, "ev_type");
	dat = SPI_getbinval(ruletup, rulettc, fno, &isnull);
	Assert(!isnull);
	ev_type = DatumGetChar(dat);

	fno = SPI_fnumber(rulettc, "ev_class");
	dat = SPI_getbinval(ruletup, rulettc, fno, &isnull);
	Assert(!isnull);
	ev_class = DatumGetObjectId(dat);

	fno = SPI_fnumber(rulettc, "is_instead");
	dat = SPI_getbinval(ruletup, rulettc, fno, &isnull);
	Assert(!isnull);
	is_instead = DatumGetBool(dat);

	fno = SPI_fnumber(rulettc, "ev_qual");
	ev_qual = SPI_getvalue(ruletup, rulettc, fno);
	Assert(ev_qual != NULL);

	fno = SPI_fnumber(rulettc, "ev_action");
	ev_action = SPI_getvalue(ruletup, rulettc, fno);
	Assert(ev_action != NULL);
	actions = (List *) stringToNode(ev_action);
	if (actions == NIL)
		elog(ERROR, "invalid empty ev_action list");

	ev_relation = table_open(ev_class, AccessShareLock);

	/*
	 * Build the rules definition text
	 */
	appendStringInfo(buf, "CREATE RULE %s AS",
					 quote_identifier(rulename));

	if (prettyFlags & PRETTYFLAG_INDENT)
		appendStringInfoString(buf, "\n    ON ");
	else
		appendStringInfoString(buf, " ON ");

	/* The event the rule is fired for */
	switch (ev_type)
	{
		case '1':
			appendStringInfoString(buf, "SELECT");
			viewResultDesc = RelationGetDescr(ev_relation);
			break;

		case '2':
			appendStringInfoString(buf, "UPDATE");
			break;

		case '3':
			appendStringInfoString(buf, "INSERT");
			break;

		case '4':
			appendStringInfoString(buf, "DELETE");
			break;

		default:
			ereport(ERROR,
					(errcode(ERRCODE_FEATURE_NOT_SUPPORTED),
					 errmsg("rule \"%s\" has unsupported event type %d",
							rulename, ev_type)));
			break;
	}

	/* The relation the rule is fired on */
	appendStringInfo(buf, " TO %s",
					 (prettyFlags & PRETTYFLAG_SCHEMA) ?
					 generate_relation_name(ev_class, NIL) :
					 generate_qualified_relation_name(ev_class));

	/* If the rule has an event qualification, add it */
	if (strcmp(ev_qual, "<>") != 0)
	{
		Node	   *qual;
		Query	   *query;
		deparse_context context;
		deparse_namespace dpns;

		if (prettyFlags & PRETTYFLAG_INDENT)
			appendStringInfoString(buf, "\n  ");
		appendStringInfoString(buf, " WHERE ");

		qual = stringToNode(ev_qual);

		/*
		 * We need to make a context for recognizing any Vars in the qual
		 * (which can only be references to OLD and NEW).  Use the rtable of
		 * the first query in the action list for this purpose.
		 */
		query = (Query *) linitial(actions);

		/*
		 * If the action is INSERT...SELECT, OLD/NEW have been pushed down
		 * into the SELECT, and that's what we need to look at. (Ugly kluge
		 * ... try to fix this when we redesign querytrees.)
		 */
		query = getInsertSelectQuery(query, NULL);

		/* Must acquire locks right away; see notes in get_query_def() */
		AcquireRewriteLocks(query, false, false);

		context.buf = buf;
		context.namespaces = list_make1(&dpns);
		context.windowClause = NIL;
		context.windowTList = NIL;
		context.varprefix = (list_length(query->rtable) != 1);
		context.prettyFlags = prettyFlags;
		context.wrapColumn = WRAP_COLUMN_DEFAULT;
		context.indentLevel = PRETTYINDENT_STD;
		context.special_exprkind = EXPR_KIND_NONE;
		context.appendparents = NULL;

		set_deparse_for_query(&dpns, query, NIL);

		get_rule_expr(qual, &context, false);
	}

	appendStringInfoString(buf, " DO ");

	/* The INSTEAD keyword (if so) */
	if (is_instead)
		appendStringInfoString(buf, "INSTEAD ");

	/* Finally the rules actions */
	if (list_length(actions) > 1)
	{
		ListCell   *action;
		Query	   *query;

		appendStringInfoChar(buf, '(');
		foreach(action, actions)
		{
			query = (Query *) lfirst(action);
			get_query_def(query, buf, NIL, viewResultDesc, true,
						  prettyFlags, WRAP_COLUMN_DEFAULT, 0);
			if (prettyFlags)
				appendStringInfoString(buf, ";\n");
			else
				appendStringInfoString(buf, "; ");
		}
		appendStringInfoString(buf, ");");
	}
	else
	{
		Query	   *query;

		query = (Query *) linitial(actions);
		get_query_def(query, buf, NIL, viewResultDesc, true,
					  prettyFlags, WRAP_COLUMN_DEFAULT, 0);
		appendStringInfoChar(buf, ';');
	}

	table_close(ev_relation, AccessShareLock);
}


/* ----------
 * make_viewdef			- reconstruct the SELECT part of a
 *				  view rewrite rule
 * ----------
 */
static void
make_viewdef(StringInfo buf, HeapTuple ruletup, TupleDesc rulettc,
			 int prettyFlags, int wrapColumn)
{
	Query	   *query;
	char		ev_type;
	Oid			ev_class;
	bool		is_instead;
	char	   *ev_qual;
	char	   *ev_action;
	List	   *actions;
	Relation	ev_relation;
	int			fno;
	Datum		dat;
	bool		isnull;

	/*
	 * Get the attribute values from the rules tuple
	 */
	fno = SPI_fnumber(rulettc, "ev_type");
	dat = SPI_getbinval(ruletup, rulettc, fno, &isnull);
	Assert(!isnull);
	ev_type = DatumGetChar(dat);

	fno = SPI_fnumber(rulettc, "ev_class");
	dat = SPI_getbinval(ruletup, rulettc, fno, &isnull);
	Assert(!isnull);
	ev_class = DatumGetObjectId(dat);

	fno = SPI_fnumber(rulettc, "is_instead");
	dat = SPI_getbinval(ruletup, rulettc, fno, &isnull);
	Assert(!isnull);
	is_instead = DatumGetBool(dat);

	fno = SPI_fnumber(rulettc, "ev_qual");
	ev_qual = SPI_getvalue(ruletup, rulettc, fno);
	Assert(ev_qual != NULL);

	fno = SPI_fnumber(rulettc, "ev_action");
	ev_action = SPI_getvalue(ruletup, rulettc, fno);
	Assert(ev_action != NULL);
	actions = (List *) stringToNode(ev_action);

	if (list_length(actions) != 1)
	{
		/* keep output buffer empty and leave */
		return;
	}

	query = (Query *) linitial(actions);

	if (ev_type != '1' || !is_instead ||
		strcmp(ev_qual, "<>") != 0 || query->commandType != CMD_SELECT)
	{
		/* keep output buffer empty and leave */
		return;
	}

	ev_relation = table_open(ev_class, AccessShareLock);

	get_query_def(query, buf, NIL, RelationGetDescr(ev_relation), true,
				  prettyFlags, wrapColumn, 0);
	appendStringInfoChar(buf, ';');

	table_close(ev_relation, AccessShareLock);
}


/* ----------
 * get_query_def			- Parse back one query parsetree
 *
 * query: parsetree to be displayed
 * buf: output text is appended to buf
 * parentnamespace: list (initially empty) of outer-level deparse_namespace's
 * resultDesc: if not NULL, the output tuple descriptor for the view
 *		represented by a SELECT query.  We use the column names from it
 *		to label SELECT output columns, in preference to names in the query
 * colNamesVisible: true if the surrounding context cares about the output
 *		column names at all (as, for example, an EXISTS() context does not);
 *		when false, we can suppress dummy column labels such as "?column?"
 * prettyFlags: bitmask of PRETTYFLAG_XXX options
 * wrapColumn: maximum line length, or -1 to disable wrapping
 * startIndent: initial indentation amount
 * ----------
 */
static void
get_query_def(Query *query, StringInfo buf, List *parentnamespace,
			  TupleDesc resultDesc, bool colNamesVisible,
			  int prettyFlags, int wrapColumn, int startIndent)
{
	deparse_context context;
	deparse_namespace dpns;

	/* Guard against excessively long or deeply-nested queries */
	CHECK_FOR_INTERRUPTS();
	check_stack_depth();

	/*
	 * Before we begin to examine the query, acquire locks on referenced
	 * relations, and fix up deleted columns in JOIN RTEs.  This ensures
	 * consistent results.  Note we assume it's OK to scribble on the passed
	 * querytree!
	 *
	 * We are only deparsing the query (we are not about to execute it), so we
	 * only need AccessShareLock on the relations it mentions.
	 */
	AcquireRewriteLocks(query, false, false);

	context.buf = buf;
	context.namespaces = lcons(&dpns, list_copy(parentnamespace));
	context.windowClause = NIL;
	context.windowTList = NIL;
	context.varprefix = (parentnamespace != NIL ||
						 list_length(query->rtable) != 1);
	context.prettyFlags = prettyFlags;
	context.wrapColumn = wrapColumn;
	context.indentLevel = startIndent;
	context.special_exprkind = EXPR_KIND_NONE;
	context.appendparents = NULL;

	set_deparse_for_query(&dpns, query, parentnamespace);

	switch (query->commandType)
	{
		case CMD_SELECT:
			get_select_query_def(query, &context, resultDesc, colNamesVisible);
			break;

		case CMD_UPDATE:
			get_update_query_def(query, &context, colNamesVisible);
			break;

		case CMD_INSERT:
			get_insert_query_def(query, &context, colNamesVisible);
			break;

		case CMD_DELETE:
			get_delete_query_def(query, &context, colNamesVisible);
			break;

		case CMD_NOTHING:
			appendStringInfoString(buf, "NOTHING");
			break;

		case CMD_UTILITY:
			get_utility_query_def(query, &context);
			break;

		default:
			elog(ERROR, "unrecognized query command type: %d",
				 query->commandType);
			break;
	}
}

/* ----------
 * get_values_def			- Parse back a VALUES list
 * ----------
 */
static void
get_values_def(List *values_lists, deparse_context *context)
{
	StringInfo	buf = context->buf;
	bool		first_list = true;
	ListCell   *vtl;

	appendStringInfoString(buf, "VALUES ");

	foreach(vtl, values_lists)
	{
		List	   *sublist = (List *) lfirst(vtl);
		bool		first_col = true;
		ListCell   *lc;

		if (first_list)
			first_list = false;
		else
			appendStringInfoString(buf, ", ");

		appendStringInfoChar(buf, '(');
		foreach(lc, sublist)
		{
			Node	   *col = (Node *) lfirst(lc);

			if (first_col)
				first_col = false;
			else
				appendStringInfoChar(buf, ',');

			/*
			 * Print the value.  Whole-row Vars need special treatment.
			 */
			get_rule_expr_toplevel(col, context, false);
		}
		appendStringInfoChar(buf, ')');
	}
}

/* ----------
 * get_with_clause			- Parse back a WITH clause
 * ----------
 */
static void
get_with_clause(Query *query, deparse_context *context)
{
	StringInfo	buf = context->buf;
	const char *sep;
	ListCell   *l;

	if (query->cteList == NIL)
		return;

	if (PRETTY_INDENT(context))
	{
		context->indentLevel += PRETTYINDENT_STD;
		appendStringInfoChar(buf, ' ');
	}

	if (query->hasRecursive)
		sep = "WITH RECURSIVE ";
	else
		sep = "WITH ";
	foreach(l, query->cteList)
	{
		CommonTableExpr *cte = (CommonTableExpr *) lfirst(l);

		appendStringInfoString(buf, sep);
		appendStringInfoString(buf, quote_identifier(cte->ctename));
		if (cte->aliascolnames)
		{
			bool		first = true;
			ListCell   *col;

			appendStringInfoChar(buf, '(');
			foreach(col, cte->aliascolnames)
			{
				if (first)
					first = false;
				else
					appendStringInfoString(buf, ", ");
				appendStringInfoString(buf,
									   quote_identifier(strVal(lfirst(col))));
			}
			appendStringInfoChar(buf, ')');
		}
		appendStringInfoString(buf, " AS ");
		switch (cte->ctematerialized)
		{
			case CTEMaterializeDefault:
				break;
			case CTEMaterializeAlways:
				appendStringInfoString(buf, "MATERIALIZED ");
				break;
			case CTEMaterializeNever:
				appendStringInfoString(buf, "NOT MATERIALIZED ");
				break;
		}
		appendStringInfoChar(buf, '(');
		if (PRETTY_INDENT(context))
			appendContextKeyword(context, "", 0, 0, 0);
		get_query_def((Query *) cte->ctequery, buf, context->namespaces, NULL,
					  true,
					  context->prettyFlags, context->wrapColumn,
					  context->indentLevel);
		if (PRETTY_INDENT(context))
			appendContextKeyword(context, "", 0, 0, 0);
		appendStringInfoChar(buf, ')');

		if (cte->search_clause)
		{
			bool		first = true;
			ListCell   *lc;

			appendStringInfo(buf, " SEARCH %s FIRST BY ",
							 cte->search_clause->search_breadth_first ? "BREADTH" : "DEPTH");

			foreach(lc, cte->search_clause->search_col_list)
			{
				if (first)
					first = false;
				else
					appendStringInfoString(buf, ", ");
				appendStringInfoString(buf,
									   quote_identifier(strVal(lfirst(lc))));
			}

			appendStringInfo(buf, " SET %s", quote_identifier(cte->search_clause->search_seq_column));
		}

		if (cte->cycle_clause)
		{
			bool		first = true;
			ListCell   *lc;

			appendStringInfoString(buf, " CYCLE ");

			foreach(lc, cte->cycle_clause->cycle_col_list)
			{
				if (first)
					first = false;
				else
					appendStringInfoString(buf, ", ");
				appendStringInfoString(buf,
									   quote_identifier(strVal(lfirst(lc))));
			}

			appendStringInfo(buf, " SET %s", quote_identifier(cte->cycle_clause->cycle_mark_column));

			{
				Const	   *cmv = castNode(Const, cte->cycle_clause->cycle_mark_value);
				Const	   *cmd = castNode(Const, cte->cycle_clause->cycle_mark_default);

				if (!(cmv->consttype == BOOLOID && !cmv->constisnull && DatumGetBool(cmv->constvalue) == true &&
					  cmd->consttype == BOOLOID && !cmd->constisnull && DatumGetBool(cmd->constvalue) == false))
				{
					appendStringInfoString(buf, " TO ");
					get_rule_expr(cte->cycle_clause->cycle_mark_value, context, false);
					appendStringInfoString(buf, " DEFAULT ");
					get_rule_expr(cte->cycle_clause->cycle_mark_default, context, false);
				}
			}

			appendStringInfo(buf, " USING %s", quote_identifier(cte->cycle_clause->cycle_path_column));
		}

		sep = ", ";
	}

	if (PRETTY_INDENT(context))
	{
		context->indentLevel -= PRETTYINDENT_STD;
		appendContextKeyword(context, "", 0, 0, 0);
	}
	else
		appendStringInfoChar(buf, ' ');
}

/* ----------
 * get_select_query_def			- Parse back a SELECT parsetree
 * ----------
 */
static void
get_select_query_def(Query *query, deparse_context *context,
					 TupleDesc resultDesc, bool colNamesVisible)
{
	StringInfo	buf = context->buf;
	List	   *save_windowclause;
	List	   *save_windowtlist;
	bool		force_colno;
	ListCell   *l;

	/* Insert the WITH clause if given */
	get_with_clause(query, context);

	/* Set up context for possible window functions */
	save_windowclause = context->windowClause;
	context->windowClause = query->windowClause;
	save_windowtlist = context->windowTList;
	context->windowTList = query->targetList;

	/*
	 * If the Query node has a setOperations tree, then it's the top level of
	 * a UNION/INTERSECT/EXCEPT query; only the WITH, ORDER BY and LIMIT
	 * fields are interesting in the top query itself.
	 */
	if (query->setOperations)
	{
		get_setop_query(query->setOperations, query, context, resultDesc,
						colNamesVisible);
		/* ORDER BY clauses must be simple in this case */
		force_colno = true;
	}
	else
	{
		get_basic_select_query(query, context, resultDesc, colNamesVisible);
		force_colno = false;
	}

	/* Add the ORDER BY clause if given */
	if (query->sortClause != NIL)
	{
		appendContextKeyword(context, " ORDER BY ",
							 -PRETTYINDENT_STD, PRETTYINDENT_STD, 1);
		get_rule_orderby(query->sortClause, query->targetList,
						 force_colno, context);
	}

	/*
	 * Add the LIMIT/OFFSET clauses if given. If non-default options, use the
	 * standard spelling of LIMIT.
	 */
	if (query->limitOffset != NULL)
	{
		appendContextKeyword(context, " OFFSET ",
							 -PRETTYINDENT_STD, PRETTYINDENT_STD, 0);
		get_rule_expr(query->limitOffset, context, false);
	}
	if (query->limitCount != NULL)
	{
		if (query->limitOption == LIMIT_OPTION_WITH_TIES)
		{
			appendContextKeyword(context, " FETCH FIRST ",
								 -PRETTYINDENT_STD, PRETTYINDENT_STD, 0);
			get_rule_expr(query->limitCount, context, false);
			appendStringInfoString(buf, " ROWS WITH TIES");
		}
		else
		{
			appendContextKeyword(context, " LIMIT ",
								 -PRETTYINDENT_STD, PRETTYINDENT_STD, 0);
			if (IsA(query->limitCount, Const) &&
				((Const *) query->limitCount)->constisnull)
				appendStringInfoString(buf, "ALL");
			else
				get_rule_expr(query->limitCount, context, false);
		}
	}

	/* Add FOR [KEY] UPDATE/SHARE clauses if present */
	if (query->hasForUpdate)
	{
		foreach(l, query->rowMarks)
		{
			RowMarkClause *rc = (RowMarkClause *) lfirst(l);

			/* don't print implicit clauses */
			if (rc->pushedDown)
				continue;

			switch (rc->strength)
			{
				case LCS_NONE:
					/* we intentionally throw an error for LCS_NONE */
					elog(ERROR, "unrecognized LockClauseStrength %d",
						 (int) rc->strength);
					break;
				case LCS_FORKEYSHARE:
					appendContextKeyword(context, " FOR KEY SHARE",
										 -PRETTYINDENT_STD, PRETTYINDENT_STD, 0);
					break;
				case LCS_FORSHARE:
					appendContextKeyword(context, " FOR SHARE",
										 -PRETTYINDENT_STD, PRETTYINDENT_STD, 0);
					break;
				case LCS_FORNOKEYUPDATE:
					appendContextKeyword(context, " FOR NO KEY UPDATE",
										 -PRETTYINDENT_STD, PRETTYINDENT_STD, 0);
					break;
				case LCS_FORUPDATE:
					appendContextKeyword(context, " FOR UPDATE",
										 -PRETTYINDENT_STD, PRETTYINDENT_STD, 0);
					break;
			}

			appendStringInfo(buf, " OF %s",
							 quote_identifier(get_rtable_name(rc->rti,
															  context)));
			if (rc->waitPolicy == LockWaitError)
				appendStringInfoString(buf, " NOWAIT");
			else if (rc->waitPolicy == LockWaitSkip)
				appendStringInfoString(buf, " SKIP LOCKED");
		}
	}

	context->windowClause = save_windowclause;
	context->windowTList = save_windowtlist;
}

/*
 * Detect whether query looks like SELECT ... FROM VALUES(),
 * with no need to rename the output columns of the VALUES RTE.
 * If so, return the VALUES RTE.  Otherwise return NULL.
 */
static RangeTblEntry *
get_simple_values_rte(Query *query, TupleDesc resultDesc)
{
	RangeTblEntry *result = NULL;
	ListCell   *lc;

	/*
	 * We want to detect a match even if the Query also contains OLD or NEW
	 * rule RTEs.  So the idea is to scan the rtable and see if there is only
	 * one inFromCl RTE that is a VALUES RTE.
	 */
	foreach(lc, query->rtable)
	{
		RangeTblEntry *rte = (RangeTblEntry *) lfirst(lc);

		if (rte->rtekind == RTE_VALUES && rte->inFromCl)
		{
			if (result)
				return NULL;	/* multiple VALUES (probably not possible) */
			result = rte;
		}
		else if (rte->rtekind == RTE_RELATION && !rte->inFromCl)
			continue;			/* ignore rule entries */
		else
			return NULL;		/* something else -> not simple VALUES */
	}

	/*
	 * We don't need to check the targetlist in any great detail, because
	 * parser/analyze.c will never generate a "bare" VALUES RTE --- they only
	 * appear inside auto-generated sub-queries with very restricted
	 * structure.  However, DefineView might have modified the tlist by
	 * injecting new column aliases, or we might have some other column
	 * aliases forced by a resultDesc.  We can only simplify if the RTE's
	 * column names match the names that get_target_list() would select.
	 */
	if (result)
	{
		ListCell   *lcn;
		int			colno;

		if (list_length(query->targetList) != list_length(result->eref->colnames))
			return NULL;		/* this probably cannot happen */
		colno = 0;
		forboth(lc, query->targetList, lcn, result->eref->colnames)
		{
			TargetEntry *tle = (TargetEntry *) lfirst(lc);
			char	   *cname = strVal(lfirst(lcn));
			char	   *colname;

			if (tle->resjunk)
				return NULL;	/* this probably cannot happen */

			/* compute name that get_target_list would use for column */
			colno++;
			if (resultDesc && colno <= resultDesc->natts)
				colname = NameStr(TupleDescAttr(resultDesc, colno - 1)->attname);
			else
				colname = tle->resname;

			/* does it match the VALUES RTE? */
			if (colname == NULL || strcmp(colname, cname) != 0)
				return NULL;	/* column name has been changed */
		}
	}

	return result;
}

static void
get_basic_select_query(Query *query, deparse_context *context,
					   TupleDesc resultDesc, bool colNamesVisible)
{
	StringInfo	buf = context->buf;
	RangeTblEntry *values_rte;
	char	   *sep;
	ListCell   *l;

	if (PRETTY_INDENT(context))
	{
		context->indentLevel += PRETTYINDENT_STD;
		appendStringInfoChar(buf, ' ');
	}

	/*
	 * If the query looks like SELECT * FROM (VALUES ...), then print just the
	 * VALUES part.  This reverses what transformValuesClause() did at parse
	 * time.
	 */
	values_rte = get_simple_values_rte(query, resultDesc);
	if (values_rte)
	{
		get_values_def(values_rte->values_lists, context);
		return;
	}

	/*
	 * Build up the query string - first we say SELECT
	 */
	if (query->isReturn)
		appendStringInfoString(buf, "RETURN");
	else
		appendStringInfoString(buf, "SELECT");

	/* Add the DISTINCT clause if given */
	if (query->distinctClause != NIL)
	{
		if (query->hasDistinctOn)
		{
			appendStringInfoString(buf, " DISTINCT ON (");
			sep = "";
			foreach(l, query->distinctClause)
			{
				SortGroupClause *srt = (SortGroupClause *) lfirst(l);

				appendStringInfoString(buf, sep);
				get_rule_sortgroupclause(srt->tleSortGroupRef, query->targetList,
										 false, context);
				sep = ", ";
			}
			appendStringInfoChar(buf, ')');
		}
		else
			appendStringInfoString(buf, " DISTINCT");
	}

	/* Then we tell what to select (the targetlist) */
	get_target_list(query->targetList, context, resultDesc, colNamesVisible);

	/* Add the FROM clause if needed */
	get_from_clause(query, " FROM ", context);

	/* Add the WHERE clause if given */
	if (query->jointree->quals != NULL)
	{
		appendContextKeyword(context, " WHERE ",
							 -PRETTYINDENT_STD, PRETTYINDENT_STD, 1);
		get_rule_expr(query->jointree->quals, context, false);
	}

	/* Add the GROUP BY clause if given */
	if (query->groupClause != NULL || query->groupingSets != NULL)
	{
		ParseExprKind save_exprkind;

		appendContextKeyword(context, " GROUP BY ",
							 -PRETTYINDENT_STD, PRETTYINDENT_STD, 1);
		if (query->groupDistinct)
			appendStringInfoString(buf, "DISTINCT ");

		save_exprkind = context->special_exprkind;
		context->special_exprkind = EXPR_KIND_GROUP_BY;

		if (query->groupingSets == NIL)
		{
			sep = "";
			foreach(l, query->groupClause)
			{
				SortGroupClause *grp = (SortGroupClause *) lfirst(l);

				appendStringInfoString(buf, sep);
				get_rule_sortgroupclause(grp->tleSortGroupRef, query->targetList,
										 false, context);
				sep = ", ";
			}
		}
		else
		{
			sep = "";
			foreach(l, query->groupingSets)
			{
				GroupingSet *grp = lfirst(l);

				appendStringInfoString(buf, sep);
				get_rule_groupingset(grp, query->targetList, true, context);
				sep = ", ";
			}
		}

		context->special_exprkind = save_exprkind;
	}

	/* Add the HAVING clause if given */
	if (query->havingQual != NULL)
	{
		appendContextKeyword(context, " HAVING ",
							 -PRETTYINDENT_STD, PRETTYINDENT_STD, 0);
		get_rule_expr(query->havingQual, context, false);
	}

	/* Add the WINDOW clause if needed */
	if (query->windowClause != NIL)
		get_rule_windowclause(query, context);
}

/* ----------
 * get_target_list			- Parse back a SELECT target list
 *
 * This is also used for RETURNING lists in INSERT/UPDATE/DELETE.
 *
 * resultDesc and colNamesVisible are as for get_query_def()
 * ----------
 */
static void
get_target_list(List *targetList, deparse_context *context,
				TupleDesc resultDesc, bool colNamesVisible)
{
	StringInfo	buf = context->buf;
	StringInfoData targetbuf;
	bool		last_was_multiline = false;
	char	   *sep;
	int			colno;
	ListCell   *l;

	/* we use targetbuf to hold each TLE's text temporarily */
	initStringInfo(&targetbuf);

	sep = " ";
	colno = 0;
	foreach(l, targetList)
	{
		TargetEntry *tle = (TargetEntry *) lfirst(l);
		char	   *colname;
		char	   *attname;

		if (tle->resjunk)
			continue;			/* ignore junk entries */

		appendStringInfoString(buf, sep);
		sep = ", ";
		colno++;

		/*
		 * Put the new field text into targetbuf so we can decide after we've
		 * got it whether or not it needs to go on a new line.
		 */
		resetStringInfo(&targetbuf);
		context->buf = &targetbuf;

		/*
		 * We special-case Var nodes rather than using get_rule_expr. This is
		 * needed because get_rule_expr will display a whole-row Var as
		 * "foo.*", which is the preferred notation in most contexts, but at
		 * the top level of a SELECT list it's not right (the parser will
		 * expand that notation into multiple columns, yielding behavior
		 * different from a whole-row Var).  We need to call get_variable
		 * directly so that we can tell it to do the right thing, and so that
		 * we can get the attribute name which is the default AS label.
		 */
		if (tle->expr && (IsA(tle->expr, Var)))
		{
			attname = get_variable((Var *) tle->expr, 0, true, context);
		}
		else
		{
			get_rule_expr((Node *) tle->expr, context, true);

			/*
			 * When colNamesVisible is true, we should always show the
			 * assigned column name explicitly.  Otherwise, show it only if
			 * it's not FigureColname's fallback.
			 */
			attname = colNamesVisible ? NULL : "?column?";
		}

		/*
		 * Figure out what the result column should be called.  In the context
		 * of a view, use the view's tuple descriptor (so as to pick up the
		 * effects of any column RENAME that's been done on the view).
		 * Otherwise, just use what we can find in the TLE.
		 */
		if (resultDesc && colno <= resultDesc->natts)
			colname = NameStr(TupleDescAttr(resultDesc, colno - 1)->attname);
		else
			colname = tle->resname;

		/* Show AS unless the column's name is correct as-is */
		if (colname)			/* resname could be NULL */
		{
			if (attname == NULL || strcmp(attname, colname) != 0)
				appendStringInfo(&targetbuf, " AS %s", quote_identifier(colname));
		}

		/* Restore context's output buffer */
		context->buf = buf;

		/* Consider line-wrapping if enabled */
		if (PRETTY_INDENT(context) && context->wrapColumn >= 0)
		{
			int			leading_nl_pos;

			/* Does the new field start with a new line? */
			if (targetbuf.len > 0 && targetbuf.data[0] == '\n')
				leading_nl_pos = 0;
			else
				leading_nl_pos = -1;

			/* If so, we shouldn't add anything */
			if (leading_nl_pos >= 0)
			{
				/* instead, remove any trailing spaces currently in buf */
				removeStringInfoSpaces(buf);
			}
			else
			{
				char	   *trailing_nl;

				/* Locate the start of the current line in the output buffer */
				trailing_nl = strrchr(buf->data, '\n');
				if (trailing_nl == NULL)
					trailing_nl = buf->data;
				else
					trailing_nl++;

				/*
				 * Add a newline, plus some indentation, if the new field is
				 * not the first and either the new field would cause an
				 * overflow or the last field used more than one line.
				 */
				if (colno > 1 &&
					((strlen(trailing_nl) + targetbuf.len > context->wrapColumn) ||
					 last_was_multiline))
					appendContextKeyword(context, "", -PRETTYINDENT_STD,
										 PRETTYINDENT_STD, PRETTYINDENT_VAR);
			}

			/* Remember this field's multiline status for next iteration */
			last_was_multiline =
				(strchr(targetbuf.data + leading_nl_pos + 1, '\n') != NULL);
		}

		/* Add the new field */
		appendBinaryStringInfo(buf, targetbuf.data, targetbuf.len);
	}

	/* clean up */
	pfree(targetbuf.data);
}

static void
get_setop_query(Node *setOp, Query *query, deparse_context *context,
				TupleDesc resultDesc, bool colNamesVisible)
{
	StringInfo	buf = context->buf;
	bool		need_paren;

	/* Guard against excessively long or deeply-nested queries */
	CHECK_FOR_INTERRUPTS();
	check_stack_depth();

	if (IsA(setOp, RangeTblRef))
	{
		RangeTblRef *rtr = (RangeTblRef *) setOp;
		RangeTblEntry *rte = rt_fetch(rtr->rtindex, query->rtable);
		Query	   *subquery = rte->subquery;

		Assert(subquery != NULL);
		Assert(subquery->setOperations == NULL);
		/* Need parens if WITH, ORDER BY, FOR UPDATE, or LIMIT; see gram.y */
		need_paren = (subquery->cteList ||
					  subquery->sortClause ||
					  subquery->rowMarks ||
					  subquery->limitOffset ||
					  subquery->limitCount);
		if (need_paren)
			appendStringInfoChar(buf, '(');
		get_query_def(subquery, buf, context->namespaces, resultDesc,
					  colNamesVisible,
					  context->prettyFlags, context->wrapColumn,
					  context->indentLevel);
		if (need_paren)
			appendStringInfoChar(buf, ')');
	}
	else if (IsA(setOp, SetOperationStmt))
	{
		SetOperationStmt *op = (SetOperationStmt *) setOp;
		int			subindent;

		/*
		 * We force parens when nesting two SetOperationStmts, except when the
		 * lefthand input is another setop of the same kind.  Syntactically,
		 * we could omit parens in rather more cases, but it seems best to use
		 * parens to flag cases where the setop operator changes.  If we use
		 * parens, we also increase the indentation level for the child query.
		 *
		 * There are some cases in which parens are needed around a leaf query
		 * too, but those are more easily handled at the next level down (see
		 * code above).
		 */
		if (IsA(op->larg, SetOperationStmt))
		{
			SetOperationStmt *lop = (SetOperationStmt *) op->larg;

			if (op->op == lop->op && op->all == lop->all)
				need_paren = false;
			else
				need_paren = true;
		}
		else
			need_paren = false;

		if (need_paren)
		{
			appendStringInfoChar(buf, '(');
			subindent = PRETTYINDENT_STD;
			appendContextKeyword(context, "", subindent, 0, 0);
		}
		else
			subindent = 0;

		get_setop_query(op->larg, query, context, resultDesc, colNamesVisible);

		if (need_paren)
			appendContextKeyword(context, ") ", -subindent, 0, 0);
		else if (PRETTY_INDENT(context))
			appendContextKeyword(context, "", -subindent, 0, 0);
		else
			appendStringInfoChar(buf, ' ');

		switch (op->op)
		{
			case SETOP_UNION:
				appendStringInfoString(buf, "UNION ");
				break;
			case SETOP_INTERSECT:
				appendStringInfoString(buf, "INTERSECT ");
				break;
			case SETOP_EXCEPT:
				appendStringInfoString(buf, "EXCEPT ");
				break;
			default:
				elog(ERROR, "unrecognized set op: %d",
					 (int) op->op);
		}
		if (op->all)
			appendStringInfoString(buf, "ALL ");

		/* Always parenthesize if RHS is another setop */
		need_paren = IsA(op->rarg, SetOperationStmt);

		/*
		 * The indentation code here is deliberately a bit different from that
		 * for the lefthand input, because we want the line breaks in
		 * different places.
		 */
		if (need_paren)
		{
			appendStringInfoChar(buf, '(');
			subindent = PRETTYINDENT_STD;
		}
		else
			subindent = 0;
		appendContextKeyword(context, "", subindent, 0, 0);

		get_setop_query(op->rarg, query, context, resultDesc, false);

		if (PRETTY_INDENT(context))
			context->indentLevel -= subindent;
		if (need_paren)
			appendContextKeyword(context, ")", 0, 0, 0);
	}
	else
	{
		elog(ERROR, "unrecognized node type: %d",
			 (int) nodeTag(setOp));
	}
}

/*
 * Display a sort/group clause.
 *
 * Also returns the expression tree, so caller need not find it again.
 */
static Node *
get_rule_sortgroupclause(Index ref, List *tlist, bool force_colno,
						 deparse_context *context)
{
	StringInfo	buf = context->buf;
	TargetEntry *tle;
	Node	   *expr;

	tle = get_sortgroupref_tle(ref, tlist);
	expr = (Node *) tle->expr;

	/*
	 * Use column-number form if requested by caller.  Otherwise, if
	 * expression is a constant, force it to be dumped with an explicit cast
	 * as decoration --- this is because a simple integer constant is
	 * ambiguous (and will be misinterpreted by findTargetlistEntry()) if we
	 * dump it without any decoration.  If it's anything more complex than a
	 * simple Var, then force extra parens around it, to ensure it can't be
	 * misinterpreted as a cube() or rollup() construct.
	 */
	if (force_colno)
	{
		Assert(!tle->resjunk);
		appendStringInfo(buf, "%d", tle->resno);
	}
	else if (expr && IsA(expr, Const))
		get_const_expr((Const *) expr, context, 1);
	else if (!expr || IsA(expr, Var))
		get_rule_expr(expr, context, true);
	else
	{
		/*
		 * We must force parens for function-like expressions even if
		 * PRETTY_PAREN is off, since those are the ones in danger of
		 * misparsing. For other expressions we need to force them only if
		 * PRETTY_PAREN is on, since otherwise the expression will output them
		 * itself. (We can't skip the parens.)
		 */
		bool		need_paren = (PRETTY_PAREN(context)
								  || IsA(expr, FuncExpr)
								  || IsA(expr, Aggref)
								  || IsA(expr, WindowFunc));

		if (need_paren)
			appendStringInfoChar(context->buf, '(');
		get_rule_expr(expr, context, true);
		if (need_paren)
			appendStringInfoChar(context->buf, ')');
	}

	return expr;
}

/*
 * Display a GroupingSet
 */
static void
get_rule_groupingset(GroupingSet *gset, List *targetlist,
					 bool omit_parens, deparse_context *context)
{
	ListCell   *l;
	StringInfo	buf = context->buf;
	bool		omit_child_parens = true;
	char	   *sep = "";

	switch (gset->kind)
	{
		case GROUPING_SET_EMPTY:
			appendStringInfoString(buf, "()");
			return;

		case GROUPING_SET_SIMPLE:
			{
				if (!omit_parens || list_length(gset->content) != 1)
					appendStringInfoChar(buf, '(');

				foreach(l, gset->content)
				{
					Index		ref = lfirst_int(l);

					appendStringInfoString(buf, sep);
					get_rule_sortgroupclause(ref, targetlist,
											 false, context);
					sep = ", ";
				}

				if (!omit_parens || list_length(gset->content) != 1)
					appendStringInfoChar(buf, ')');
			}
			return;

		case GROUPING_SET_ROLLUP:
			appendStringInfoString(buf, "ROLLUP(");
			break;
		case GROUPING_SET_CUBE:
			appendStringInfoString(buf, "CUBE(");
			break;
		case GROUPING_SET_SETS:
			appendStringInfoString(buf, "GROUPING SETS (");
			omit_child_parens = false;
			break;
	}

	foreach(l, gset->content)
	{
		appendStringInfoString(buf, sep);
		get_rule_groupingset(lfirst(l), targetlist, omit_child_parens, context);
		sep = ", ";
	}

	appendStringInfoChar(buf, ')');
}

/*
 * Display an ORDER BY list.
 */
static void
get_rule_orderby(List *orderList, List *targetList,
				 bool force_colno, deparse_context *context)
{
	StringInfo	buf = context->buf;
	const char *sep;
	ListCell   *l;

	sep = "";
	foreach(l, orderList)
	{
		SortGroupClause *srt = (SortGroupClause *) lfirst(l);
		Node	   *sortexpr;
		Oid			sortcoltype;
		TypeCacheEntry *typentry;

		appendStringInfoString(buf, sep);
		sortexpr = get_rule_sortgroupclause(srt->tleSortGroupRef, targetList,
											force_colno, context);
		sortcoltype = exprType(sortexpr);
		/* See whether operator is default < or > for datatype */
		typentry = lookup_type_cache(sortcoltype,
									 TYPECACHE_LT_OPR | TYPECACHE_GT_OPR);
		if (srt->sortop == typentry->lt_opr)
		{
			/* ASC is default, so emit nothing for it */
			if (srt->nulls_first)
				appendStringInfoString(buf, " NULLS FIRST");
		}
		else if (srt->sortop == typentry->gt_opr)
		{
			appendStringInfoString(buf, " DESC");
			/* DESC defaults to NULLS FIRST */
			if (!srt->nulls_first)
				appendStringInfoString(buf, " NULLS LAST");
		}
		else
		{
			appendStringInfo(buf, " USING %s",
							 generate_operator_name(srt->sortop,
													sortcoltype,
													sortcoltype));
			/* be specific to eliminate ambiguity */
			if (srt->nulls_first)
				appendStringInfoString(buf, " NULLS FIRST");
			else
				appendStringInfoString(buf, " NULLS LAST");
		}
		sep = ", ";
	}
}

/*
 * Display a WINDOW clause.
 *
 * Note that the windowClause list might contain only anonymous window
 * specifications, in which case we should print nothing here.
 */
static void
get_rule_windowclause(Query *query, deparse_context *context)
{
	StringInfo	buf = context->buf;
	const char *sep;
	ListCell   *l;

	sep = NULL;
	foreach(l, query->windowClause)
	{
		WindowClause *wc = (WindowClause *) lfirst(l);

		if (wc->name == NULL)
			continue;			/* ignore anonymous windows */

		if (sep == NULL)
			appendContextKeyword(context, " WINDOW ",
								 -PRETTYINDENT_STD, PRETTYINDENT_STD, 1);
		else
			appendStringInfoString(buf, sep);

		appendStringInfo(buf, "%s AS ", quote_identifier(wc->name));

		get_rule_windowspec(wc, query->targetList, context);

		sep = ", ";
	}
}

/*
 * Display a window definition
 */
static void
get_rule_windowspec(WindowClause *wc, List *targetList,
					deparse_context *context)
{
	StringInfo	buf = context->buf;
	bool		needspace = false;
	const char *sep;
	ListCell   *l;

	appendStringInfoChar(buf, '(');
	if (wc->refname)
	{
		appendStringInfoString(buf, quote_identifier(wc->refname));
		needspace = true;
	}
	/* partition clauses are always inherited, so only print if no refname */
	if (wc->partitionClause && !wc->refname)
	{
		if (needspace)
			appendStringInfoChar(buf, ' ');
		appendStringInfoString(buf, "PARTITION BY ");
		sep = "";
		foreach(l, wc->partitionClause)
		{
			SortGroupClause *grp = (SortGroupClause *) lfirst(l);

			appendStringInfoString(buf, sep);
			get_rule_sortgroupclause(grp->tleSortGroupRef, targetList,
									 false, context);
			sep = ", ";
		}
		needspace = true;
	}
	/* print ordering clause only if not inherited */
	if (wc->orderClause && !wc->copiedOrder)
	{
		if (needspace)
			appendStringInfoChar(buf, ' ');
		appendStringInfoString(buf, "ORDER BY ");
		get_rule_orderby(wc->orderClause, targetList, false, context);
		needspace = true;
	}
	/* framing clause is never inherited, so print unless it's default */
	if (wc->frameOptions & FRAMEOPTION_NONDEFAULT)
	{
		if (needspace)
			appendStringInfoChar(buf, ' ');
		if (wc->frameOptions & FRAMEOPTION_RANGE)
			appendStringInfoString(buf, "RANGE ");
		else if (wc->frameOptions & FRAMEOPTION_ROWS)
			appendStringInfoString(buf, "ROWS ");
		else if (wc->frameOptions & FRAMEOPTION_GROUPS)
			appendStringInfoString(buf, "GROUPS ");
		else
			Assert(false);
		if (wc->frameOptions & FRAMEOPTION_BETWEEN)
			appendStringInfoString(buf, "BETWEEN ");
		if (wc->frameOptions & FRAMEOPTION_START_UNBOUNDED_PRECEDING)
			appendStringInfoString(buf, "UNBOUNDED PRECEDING ");
		else if (wc->frameOptions & FRAMEOPTION_START_CURRENT_ROW)
			appendStringInfoString(buf, "CURRENT ROW ");
		else if (wc->frameOptions & FRAMEOPTION_START_OFFSET)
		{
			get_rule_expr(wc->startOffset, context, false);
			if (wc->frameOptions & FRAMEOPTION_START_OFFSET_PRECEDING)
				appendStringInfoString(buf, " PRECEDING ");
			else if (wc->frameOptions & FRAMEOPTION_START_OFFSET_FOLLOWING)
				appendStringInfoString(buf, " FOLLOWING ");
			else
				Assert(false);
		}
		else
			Assert(false);
		if (wc->frameOptions & FRAMEOPTION_BETWEEN)
		{
			appendStringInfoString(buf, "AND ");
			if (wc->frameOptions & FRAMEOPTION_END_UNBOUNDED_FOLLOWING)
				appendStringInfoString(buf, "UNBOUNDED FOLLOWING ");
			else if (wc->frameOptions & FRAMEOPTION_END_CURRENT_ROW)
				appendStringInfoString(buf, "CURRENT ROW ");
			else if (wc->frameOptions & FRAMEOPTION_END_OFFSET)
			{
				get_rule_expr(wc->endOffset, context, false);
				if (wc->frameOptions & FRAMEOPTION_END_OFFSET_PRECEDING)
					appendStringInfoString(buf, " PRECEDING ");
				else if (wc->frameOptions & FRAMEOPTION_END_OFFSET_FOLLOWING)
					appendStringInfoString(buf, " FOLLOWING ");
				else
					Assert(false);
			}
			else
				Assert(false);
		}
		if (wc->frameOptions & FRAMEOPTION_EXCLUDE_CURRENT_ROW)
			appendStringInfoString(buf, "EXCLUDE CURRENT ROW ");
		else if (wc->frameOptions & FRAMEOPTION_EXCLUDE_GROUP)
			appendStringInfoString(buf, "EXCLUDE GROUP ");
		else if (wc->frameOptions & FRAMEOPTION_EXCLUDE_TIES)
			appendStringInfoString(buf, "EXCLUDE TIES ");
		/* we will now have a trailing space; remove it */
		buf->len--;
	}
	appendStringInfoChar(buf, ')');
}

/* ----------
 * get_insert_query_def			- Parse back an INSERT parsetree
 * ----------
 */
static void
get_insert_query_def(Query *query, deparse_context *context,
					 bool colNamesVisible)
{
	StringInfo	buf = context->buf;
	RangeTblEntry *select_rte = NULL;
	RangeTblEntry *values_rte = NULL;
	RangeTblEntry *rte;
	char	   *sep;
	ListCell   *l;
	List	   *strippedexprs;

	/* Insert the WITH clause if given */
	get_with_clause(query, context);

	/*
	 * If it's an INSERT ... SELECT or multi-row VALUES, there will be a
	 * single RTE for the SELECT or VALUES.  Plain VALUES has neither.
	 */
	foreach(l, query->rtable)
	{
		rte = (RangeTblEntry *) lfirst(l);

		if (rte->rtekind == RTE_SUBQUERY)
		{
			if (select_rte)
				elog(ERROR, "too many subquery RTEs in INSERT");
			select_rte = rte;
		}

		if (rte->rtekind == RTE_VALUES)
		{
			if (values_rte)
				elog(ERROR, "too many values RTEs in INSERT");
			values_rte = rte;
		}
	}
	if (select_rte && values_rte)
		elog(ERROR, "both subquery and values RTEs in INSERT");

	/*
	 * Start the query with INSERT INTO relname
	 */
	rte = rt_fetch(query->resultRelation, query->rtable);
	Assert(rte->rtekind == RTE_RELATION);

	if (PRETTY_INDENT(context))
	{
		context->indentLevel += PRETTYINDENT_STD;
		appendStringInfoChar(buf, ' ');
	}
	appendStringInfo(buf, "INSERT INTO %s ",
					 generate_relation_name(rte->relid, NIL));
	/* INSERT requires AS keyword for target alias */
	if (rte->alias != NULL)
		appendStringInfo(buf, "AS %s ",
						 quote_identifier(rte->alias->aliasname));

	/*
	 * Add the insert-column-names list.  Any indirection decoration needed on
	 * the column names can be inferred from the top targetlist.
	 */
	strippedexprs = NIL;
	sep = "";
	if (query->targetList)
		appendStringInfoChar(buf, '(');
	foreach(l, query->targetList)
	{
		TargetEntry *tle = (TargetEntry *) lfirst(l);

		if (tle->resjunk)
			continue;			/* ignore junk entries */

		appendStringInfoString(buf, sep);
		sep = ", ";

		/*
		 * Put out name of target column; look in the catalogs, not at
		 * tle->resname, since resname will fail to track RENAME.
		 */
		appendStringInfoString(buf,
							   quote_identifier(get_attname(rte->relid,
															tle->resno,
															false)));

		/*
		 * Print any indirection needed (subfields or subscripts), and strip
		 * off the top-level nodes representing the indirection assignments.
		 * Add the stripped expressions to strippedexprs.  (If it's a
		 * single-VALUES statement, the stripped expressions are the VALUES to
		 * print below.  Otherwise they're just Vars and not really
		 * interesting.)
		 */
		strippedexprs = lappend(strippedexprs,
								processIndirection((Node *) tle->expr,
												   context));
	}
	if (query->targetList)
		appendStringInfoString(buf, ") ");

	if (query->override)
	{
		if (query->override == OVERRIDING_SYSTEM_VALUE)
			appendStringInfoString(buf, "OVERRIDING SYSTEM VALUE ");
		else if (query->override == OVERRIDING_USER_VALUE)
			appendStringInfoString(buf, "OVERRIDING USER VALUE ");
	}

	if (select_rte)
	{
		/* Add the SELECT */
		get_query_def(select_rte->subquery, buf, context->namespaces, NULL,
					  false,
					  context->prettyFlags, context->wrapColumn,
					  context->indentLevel);
	}
	else if (values_rte)
	{
		/* Add the multi-VALUES expression lists */
		get_values_def(values_rte->values_lists, context);
	}
	else if (strippedexprs)
	{
		/* Add the single-VALUES expression list */
		appendContextKeyword(context, "VALUES (",
							 -PRETTYINDENT_STD, PRETTYINDENT_STD, 2);
		get_rule_list_toplevel(strippedexprs, context, false);
		appendStringInfoChar(buf, ')');
	}
	else
	{
		/* No expressions, so it must be DEFAULT VALUES */
		appendStringInfoString(buf, "DEFAULT VALUES");
	}

	/* Add ON CONFLICT if present */
	if (query->onConflict)
	{
		OnConflictExpr *confl = query->onConflict;

		appendStringInfoString(buf, " ON CONFLICT");

		if (confl->arbiterElems)
		{
			/* Add the single-VALUES expression list */
			appendStringInfoChar(buf, '(');
			get_rule_expr((Node *) confl->arbiterElems, context, false);
			appendStringInfoChar(buf, ')');

			/* Add a WHERE clause (for partial indexes) if given */
			if (confl->arbiterWhere != NULL)
			{
				bool		save_varprefix;

				/*
				 * Force non-prefixing of Vars, since parser assumes that they
				 * belong to target relation.  WHERE clause does not use
				 * InferenceElem, so this is separately required.
				 */
				save_varprefix = context->varprefix;
				context->varprefix = false;

				appendContextKeyword(context, " WHERE ",
									 -PRETTYINDENT_STD, PRETTYINDENT_STD, 1);
				get_rule_expr(confl->arbiterWhere, context, false);

				context->varprefix = save_varprefix;
			}
		}
		else if (OidIsValid(confl->constraint))
		{
			char	   *constraint = get_constraint_name(confl->constraint);

			if (!constraint)
				elog(ERROR, "cache lookup failed for constraint %u",
					 confl->constraint);
			appendStringInfo(buf, " ON CONSTRAINT %s",
							 quote_identifier(constraint));
		}

		if (confl->action == ONCONFLICT_NOTHING)
		{
			appendStringInfoString(buf, " DO NOTHING");
		}
		else
		{
			appendStringInfoString(buf, " DO UPDATE SET ");
			/* Deparse targetlist */
			get_update_query_targetlist_def(query, confl->onConflictSet,
											context, rte);

			/* Add a WHERE clause if given */
			if (confl->onConflictWhere != NULL)
			{
				appendContextKeyword(context, " WHERE ",
									 -PRETTYINDENT_STD, PRETTYINDENT_STD, 1);
				get_rule_expr(confl->onConflictWhere, context, false);
			}
		}
	}

	/* Add RETURNING if present */
	if (query->returningList)
	{
		appendContextKeyword(context, " RETURNING",
							 -PRETTYINDENT_STD, PRETTYINDENT_STD, 1);
		get_target_list(query->returningList, context, NULL, colNamesVisible);
	}
}


/* ----------
 * get_update_query_def			- Parse back an UPDATE parsetree
 * ----------
 */
static void
get_update_query_def(Query *query, deparse_context *context,
					 bool colNamesVisible)
{
	StringInfo	buf = context->buf;
	RangeTblEntry *rte;

	/* Insert the WITH clause if given */
	get_with_clause(query, context);

	/*
	 * Start the query with UPDATE relname SET
	 */
	rte = rt_fetch(query->resultRelation, query->rtable);
	Assert(rte->rtekind == RTE_RELATION);
	if (PRETTY_INDENT(context))
	{
		appendStringInfoChar(buf, ' ');
		context->indentLevel += PRETTYINDENT_STD;
	}
	appendStringInfo(buf, "UPDATE %s%s",
					 only_marker(rte),
					 generate_relation_name(rte->relid, NIL));
	if (rte->alias != NULL)
		appendStringInfo(buf, " %s",
						 quote_identifier(rte->alias->aliasname));
	appendStringInfoString(buf, " SET ");

	/* Deparse targetlist */
	get_update_query_targetlist_def(query, query->targetList, context, rte);

	/* Add the FROM clause if needed */
	get_from_clause(query, " FROM ", context);

	/* Add a WHERE clause if given */
	if (query->jointree->quals != NULL)
	{
		appendContextKeyword(context, " WHERE ",
							 -PRETTYINDENT_STD, PRETTYINDENT_STD, 1);
		get_rule_expr(query->jointree->quals, context, false);
	}

	/* Add RETURNING if present */
	if (query->returningList)
	{
		appendContextKeyword(context, " RETURNING",
							 -PRETTYINDENT_STD, PRETTYINDENT_STD, 1);
		get_target_list(query->returningList, context, NULL, colNamesVisible);
	}
}


/* ----------
 * get_update_query_targetlist_def			- Parse back an UPDATE targetlist
 * ----------
 */
static void
get_update_query_targetlist_def(Query *query, List *targetList,
								deparse_context *context, RangeTblEntry *rte)
{
	StringInfo	buf = context->buf;
	ListCell   *l;
	ListCell   *next_ma_cell;
	int			remaining_ma_columns;
	const char *sep;
	SubLink    *cur_ma_sublink;
	List	   *ma_sublinks;

	/*
	 * Prepare to deal with MULTIEXPR assignments: collect the source SubLinks
	 * into a list.  We expect them to appear, in ID order, in resjunk tlist
	 * entries.
	 */
	ma_sublinks = NIL;
	if (query->hasSubLinks)		/* else there can't be any */
	{
		foreach(l, targetList)
		{
			TargetEntry *tle = (TargetEntry *) lfirst(l);

			if (tle->resjunk && IsA(tle->expr, SubLink))
			{
				SubLink    *sl = (SubLink *) tle->expr;

				if (sl->subLinkType == MULTIEXPR_SUBLINK)
				{
					ma_sublinks = lappend(ma_sublinks, sl);
					Assert(sl->subLinkId == list_length(ma_sublinks));
				}
			}
		}
	}
	next_ma_cell = list_head(ma_sublinks);
	cur_ma_sublink = NULL;
	remaining_ma_columns = 0;

	/* Add the comma separated list of 'attname = value' */
	sep = "";
	foreach(l, targetList)
	{
		TargetEntry *tle = (TargetEntry *) lfirst(l);
		Node	   *expr;

		if (tle->resjunk)
			continue;			/* ignore junk entries */

		/* Emit separator (OK whether we're in multiassignment or not) */
		appendStringInfoString(buf, sep);
		sep = ", ";

		/*
		 * Check to see if we're starting a multiassignment group: if so,
		 * output a left paren.
		 */
		if (next_ma_cell != NULL && cur_ma_sublink == NULL)
		{
			/*
			 * We must dig down into the expr to see if it's a PARAM_MULTIEXPR
			 * Param.  That could be buried under FieldStores and
			 * SubscriptingRefs and CoerceToDomains (cf processIndirection()),
			 * and underneath those there could be an implicit type coercion.
			 * Because we would ignore implicit type coercions anyway, we
			 * don't need to be as careful as processIndirection() is about
			 * descending past implicit CoerceToDomains.
			 */
			expr = (Node *) tle->expr;
			while (expr)
			{
				if (IsA(expr, FieldStore))
				{
					FieldStore *fstore = (FieldStore *) expr;

					expr = (Node *) linitial(fstore->newvals);
				}
				else if (IsA(expr, SubscriptingRef))
				{
					SubscriptingRef *sbsref = (SubscriptingRef *) expr;

					if (sbsref->refassgnexpr == NULL)
						break;

					expr = (Node *) sbsref->refassgnexpr;
				}
				else if (IsA(expr, CoerceToDomain))
				{
					CoerceToDomain *cdomain = (CoerceToDomain *) expr;

					if (cdomain->coercionformat != COERCE_IMPLICIT_CAST)
						break;
					expr = (Node *) cdomain->arg;
				}
				else
					break;
			}
			expr = strip_implicit_coercions(expr);

			if (expr && IsA(expr, Param) &&
				((Param *) expr)->paramkind == PARAM_MULTIEXPR)
			{
				cur_ma_sublink = (SubLink *) lfirst(next_ma_cell);
				next_ma_cell = lnext(ma_sublinks, next_ma_cell);
				remaining_ma_columns = count_nonjunk_tlist_entries(((Query *) cur_ma_sublink->subselect)->targetList);
				Assert(((Param *) expr)->paramid ==
					   ((cur_ma_sublink->subLinkId << 16) | 1));
				appendStringInfoChar(buf, '(');
			}
		}

		/*
		 * Put out name of target column; look in the catalogs, not at
		 * tle->resname, since resname will fail to track RENAME.
		 */
		appendStringInfoString(buf,
							   quote_identifier(get_attname(rte->relid,
															tle->resno,
															false)));

		/*
		 * Print any indirection needed (subfields or subscripts), and strip
		 * off the top-level nodes representing the indirection assignments.
		 */
		expr = processIndirection((Node *) tle->expr, context);

		/*
		 * If we're in a multiassignment, skip printing anything more, unless
		 * this is the last column; in which case, what we print should be the
		 * sublink, not the Param.
		 */
		if (cur_ma_sublink != NULL)
		{
			if (--remaining_ma_columns > 0)
				continue;		/* not the last column of multiassignment */
			appendStringInfoChar(buf, ')');
			expr = (Node *) cur_ma_sublink;
			cur_ma_sublink = NULL;
		}

		appendStringInfoString(buf, " = ");

		get_rule_expr(expr, context, false);
	}
}


/* ----------
 * get_delete_query_def			- Parse back a DELETE parsetree
 * ----------
 */
static void
get_delete_query_def(Query *query, deparse_context *context,
					 bool colNamesVisible)
{
	StringInfo	buf = context->buf;
	RangeTblEntry *rte;

	/* Insert the WITH clause if given */
	get_with_clause(query, context);

	/*
	 * Start the query with DELETE FROM relname
	 */
	rte = rt_fetch(query->resultRelation, query->rtable);
	Assert(rte->rtekind == RTE_RELATION);
	if (PRETTY_INDENT(context))
	{
		appendStringInfoChar(buf, ' ');
		context->indentLevel += PRETTYINDENT_STD;
	}
	appendStringInfo(buf, "DELETE FROM %s%s",
					 only_marker(rte),
					 generate_relation_name(rte->relid, NIL));
	if (rte->alias != NULL)
		appendStringInfo(buf, " %s",
						 quote_identifier(rte->alias->aliasname));

	/* Add the USING clause if given */
	get_from_clause(query, " USING ", context);

	/* Add a WHERE clause if given */
	if (query->jointree->quals != NULL)
	{
		appendContextKeyword(context, " WHERE ",
							 -PRETTYINDENT_STD, PRETTYINDENT_STD, 1);
		get_rule_expr(query->jointree->quals, context, false);
	}

	/* Add RETURNING if present */
	if (query->returningList)
	{
		appendContextKeyword(context, " RETURNING",
							 -PRETTYINDENT_STD, PRETTYINDENT_STD, 1);
		get_target_list(query->returningList, context, NULL, colNamesVisible);
	}
}


/* ----------
 * get_utility_query_def			- Parse back a UTILITY parsetree
 * ----------
 */
static void
get_utility_query_def(Query *query, deparse_context *context)
{
	StringInfo	buf = context->buf;

	if (query->utilityStmt && IsA(query->utilityStmt, NotifyStmt))
	{
		NotifyStmt *stmt = (NotifyStmt *) query->utilityStmt;

		appendContextKeyword(context, "",
							 0, PRETTYINDENT_STD, 1);
		appendStringInfo(buf, "NOTIFY %s",
						 quote_identifier(stmt->conditionname));
		if (stmt->payload)
		{
			appendStringInfoString(buf, ", ");
			simple_quote_literal(buf, stmt->payload);
		}
	}
	else
	{
		/* Currently only NOTIFY utility commands can appear in rules */
		elog(ERROR, "unexpected utility statement type");
	}
}

/*
 * Display a Var appropriately.
 *
 * In some cases (currently only when recursing into an unnamed join)
 * the Var's varlevelsup has to be interpreted with respect to a context
 * above the current one; levelsup indicates the offset.
 *
 * If istoplevel is true, the Var is at the top level of a SELECT's
 * targetlist, which means we need special treatment of whole-row Vars.
 * Instead of the normal "tab.*", we'll print "tab.*::typename", which is a
 * dirty hack to prevent "tab.*" from being expanded into multiple columns.
 * (The parser will strip the useless coercion, so no inefficiency is added in
 * dump and reload.)  We used to print just "tab" in such cases, but that is
 * ambiguous and will yield the wrong result if "tab" is also a plain column
 * name in the query.
 *
 * Returns the attname of the Var, or NULL if the Var has no attname (because
 * it is a whole-row Var or a subplan output reference).
 */
static char *
get_variable(Var *var, int levelsup, bool istoplevel, deparse_context *context)
{
	StringInfo	buf = context->buf;
	RangeTblEntry *rte;
	AttrNumber	attnum;
	int			netlevelsup;
	deparse_namespace *dpns;
	int			varno;
	AttrNumber	varattno;
	deparse_columns *colinfo;
	char	   *refname;
	char	   *attname;

	/* Find appropriate nesting depth */
	netlevelsup = var->varlevelsup + levelsup;
	if (netlevelsup >= list_length(context->namespaces))
		elog(ERROR, "bogus varlevelsup: %d offset %d",
			 var->varlevelsup, levelsup);
	dpns = (deparse_namespace *) list_nth(context->namespaces,
										  netlevelsup);

	/*
	 * If we have a syntactic referent for the Var, and we're working from a
	 * parse tree, prefer to use the syntactic referent.  Otherwise, fall back
	 * on the semantic referent.  (Forcing use of the semantic referent when
	 * printing plan trees is a design choice that's perhaps more motivated by
	 * backwards compatibility than anything else.  But it does have the
	 * advantage of making plans more explicit.)
	 */
	if (var->varnosyn > 0 && dpns->plan == NULL)
	{
		varno = var->varnosyn;
		varattno = var->varattnosyn;
	}
	else
	{
		varno = var->varno;
		varattno = var->varattno;
	}

	/*
	 * Try to find the relevant RTE in this rtable.  In a plan tree, it's
	 * likely that varno is OUTER_VAR or INNER_VAR, in which case we must dig
	 * down into the subplans, or INDEX_VAR, which is resolved similarly. Also
	 * find the aliases previously assigned for this RTE.
	 */
	if (varno >= 1 && varno <= list_length(dpns->rtable))
	{
		/*
		 * We might have been asked to map child Vars to some parent relation.
		 */
		if (context->appendparents && dpns->appendrels)
		{
			int			pvarno = varno;
			AttrNumber	pvarattno = varattno;
			AppendRelInfo *appinfo = dpns->appendrels[pvarno];
			bool		found = false;

			/* Only map up to inheritance parents, not UNION ALL appendrels */
			while (appinfo &&
				   rt_fetch(appinfo->parent_relid,
							dpns->rtable)->rtekind == RTE_RELATION)
			{
				found = false;
				if (pvarattno > 0)	/* system columns stay as-is */
				{
					if (pvarattno > appinfo->num_child_cols)
						break;	/* safety check */
					pvarattno = appinfo->parent_colnos[pvarattno - 1];
					if (pvarattno == 0)
						break;	/* Var is local to child */
				}

				pvarno = appinfo->parent_relid;
				found = true;

				/* If the parent is itself a child, continue up. */
				Assert(pvarno > 0 && pvarno <= list_length(dpns->rtable));
				appinfo = dpns->appendrels[pvarno];
			}

			/*
			 * If we found an ancestral rel, and that rel is included in
			 * appendparents, print that column not the original one.
			 */
			if (found && bms_is_member(pvarno, context->appendparents))
			{
				varno = pvarno;
				varattno = pvarattno;
			}
		}

		rte = rt_fetch(varno, dpns->rtable);
		refname = (char *) list_nth(dpns->rtable_names, varno - 1);
		colinfo = deparse_columns_fetch(varno, dpns);
		attnum = varattno;
	}
	else
	{
		resolve_special_varno((Node *) var, context,
							  get_special_variable, NULL);
		return NULL;
	}

	/*
	 * The planner will sometimes emit Vars referencing resjunk elements of a
	 * subquery's target list (this is currently only possible if it chooses
	 * to generate a "physical tlist" for a SubqueryScan or CteScan node).
	 * Although we prefer to print subquery-referencing Vars using the
	 * subquery's alias, that's not possible for resjunk items since they have
	 * no alias.  So in that case, drill down to the subplan and print the
	 * contents of the referenced tlist item.  This works because in a plan
	 * tree, such Vars can only occur in a SubqueryScan or CteScan node, and
	 * we'll have set dpns->inner_plan to reference the child plan node.
	 */
	if ((rte->rtekind == RTE_SUBQUERY || rte->rtekind == RTE_CTE) &&
		attnum > list_length(rte->eref->colnames) &&
		dpns->inner_plan)
	{
		TargetEntry *tle;
		deparse_namespace save_dpns;

		tle = get_tle_by_resno(dpns->inner_tlist, attnum);
		if (!tle)
			elog(ERROR, "invalid attnum %d for relation \"%s\"",
				 attnum, rte->eref->aliasname);

		Assert(netlevelsup == 0);
		push_child_plan(dpns, dpns->inner_plan, &save_dpns);

		/*
		 * Force parentheses because our caller probably assumed a Var is a
		 * simple expression.
		 */
		if (!IsA(tle->expr, Var))
			appendStringInfoChar(buf, '(');
		get_rule_expr((Node *) tle->expr, context, true);
		if (!IsA(tle->expr, Var))
			appendStringInfoChar(buf, ')');

		pop_child_plan(dpns, &save_dpns);
		return NULL;
	}

	/*
	 * If it's an unnamed join, look at the expansion of the alias variable.
	 * If it's a simple reference to one of the input vars, then recursively
	 * print the name of that var instead.  When it's not a simple reference,
	 * we have to just print the unqualified join column name.  (This can only
	 * happen with "dangerous" merged columns in a JOIN USING; we took pains
	 * previously to make the unqualified column name unique in such cases.)
	 *
	 * This wouldn't work in decompiling plan trees, because we don't store
	 * joinaliasvars lists after planning; but a plan tree should never
	 * contain a join alias variable.
	 */
	if (rte->rtekind == RTE_JOIN && rte->alias == NULL)
	{
		if (rte->joinaliasvars == NIL)
			elog(ERROR, "cannot decompile join alias var in plan tree");
		if (attnum > 0)
		{
			Var		   *aliasvar;

			aliasvar = (Var *) list_nth(rte->joinaliasvars, attnum - 1);
			/* we intentionally don't strip implicit coercions here */
			if (aliasvar && IsA(aliasvar, Var))
			{
				return get_variable(aliasvar, var->varlevelsup + levelsup,
									istoplevel, context);
			}
		}

		/*
		 * Unnamed join has no refname.  (Note: since it's unnamed, there is
		 * no way the user could have referenced it to create a whole-row Var
		 * for it.  So we don't have to cover that case below.)
		 */
		Assert(refname == NULL);
	}

	if (attnum == InvalidAttrNumber)
		attname = NULL;
	else if (attnum > 0)
	{
		/* Get column name to use from the colinfo struct */
		if (attnum > colinfo->num_cols)
			elog(ERROR, "invalid attnum %d for relation \"%s\"",
				 attnum, rte->eref->aliasname);
		attname = colinfo->colnames[attnum - 1];

		/*
		 * If we find a Var referencing a dropped column, it seems better to
		 * print something (anything) than to fail.  In general this should
		 * not happen, but it used to be possible for some cases involving
		 * functions returning named composite types, and perhaps there are
		 * still bugs out there.
		 */
		if (attname == NULL)
			attname = "?dropped?column?";
	}
	else
	{
		/* System column - name is fixed, get it from the catalog */
		attname = get_rte_attribute_name(rte, attnum);
	}

	if (refname && (context->varprefix || attname == NULL))
	{
		appendStringInfoString(buf, quote_identifier(refname));
		appendStringInfoChar(buf, '.');
	}
	if (attname)
		appendStringInfoString(buf, quote_identifier(attname));
	else
	{
		appendStringInfoChar(buf, '*');
		if (istoplevel)
			appendStringInfo(buf, "::%s",
							 format_type_with_typemod(var->vartype,
													  var->vartypmod));
	}

	return attname;
}

static void
get_batched_expr(YbBatchedExpr *bexpr,
				 deparse_context *context,
				 bool showimplicit)
{
	appendStringInfo(context->buf, "BATCHED EXPR(");
	(void ) get_rule_expr((Node *) bexpr->orig_expr, context, showimplicit);
	appendStringInfo(context->buf, ")");
}

/*
 * Deparse a Var which references OUTER_VAR, INNER_VAR, or INDEX_VAR.  This
 * routine is actually a callback for resolve_special_varno, which handles
 * finding the correct TargetEntry.  We get the expression contained in that
 * TargetEntry and just need to deparse it, a job we can throw back on
 * get_rule_expr.
 */
static void
get_special_variable(Node *node, deparse_context *context, void *callback_arg)
{
	StringInfo	buf = context->buf;

	/*
	 * For a non-Var referent, force parentheses because our caller probably
	 * assumed a Var is a simple expression.
	 */
	if (!IsA(node, Var))
		appendStringInfoChar(buf, '(');
	get_rule_expr(node, context, true);
	if (!IsA(node, Var))
		appendStringInfoChar(buf, ')');
}

/*
 * Chase through plan references to special varnos (OUTER_VAR, INNER_VAR,
 * INDEX_VAR) until we find a real Var or some kind of non-Var node; then,
 * invoke the callback provided.
 */
static void
resolve_special_varno(Node *node, deparse_context *context,
					  rsv_callback callback, void *callback_arg)
{
	Var		   *var;
	deparse_namespace *dpns;

	/* This function is recursive, so let's be paranoid. */
	check_stack_depth();

	/* If it's not a Var, invoke the callback. */
	if (!IsA(node, Var))
	{
		(*callback) (node, context, callback_arg);
		return;
	}

	/* Find appropriate nesting depth */
	var = (Var *) node;
	dpns = (deparse_namespace *) list_nth(context->namespaces,
										  var->varlevelsup);

	/*
	 * If varno is special, recurse.  (Don't worry about varnosyn; if we're
	 * here, we already decided not to use that.)
	 */
	if (var->varno == OUTER_VAR && dpns->outer_tlist)
	{
		TargetEntry *tle;
		deparse_namespace save_dpns;
		Bitmapset  *save_appendparents;

		tle = get_tle_by_resno(dpns->outer_tlist, var->varattno);
		if (!tle)
			elog(ERROR, "bogus varattno for OUTER_VAR var: %d", var->varattno);

		/*
		 * If we're descending to the first child of an Append or MergeAppend,
		 * update appendparents.  This will affect deparsing of all Vars
		 * appearing within the eventually-resolved subexpression.
		 */
		save_appendparents = context->appendparents;

		if (IsA(dpns->plan, Append))
			context->appendparents = bms_union(context->appendparents,
											   ((Append *) dpns->plan)->apprelids);
		else if (IsA(dpns->plan, MergeAppend))
			context->appendparents = bms_union(context->appendparents,
											   ((MergeAppend *) dpns->plan)->apprelids);

		push_child_plan(dpns, dpns->outer_plan, &save_dpns);
		resolve_special_varno((Node *) tle->expr, context,
							  callback, callback_arg);
		pop_child_plan(dpns, &save_dpns);
		context->appendparents = save_appendparents;
		return;
	}
	else if (var->varno == INNER_VAR && dpns->inner_tlist)
	{
		TargetEntry *tle;
		deparse_namespace save_dpns;

		tle = get_tle_by_resno(dpns->inner_tlist, var->varattno);
		if (!tle)
			elog(ERROR, "bogus varattno for INNER_VAR var: %d", var->varattno);

		push_child_plan(dpns, dpns->inner_plan, &save_dpns);
		resolve_special_varno((Node *) tle->expr, context,
							  callback, callback_arg);
		pop_child_plan(dpns, &save_dpns);
		return;
	}
	else if (var->varno == INDEX_VAR && dpns->index_tlist)
	{
		TargetEntry *tle;

		tle = get_tle_by_resno(dpns->index_tlist, var->varattno);
		if (!tle)
			elog(ERROR, "bogus varattno for INDEX_VAR var: %d", var->varattno);

		resolve_special_varno((Node *) tle->expr, context,
							  callback, callback_arg);
		return;
	}
	else if (var->varno < 1 || var->varno > list_length(dpns->rtable))
		elog(ERROR, "bogus varno: %d", var->varno);

	/* Not special.  Just invoke the callback. */
	(*callback) (node, context, callback_arg);
}

/*
 * Get the name of a field of an expression of composite type.  The
 * expression is usually a Var, but we handle other cases too.
 *
 * levelsup is an extra offset to interpret the Var's varlevelsup correctly.
 *
 * This is fairly straightforward when the expression has a named composite
 * type; we need only look up the type in the catalogs.  However, the type
 * could also be RECORD.  Since no actual table or view column is allowed to
 * have type RECORD, a Var of type RECORD must refer to a JOIN or FUNCTION RTE
 * or to a subquery output.  We drill down to find the ultimate defining
 * expression and attempt to infer the field name from it.  We ereport if we
 * can't determine the name.
 *
 * Similarly, a PARAM of type RECORD has to refer to some expression of
 * a determinable composite type.
 */
static const char *
get_name_for_var_field(Var *var, int fieldno,
					   int levelsup, deparse_context *context)
{
	RangeTblEntry *rte;
	AttrNumber	attnum;
	int			netlevelsup;
	deparse_namespace *dpns;
	int			varno;
	AttrNumber	varattno;
	TupleDesc	tupleDesc;
	Node	   *expr;

	/*
	 * If it's a RowExpr that was expanded from a whole-row Var, use the
	 * column names attached to it.  (We could let get_expr_result_tupdesc()
	 * handle this, but it's much cheaper to just pull out the name we need.)
	 */
	if (IsA(var, RowExpr))
	{
		RowExpr    *r = (RowExpr *) var;

		if (fieldno > 0 && fieldno <= list_length(r->colnames))
			return strVal(list_nth(r->colnames, fieldno - 1));
	}

	/*
	 * If it's a Param of type RECORD, try to find what the Param refers to.
	 */
	if (IsA(var, Param))
	{
		Param	   *param = (Param *) var;
		ListCell   *ancestor_cell;

		expr = find_param_referent(param, context, &dpns, &ancestor_cell);
		if (expr)
		{
			/* Found a match, so recurse to decipher the field name */
			deparse_namespace save_dpns;
			const char *result;

			push_ancestor_plan(dpns, ancestor_cell, &save_dpns);
			result = get_name_for_var_field((Var *) expr, fieldno,
											0, context);
			pop_ancestor_plan(dpns, &save_dpns);
			return result;
		}
	}

	/*
	 * If it's a Var of type RECORD, we have to find what the Var refers to;
	 * if not, we can use get_expr_result_tupdesc().
	 */
	if (!IsA(var, Var) ||
		var->vartype != RECORDOID)
	{
		tupleDesc = get_expr_result_tupdesc((Node *) var, false);
		/* Got the tupdesc, so we can extract the field name */
		Assert(fieldno >= 1 && fieldno <= tupleDesc->natts);
		return NameStr(TupleDescAttr(tupleDesc, fieldno - 1)->attname);
	}

	/* Find appropriate nesting depth */
	netlevelsup = var->varlevelsup + levelsup;
	if (netlevelsup >= list_length(context->namespaces))
		elog(ERROR, "bogus varlevelsup: %d offset %d",
			 var->varlevelsup, levelsup);
	dpns = (deparse_namespace *) list_nth(context->namespaces,
										  netlevelsup);

	/*
	 * If we have a syntactic referent for the Var, and we're working from a
	 * parse tree, prefer to use the syntactic referent.  Otherwise, fall back
	 * on the semantic referent.  (See comments in get_variable().)
	 */
	if (var->varnosyn > 0 && dpns->plan == NULL)
	{
		varno = var->varnosyn;
		varattno = var->varattnosyn;
	}
	else
	{
		varno = var->varno;
		varattno = var->varattno;
	}

	/*
	 * Try to find the relevant RTE in this rtable.  In a plan tree, it's
	 * likely that varno is OUTER_VAR or INNER_VAR, in which case we must dig
	 * down into the subplans, or INDEX_VAR, which is resolved similarly.
	 *
	 * Note: unlike get_variable and resolve_special_varno, we need not worry
	 * about inheritance mapping: a child Var should have the same datatype as
	 * its parent, and here we're really only interested in the Var's type.
	 */
	if (varno >= 1 && varno <= list_length(dpns->rtable))
	{
		rte = rt_fetch(varno, dpns->rtable);
		attnum = varattno;
	}
	else if (varno == OUTER_VAR && dpns->outer_tlist)
	{
		TargetEntry *tle;
		deparse_namespace save_dpns;
		const char *result;

		tle = get_tle_by_resno(dpns->outer_tlist, varattno);
		if (!tle)
			elog(ERROR, "bogus varattno for OUTER_VAR var: %d", varattno);

		Assert(netlevelsup == 0);
		push_child_plan(dpns, dpns->outer_plan, &save_dpns);

		result = get_name_for_var_field((Var *) tle->expr, fieldno,
										levelsup, context);

		pop_child_plan(dpns, &save_dpns);
		return result;
	}
	else if (varno == INNER_VAR && dpns->inner_tlist)
	{
		TargetEntry *tle;
		deparse_namespace save_dpns;
		const char *result;

		tle = get_tle_by_resno(dpns->inner_tlist, varattno);
		if (!tle)
			elog(ERROR, "bogus varattno for INNER_VAR var: %d", varattno);

		Assert(netlevelsup == 0);
		push_child_plan(dpns, dpns->inner_plan, &save_dpns);

		result = get_name_for_var_field((Var *) tle->expr, fieldno,
										levelsup, context);

		pop_child_plan(dpns, &save_dpns);
		return result;
	}
	else if (varno == INDEX_VAR && dpns->index_tlist)
	{
		TargetEntry *tle;
		const char *result;

		tle = get_tle_by_resno(dpns->index_tlist, varattno);
		if (!tle)
			elog(ERROR, "bogus varattno for INDEX_VAR var: %d", varattno);

		Assert(netlevelsup == 0);

		result = get_name_for_var_field((Var *) tle->expr, fieldno,
										levelsup, context);

		return result;
	}
	else
	{
		elog(ERROR, "bogus varno: %d", varno);
		return NULL;			/* keep compiler quiet */
	}

	if (attnum == InvalidAttrNumber)
	{
		/* Var is whole-row reference to RTE, so select the right field */
		return get_rte_attribute_name(rte, fieldno);
	}

	/*
	 * This part has essentially the same logic as the parser's
	 * expandRecordVariable() function, but we are dealing with a different
	 * representation of the input context, and we only need one field name
	 * not a TupleDesc.  Also, we need special cases for finding subquery and
	 * CTE subplans when deparsing Plan trees.
	 */
	expr = (Node *) var;		/* default if we can't drill down */

	switch (rte->rtekind)
	{
		case RTE_RELATION:
		case RTE_VALUES:
		case RTE_NAMEDTUPLESTORE:
		case RTE_RESULT:

			/*
			 * This case should not occur: a column of a table, values list,
			 * or ENR shouldn't have type RECORD.  Fall through and fail (most
			 * likely) at the bottom.
			 */
			break;
		case RTE_SUBQUERY:
			/* Subselect-in-FROM: examine sub-select's output expr */
			{
				if (rte->subquery)
				{
					TargetEntry *ste = get_tle_by_resno(rte->subquery->targetList,
														attnum);

					if (ste == NULL || ste->resjunk)
						elog(ERROR, "subquery %s does not have attribute %d",
							 rte->eref->aliasname, attnum);
					expr = (Node *) ste->expr;
					if (IsA(expr, Var))
					{
						/*
						 * Recurse into the sub-select to see what its Var
						 * refers to. We have to build an additional level of
						 * namespace to keep in step with varlevelsup in the
						 * subselect.
						 */
						deparse_namespace mydpns;
						const char *result;

						set_deparse_for_query(&mydpns, rte->subquery,
											  context->namespaces);

						context->namespaces = lcons(&mydpns,
													context->namespaces);

						result = get_name_for_var_field((Var *) expr, fieldno,
														0, context);

						context->namespaces =
							list_delete_first(context->namespaces);

						return result;
					}
					/* else fall through to inspect the expression */
				}
				else
				{
					/*
					 * We're deparsing a Plan tree so we don't have complete
					 * RTE entries (in particular, rte->subquery is NULL). But
					 * the only place we'd see a Var directly referencing a
					 * SUBQUERY RTE is in a SubqueryScan plan node, and we can
					 * look into the child plan's tlist instead.
					 */
					TargetEntry *tle;
					deparse_namespace save_dpns;
					const char *result;

					if (!dpns->inner_plan)
						elog(ERROR, "failed to find plan for subquery %s",
							 rte->eref->aliasname);
					tle = get_tle_by_resno(dpns->inner_tlist, attnum);
					if (!tle)
						elog(ERROR, "bogus varattno for subquery var: %d",
							 attnum);
					Assert(netlevelsup == 0);
					push_child_plan(dpns, dpns->inner_plan, &save_dpns);

					result = get_name_for_var_field((Var *) tle->expr, fieldno,
													levelsup, context);

					pop_child_plan(dpns, &save_dpns);
					return result;
				}
			}
			break;
		case RTE_JOIN:
			/* Join RTE --- recursively inspect the alias variable */
			if (rte->joinaliasvars == NIL)
				elog(ERROR, "cannot decompile join alias var in plan tree");
			Assert(attnum > 0 && attnum <= list_length(rte->joinaliasvars));
			expr = (Node *) list_nth(rte->joinaliasvars, attnum - 1);
			Assert(expr != NULL);
			/* we intentionally don't strip implicit coercions here */
			if (IsA(expr, Var))
				return get_name_for_var_field((Var *) expr, fieldno,
											  var->varlevelsup + levelsup,
											  context);
			/* else fall through to inspect the expression */
			break;
		case RTE_FUNCTION:
		case RTE_TABLEFUNC:

			/*
			 * We couldn't get here unless a function is declared with one of
			 * its result columns as RECORD, which is not allowed.
			 */
			break;
		case RTE_CTE:
			/* CTE reference: examine subquery's output expr */
			{
				CommonTableExpr *cte = NULL;
				Index		ctelevelsup;
				ListCell   *lc;

				/*
				 * Try to find the referenced CTE using the namespace stack.
				 */
				ctelevelsup = rte->ctelevelsup + netlevelsup;
				if (ctelevelsup >= list_length(context->namespaces))
					lc = NULL;
				else
				{
					deparse_namespace *ctedpns;

					ctedpns = (deparse_namespace *)
						list_nth(context->namespaces, ctelevelsup);
					foreach(lc, ctedpns->ctes)
					{
						cte = (CommonTableExpr *) lfirst(lc);
						if (strcmp(cte->ctename, rte->ctename) == 0)
							break;
					}
				}
				if (lc != NULL)
				{
					Query	   *ctequery = (Query *) cte->ctequery;
					TargetEntry *ste = get_tle_by_resno(GetCTETargetList(cte),
														attnum);

					if (ste == NULL || ste->resjunk)
						elog(ERROR, "subquery %s does not have attribute %d",
							 rte->eref->aliasname, attnum);
					expr = (Node *) ste->expr;
					if (IsA(expr, Var))
					{
						/*
						 * Recurse into the CTE to see what its Var refers to.
						 * We have to build an additional level of namespace
						 * to keep in step with varlevelsup in the CTE.
						 * Furthermore it could be an outer CTE, so we may
						 * have to delete some levels of namespace.
						 */
						List	   *save_nslist = context->namespaces;
						List	   *new_nslist;
						deparse_namespace mydpns;
						const char *result;

						set_deparse_for_query(&mydpns, ctequery,
											  context->namespaces);

						new_nslist = list_copy_tail(context->namespaces,
													ctelevelsup);
						context->namespaces = lcons(&mydpns, new_nslist);

						result = get_name_for_var_field((Var *) expr, fieldno,
														0, context);

						context->namespaces = save_nslist;

						return result;
					}
					/* else fall through to inspect the expression */
				}
				else
				{
					/*
					 * We're deparsing a Plan tree so we don't have a CTE
					 * list.  But the only places we'd see a Var directly
					 * referencing a CTE RTE are in CteScan or WorkTableScan
					 * plan nodes.  For those cases, set_deparse_plan arranged
					 * for dpns->inner_plan to be the plan node that emits the
					 * CTE or RecursiveUnion result, and we can look at its
					 * tlist instead.
					 */
					TargetEntry *tle;
					deparse_namespace save_dpns;
					const char *result;

					if (!dpns->inner_plan)
						elog(ERROR, "failed to find plan for CTE %s",
							 rte->eref->aliasname);
					tle = get_tle_by_resno(dpns->inner_tlist, attnum);
					if (!tle)
						elog(ERROR, "bogus varattno for subquery var: %d",
							 attnum);
					Assert(netlevelsup == 0);
					push_child_plan(dpns, dpns->inner_plan, &save_dpns);

					result = get_name_for_var_field((Var *) tle->expr, fieldno,
													levelsup, context);

					pop_child_plan(dpns, &save_dpns);
					return result;
				}
			}
			break;
	}

	/*
	 * We now have an expression we can't expand any more, so see if
	 * get_expr_result_tupdesc() can do anything with it.
	 */
	tupleDesc = get_expr_result_tupdesc(expr, false);
	/* Got the tupdesc, so we can extract the field name */
	Assert(fieldno >= 1 && fieldno <= tupleDesc->natts);
	return NameStr(TupleDescAttr(tupleDesc, fieldno - 1)->attname);
}

/*
 * Try to find the referenced expression for a PARAM_EXEC Param that might
 * reference a parameter supplied by an upper NestLoop or SubPlan plan node.
 *
 * If successful, return the expression and set *dpns_p and *ancestor_cell_p
 * appropriately for calling push_ancestor_plan().  If no referent can be
 * found, return NULL.
 */
static Node *
find_param_referent(Param *param, deparse_context *context,
					deparse_namespace **dpns_p, ListCell **ancestor_cell_p)
{
	/* Initialize output parameters to prevent compiler warnings */
	*dpns_p = NULL;
	*ancestor_cell_p = NULL;

	/*
	 * If it's a PARAM_EXEC parameter, look for a matching NestLoopParam or
	 * SubPlan argument.  This will necessarily be in some ancestor of the
	 * current expression's Plan node.
	 */
	if (param->paramkind == PARAM_EXEC)
	{
		deparse_namespace *dpns;
		Plan	   *child_plan;
		bool		in_same_plan_level;
		ListCell   *lc;

		dpns = (deparse_namespace *) linitial(context->namespaces);
		child_plan = dpns->plan;
		in_same_plan_level = true;

		foreach(lc, dpns->ancestors)
		{
			Node	   *ancestor = (Node *) lfirst(lc);
			ListCell   *lc2;

			/*
			 * NestLoops transmit params to their inner child only; also, once
			 * we've crawled up out of a subplan, this couldn't possibly be
			 * the right match.
			 */
<<<<<<< HEAD
			if ((IsA(ancestor, NestLoop) || IsA(ancestor, YbBatchedNestLoop)) &&
				child_plan == innerPlan(ancestor) &&
=======
			if ((IsA(ps, NestLoopState) ||
				 IsA(ps, YbBatchedNestLoopState)) &&
				child_ps == innerPlanState(ps) &&
>>>>>>> 773869c4
				in_same_plan_level)
			{
				NestLoop   *nl = (NestLoop *) ancestor;

				foreach(lc2, nl->nestParams)
				{
					NestLoopParam *nlp = (NestLoopParam *) lfirst(lc2);

					if (nlp->paramno == param->paramid)
					{
						/* Found a match, so return it */
						*dpns_p = dpns;
						*ancestor_cell_p = lc;
						return (Node *) nlp->paramval;
					}
				}
			}

			/*
			 * If ancestor is a SubPlan, check the arguments it provides.
			 */
			if (IsA(ancestor, SubPlan))
			{
				SubPlan    *subplan = (SubPlan *) ancestor;
				ListCell   *lc3;
				ListCell   *lc4;

				forboth(lc3, subplan->parParam, lc4, subplan->args)
				{
					int			paramid = lfirst_int(lc3);
					Node	   *arg = (Node *) lfirst(lc4);

					if (paramid == param->paramid)
					{
						/*
						 * Found a match, so return it.  But, since Vars in
						 * the arg are to be evaluated in the surrounding
						 * context, we have to point to the next ancestor item
						 * that is *not* a SubPlan.
						 */
						ListCell   *rest;

						for_each_cell(rest, dpns->ancestors,
									  lnext(dpns->ancestors, lc))
						{
							Node	   *ancestor2 = (Node *) lfirst(rest);

							if (!IsA(ancestor2, SubPlan))
							{
								*dpns_p = dpns;
								*ancestor_cell_p = rest;
								return arg;
							}
						}
						elog(ERROR, "SubPlan cannot be outermost ancestor");
					}
				}

				/* We have emerged from a subplan. */
				in_same_plan_level = false;

				/* SubPlan isn't a kind of Plan, so skip the rest */
				continue;
			}

			/*
			 * Check to see if we're emerging from an initplan of the current
			 * ancestor plan.  Initplans never have any parParams, so no need
			 * to search that list, but we need to know if we should reset
			 * in_same_plan_level.
			 */
			foreach(lc2, ((Plan *) ancestor)->initPlan)
			{
				SubPlan    *subplan = lfirst_node(SubPlan, lc2);

				if (child_plan != (Plan *) list_nth(dpns->subplans,
													subplan->plan_id - 1))
					continue;

				/* No parameters to be had here. */
				Assert(subplan->parParam == NIL);

				/* We have emerged from an initplan. */
				in_same_plan_level = false;
				break;
			}

			/* No luck, crawl up to next ancestor */
			child_plan = (Plan *) ancestor;
		}
	}

	/* No referent found */
	return NULL;
}

/*
 * Display a Param appropriately.
 */
static void
get_parameter(Param *param, deparse_context *context)
{
	Node	   *expr;
	deparse_namespace *dpns;
	ListCell   *ancestor_cell;

	/*
	 * If it's a PARAM_EXEC parameter, try to locate the expression from which
	 * the parameter was computed.  Note that failing to find a referent isn't
	 * an error, since the Param might well be a subplan output rather than an
	 * input.
	 */
	expr = find_param_referent(param, context, &dpns, &ancestor_cell);
	if (expr)
	{
		/* Found a match, so print it */
		deparse_namespace save_dpns;
		bool		save_varprefix;
		bool		need_paren;

		/* Switch attention to the ancestor plan node */
		push_ancestor_plan(dpns, ancestor_cell, &save_dpns);

		/*
		 * Force prefixing of Vars, since they won't belong to the relation
		 * being scanned in the original plan node.
		 */
		save_varprefix = context->varprefix;
		context->varprefix = true;

		/*
		 * A Param's expansion is typically a Var, Aggref, GroupingFunc, or
		 * upper-level Param, which wouldn't need extra parentheses.
		 * Otherwise, insert parens to ensure the expression looks atomic.
		 */
		need_paren = !(IsA(expr, Var) ||
					   IsA(expr, Aggref) ||
					   IsA(expr, GroupingFunc) ||
					   IsA(expr, Param));
		if (need_paren)
			appendStringInfoChar(context->buf, '(');

		get_rule_expr(expr, context, false);

		if (need_paren)
			appendStringInfoChar(context->buf, ')');

		context->varprefix = save_varprefix;

		pop_ancestor_plan(dpns, &save_dpns);

		return;
	}

	/*
	 * If it's an external parameter, see if the outermost namespace provides
	 * function argument names.
	 */
	if (param->paramkind == PARAM_EXTERN && context->namespaces != NIL)
	{
		dpns = llast(context->namespaces);
		if (dpns->argnames &&
			param->paramid > 0 &&
			param->paramid <= dpns->numargs)
		{
			char	   *argname = dpns->argnames[param->paramid - 1];

			if (argname)
			{
				bool		should_qualify = false;
				ListCell   *lc;

				/*
				 * Qualify the parameter name if there are any other deparse
				 * namespaces with range tables.  This avoids qualifying in
				 * trivial cases like "RETURN a + b", but makes it safe in all
				 * other cases.
				 */
				foreach(lc, context->namespaces)
				{
					deparse_namespace *dpns = lfirst(lc);

					if (list_length(dpns->rtable_names) > 0)
					{
						should_qualify = true;
						break;
					}
				}
				if (should_qualify)
				{
					appendStringInfoString(context->buf, quote_identifier(dpns->funcname));
					appendStringInfoChar(context->buf, '.');
				}

				appendStringInfoString(context->buf, quote_identifier(argname));
				return;
			}
		}
	}

	/*
	 * Not PARAM_EXEC, or couldn't find referent: just print $N.
	 */
	appendStringInfo(context->buf, "$%d", param->paramid);
}

/*
 * get_simple_binary_op_name
 *
 * helper function for isSimpleNode
 * will return single char binary operator name, or NULL if it's not
 */
static const char *
get_simple_binary_op_name(OpExpr *expr)
{
	List	   *args = expr->args;

	if (list_length(args) == 2)
	{
		/* binary operator */
		Node	   *arg1 = (Node *) linitial(args);
		Node	   *arg2 = (Node *) lsecond(args);
		const char *op;

		op = generate_operator_name(expr->opno, exprType(arg1), exprType(arg2));
		if (strlen(op) == 1)
			return op;
	}
	return NULL;
}


/*
 * isSimpleNode - check if given node is simple (doesn't need parenthesizing)
 *
 *	true   : simple in the context of parent node's type
 *	false  : not simple
 */
static bool
isSimpleNode(Node *node, Node *parentNode, int prettyFlags)
{
	if (!node)
		return false;

	switch (nodeTag(node))
	{
		case T_Var:
		case T_Const:
		case T_Param:
		case T_CoerceToDomainValue:
		case T_SetToDefault:
		case T_CurrentOfExpr:
			/* single words: always simple */
			return true;

		case T_SubscriptingRef:
		case T_ArrayExpr:
		case T_RowExpr:
		case T_CoalesceExpr:
		case T_MinMaxExpr:
		case T_SQLValueFunction:
		case T_XmlExpr:
		case T_NextValueExpr:
		case T_NullIfExpr:
		case T_Aggref:
		case T_GroupingFunc:
		case T_WindowFunc:
		case T_FuncExpr:
			/* function-like: name(..) or name[..] */
			return true;

			/* CASE keywords act as parentheses */
		case T_CaseExpr:
			return true;

		case T_FieldSelect:

			/*
			 * appears simple since . has top precedence, unless parent is
			 * T_FieldSelect itself!
			 */
			return !IsA(parentNode, FieldSelect);

		case T_FieldStore:

			/*
			 * treat like FieldSelect (probably doesn't matter)
			 */
			return !IsA(parentNode, FieldStore);

		case T_YbBatchedExpr:
			return isSimpleNode((Node *) ((YbBatchedExpr *) node)->orig_expr,
								parentNode,
								prettyFlags);

		case T_CoerceToDomain:
			/* maybe simple, check args */
			return isSimpleNode((Node *) ((CoerceToDomain *) node)->arg,
								node, prettyFlags);
		case T_RelabelType:
			return isSimpleNode((Node *) ((RelabelType *) node)->arg,
								node, prettyFlags);
		case T_CoerceViaIO:
			return isSimpleNode((Node *) ((CoerceViaIO *) node)->arg,
								node, prettyFlags);
		case T_ArrayCoerceExpr:
			return isSimpleNode((Node *) ((ArrayCoerceExpr *) node)->arg,
								node, prettyFlags);
		case T_ConvertRowtypeExpr:
			return isSimpleNode((Node *) ((ConvertRowtypeExpr *) node)->arg,
								node, prettyFlags);

		case T_OpExpr:
			{
				/* depends on parent node type; needs further checking */
				if (prettyFlags & PRETTYFLAG_PAREN && IsA(parentNode, OpExpr))
				{
					const char *op;
					const char *parentOp;
					bool		is_lopriop;
					bool		is_hipriop;
					bool		is_lopriparent;
					bool		is_hipriparent;

					op = get_simple_binary_op_name((OpExpr *) node);
					if (!op)
						return false;

					/* We know only the basic operators + - and * / % */
					is_lopriop = (strchr("+-", *op) != NULL);
					is_hipriop = (strchr("*/%", *op) != NULL);
					if (!(is_lopriop || is_hipriop))
						return false;

					parentOp = get_simple_binary_op_name((OpExpr *) parentNode);
					if (!parentOp)
						return false;

					is_lopriparent = (strchr("+-", *parentOp) != NULL);
					is_hipriparent = (strchr("*/%", *parentOp) != NULL);
					if (!(is_lopriparent || is_hipriparent))
						return false;

					if (is_hipriop && is_lopriparent)
						return true;	/* op binds tighter than parent */

					if (is_lopriop && is_hipriparent)
						return false;

					/*
					 * Operators are same priority --- can skip parens only if
					 * we have (a - b) - c, not a - (b - c).
					 */
					if (node == (Node *) linitial(((OpExpr *) parentNode)->args))
						return true;

					return false;
				}
				/* else do the same stuff as for T_SubLink et al. */
			}
			switch_fallthrough();

		case T_SubLink:
		case T_NullTest:
		case T_BooleanTest:
		case T_DistinctExpr:
			switch (nodeTag(parentNode))
			{
				case T_FuncExpr:
					{
						/* special handling for casts and COERCE_SQL_SYNTAX */
						CoercionForm type = ((FuncExpr *) parentNode)->funcformat;

						if (type == COERCE_EXPLICIT_CAST ||
							type == COERCE_IMPLICIT_CAST ||
							type == COERCE_SQL_SYNTAX)
							return false;
						return true;	/* own parentheses */
					}
				case T_BoolExpr:	/* lower precedence */
				case T_SubscriptingRef: /* other separators */
				case T_ArrayExpr:	/* other separators */
				case T_RowExpr: /* other separators */
				case T_CoalesceExpr:	/* own parentheses */
				case T_MinMaxExpr:	/* own parentheses */
				case T_XmlExpr: /* own parentheses */
				case T_NullIfExpr:	/* other separators */
				case T_Aggref:	/* own parentheses */
				case T_GroupingFunc:	/* own parentheses */
				case T_WindowFunc:	/* own parentheses */
				case T_CaseExpr:	/* other separators */
					return true;
				default:
					return false;
			}

		case T_BoolExpr:
			switch (nodeTag(parentNode))
			{
				case T_BoolExpr:
					if (prettyFlags & PRETTYFLAG_PAREN)
					{
						BoolExprType type;
						BoolExprType parentType;

						type = ((BoolExpr *) node)->boolop;
						parentType = ((BoolExpr *) parentNode)->boolop;
						switch (type)
						{
							case NOT_EXPR:
							case AND_EXPR:
								if (parentType == AND_EXPR || parentType == OR_EXPR)
									return true;
								break;
							case OR_EXPR:
								if (parentType == OR_EXPR)
									return true;
								break;
						}
					}
					return false;
				case T_FuncExpr:
					{
						/* special handling for casts and COERCE_SQL_SYNTAX */
						CoercionForm type = ((FuncExpr *) parentNode)->funcformat;

						if (type == COERCE_EXPLICIT_CAST ||
							type == COERCE_IMPLICIT_CAST ||
							type == COERCE_SQL_SYNTAX)
							return false;
						return true;	/* own parentheses */
					}
				case T_SubscriptingRef: /* other separators */
				case T_ArrayExpr:	/* other separators */
				case T_RowExpr: /* other separators */
				case T_CoalesceExpr:	/* own parentheses */
				case T_MinMaxExpr:	/* own parentheses */
				case T_XmlExpr: /* own parentheses */
				case T_NullIfExpr:	/* other separators */
				case T_Aggref:	/* own parentheses */
				case T_GroupingFunc:	/* own parentheses */
				case T_WindowFunc:	/* own parentheses */
				case T_CaseExpr:	/* other separators */
					return true;
				default:
					return false;
			}

		default:
			break;
	}
	/* those we don't know: in dubio complexo */
	return false;
}


/*
 * appendContextKeyword - append a keyword to buffer
 *
 * If prettyPrint is enabled, perform a line break, and adjust indentation.
 * Otherwise, just append the keyword.
 */
static void
appendContextKeyword(deparse_context *context, const char *str,
					 int indentBefore, int indentAfter, int indentPlus)
{
	StringInfo	buf = context->buf;

	if (PRETTY_INDENT(context))
	{
		int			indentAmount;

		context->indentLevel += indentBefore;

		/* remove any trailing spaces currently in the buffer ... */
		removeStringInfoSpaces(buf);
		/* ... then add a newline and some spaces */
		appendStringInfoChar(buf, '\n');

		if (context->indentLevel < PRETTYINDENT_LIMIT)
			indentAmount = Max(context->indentLevel, 0) + indentPlus;
		else
		{
			/*
			 * If we're indented more than PRETTYINDENT_LIMIT characters, try
			 * to conserve horizontal space by reducing the per-level
			 * indentation.  For best results the scale factor here should
			 * divide all the indent amounts that get added to indentLevel
			 * (PRETTYINDENT_STD, etc).  It's important that the indentation
			 * not grow unboundedly, else deeply-nested trees use O(N^2)
			 * whitespace; so we also wrap modulo PRETTYINDENT_LIMIT.
			 */
			indentAmount = PRETTYINDENT_LIMIT +
				(context->indentLevel - PRETTYINDENT_LIMIT) /
				(PRETTYINDENT_STD / 2);
			indentAmount %= PRETTYINDENT_LIMIT;
			/* scale/wrap logic affects indentLevel, but not indentPlus */
			indentAmount += indentPlus;
		}
		appendStringInfoSpaces(buf, indentAmount);

		appendStringInfoString(buf, str);

		context->indentLevel += indentAfter;
		if (context->indentLevel < 0)
			context->indentLevel = 0;
	}
	else
		appendStringInfoString(buf, str);
}

/*
 * removeStringInfoSpaces - delete trailing spaces from a buffer.
 *
 * Possibly this should move to stringinfo.c at some point.
 */
static void
removeStringInfoSpaces(StringInfo str)
{
	while (str->len > 0 && str->data[str->len - 1] == ' ')
		str->data[--(str->len)] = '\0';
}


/*
 * get_rule_expr_paren	- deparse expr using get_rule_expr,
 * embracing the string with parentheses if necessary for prettyPrint.
 *
 * Never embrace if prettyFlags=0, because it's done in the calling node.
 *
 * Any node that does *not* embrace its argument node by sql syntax (with
 * parentheses, non-operator keywords like CASE/WHEN/ON, or comma etc) should
 * use get_rule_expr_paren instead of get_rule_expr so parentheses can be
 * added.
 */
static void
get_rule_expr_paren(Node *node, deparse_context *context,
					bool showimplicit, Node *parentNode)
{
	bool		need_paren;

	need_paren = PRETTY_PAREN(context) &&
		!isSimpleNode(node, parentNode, context->prettyFlags);

	if (need_paren)
		appendStringInfoChar(context->buf, '(');

	get_rule_expr(node, context, showimplicit);

	if (need_paren)
		appendStringInfoChar(context->buf, ')');
}


/* ----------
 * get_rule_expr			- Parse back an expression
 *
 * Note: showimplicit determines whether we display any implicit cast that
 * is present at the top of the expression tree.  It is a passed argument,
 * not a field of the context struct, because we change the value as we
 * recurse down into the expression.  In general we suppress implicit casts
 * when the result type is known with certainty (eg, the arguments of an
 * OR must be boolean).  We display implicit casts for arguments of functions
 * and operators, since this is needed to be certain that the same function
 * or operator will be chosen when the expression is re-parsed.
 * ----------
 */
static void
get_rule_expr(Node *node, deparse_context *context,
			  bool showimplicit)
{
	StringInfo	buf = context->buf;

	if (node == NULL)
		return;

	/* Guard against excessively long or deeply-nested queries */
	CHECK_FOR_INTERRUPTS();
	check_stack_depth();

	/*
	 * Each level of get_rule_expr must emit an indivisible term
	 * (parenthesized if necessary) to ensure result is reparsed into the same
	 * expression tree.  The only exception is that when the input is a List,
	 * we emit the component items comma-separated with no surrounding
	 * decoration; this is convenient for most callers.
	 */
	switch (nodeTag(node))
	{
		case T_Var:
			(void) get_variable((Var *) node, 0, false, context);
			break;

		case T_Const:
			get_const_expr((Const *) node, context, 0);
			break;

		case T_Param:
			get_parameter((Param *) node, context);
			break;

		case T_Aggref:
			get_agg_expr((Aggref *) node, context, (Aggref *) node);
			break;

		case T_GroupingFunc:
			{
				GroupingFunc *gexpr = (GroupingFunc *) node;

				appendStringInfoString(buf, "GROUPING(");
				get_rule_expr((Node *) gexpr->args, context, true);
				appendStringInfoChar(buf, ')');
			}
			break;

		case T_WindowFunc:
			get_windowfunc_expr((WindowFunc *) node, context);
			break;

		case T_YbBatchedExpr:
			get_batched_expr((YbBatchedExpr *) node, context, showimplicit);
			break;

		case T_SubscriptingRef:
			{
				SubscriptingRef *sbsref = (SubscriptingRef *) node;
				bool		need_parens;

				/*
				 * If the argument is a CaseTestExpr, we must be inside a
				 * FieldStore, ie, we are assigning to an element of an array
				 * within a composite column.  Since we already punted on
				 * displaying the FieldStore's target information, just punt
				 * here too, and display only the assignment source
				 * expression.
				 */
				if (IsA(sbsref->refexpr, CaseTestExpr))
				{
					Assert(sbsref->refassgnexpr);
					get_rule_expr((Node *) sbsref->refassgnexpr,
								  context, showimplicit);
					break;
				}

				/*
				 * Parenthesize the argument unless it's a simple Var or a
				 * FieldSelect.  (In particular, if it's another
				 * SubscriptingRef, we *must* parenthesize to avoid
				 * confusion.)
				 */
				need_parens = !IsA(sbsref->refexpr, Var) &&
					!IsA(sbsref->refexpr, FieldSelect);
				if (need_parens)
					appendStringInfoChar(buf, '(');
				get_rule_expr((Node *) sbsref->refexpr, context, showimplicit);
				if (need_parens)
					appendStringInfoChar(buf, ')');

				/*
				 * If there's a refassgnexpr, we want to print the node in the
				 * format "container[subscripts] := refassgnexpr".  This is
				 * not legal SQL, so decompilation of INSERT or UPDATE
				 * statements should always use processIndirection as part of
				 * the statement-level syntax.  We should only see this when
				 * EXPLAIN tries to print the targetlist of a plan resulting
				 * from such a statement.
				 */
				if (sbsref->refassgnexpr)
				{
					Node	   *refassgnexpr;

					/*
					 * Use processIndirection to print this node's subscripts
					 * as well as any additional field selections or
					 * subscripting in immediate descendants.  It returns the
					 * RHS expr that is actually being "assigned".
					 */
					refassgnexpr = processIndirection(node, context);
					appendStringInfoString(buf, " := ");
					get_rule_expr(refassgnexpr, context, showimplicit);
				}
				else
				{
					/* Just an ordinary container fetch, so print subscripts */
					printSubscripts(sbsref, context);
				}
			}
			break;

		case T_FuncExpr:
			get_func_expr((FuncExpr *) node, context, showimplicit);
			break;

		case T_NamedArgExpr:
			{
				NamedArgExpr *na = (NamedArgExpr *) node;

				appendStringInfo(buf, "%s => ", quote_identifier(na->name));
				get_rule_expr((Node *) na->arg, context, showimplicit);
			}
			break;

		case T_OpExpr:
			get_oper_expr((OpExpr *) node, context);
			break;

		case T_DistinctExpr:
			{
				DistinctExpr *expr = (DistinctExpr *) node;
				List	   *args = expr->args;
				Node	   *arg1 = (Node *) linitial(args);
				Node	   *arg2 = (Node *) lsecond(args);

				if (!PRETTY_PAREN(context))
					appendStringInfoChar(buf, '(');
				get_rule_expr_paren(arg1, context, true, node);
				appendStringInfoString(buf, " IS DISTINCT FROM ");
				get_rule_expr_paren(arg2, context, true, node);
				if (!PRETTY_PAREN(context))
					appendStringInfoChar(buf, ')');
			}
			break;

		case T_NullIfExpr:
			{
				NullIfExpr *nullifexpr = (NullIfExpr *) node;

				appendStringInfoString(buf, "NULLIF(");
				get_rule_expr((Node *) nullifexpr->args, context, true);
				appendStringInfoChar(buf, ')');
			}
			break;

		case T_ScalarArrayOpExpr:
			{
				ScalarArrayOpExpr *expr = (ScalarArrayOpExpr *) node;
				List	   *args = expr->args;
				Node	   *arg1 = (Node *) linitial(args);
				Node	   *arg2 = (Node *) lsecond(args);

				if (!PRETTY_PAREN(context))
					appendStringInfoChar(buf, '(');
				get_rule_expr_paren(arg1, context, true, node);
				appendStringInfo(buf, " %s %s (",
								 generate_operator_name(expr->opno,
														exprType(arg1),
														get_base_element_type(exprType(arg2))),
								 expr->useOr ? "ANY" : "ALL");
				get_rule_expr_paren(arg2, context, true, node);

				/*
				 * There's inherent ambiguity in "x op ANY/ALL (y)" when y is
				 * a bare sub-SELECT.  Since we're here, the sub-SELECT must
				 * be meant as a scalar sub-SELECT yielding an array value to
				 * be used in ScalarArrayOpExpr; but the grammar will
				 * preferentially interpret such a construct as an ANY/ALL
				 * SubLink.  To prevent misparsing the output that way, insert
				 * a dummy coercion (which will be stripped by parse analysis,
				 * so no inefficiency is added in dump and reload).  This is
				 * indeed most likely what the user wrote to get the construct
				 * accepted in the first place.
				 */
				if (IsA(arg2, SubLink) &&
					((SubLink *) arg2)->subLinkType == EXPR_SUBLINK)
					appendStringInfo(buf, "::%s",
									 format_type_with_typemod(exprType(arg2),
															  exprTypmod(arg2)));
				appendStringInfoChar(buf, ')');
				if (!PRETTY_PAREN(context))
					appendStringInfoChar(buf, ')');
			}
			break;

		case T_BoolExpr:
			{
				BoolExpr   *expr = (BoolExpr *) node;
				Node	   *first_arg = linitial(expr->args);
				ListCell   *arg;

				switch (expr->boolop)
				{
					case AND_EXPR:
						if (!PRETTY_PAREN(context))
							appendStringInfoChar(buf, '(');
						get_rule_expr_paren(first_arg, context,
											false, node);
						for_each_from(arg, expr->args, 1)
						{
							appendStringInfoString(buf, " AND ");
							get_rule_expr_paren((Node *) lfirst(arg), context,
												false, node);
						}
						if (!PRETTY_PAREN(context))
							appendStringInfoChar(buf, ')');
						break;

					case OR_EXPR:
						if (!PRETTY_PAREN(context))
							appendStringInfoChar(buf, '(');
						get_rule_expr_paren(first_arg, context,
											false, node);
						for_each_from(arg, expr->args, 1)
						{
							appendStringInfoString(buf, " OR ");
							get_rule_expr_paren((Node *) lfirst(arg), context,
												false, node);
						}
						if (!PRETTY_PAREN(context))
							appendStringInfoChar(buf, ')');
						break;

					case NOT_EXPR:
						if (!PRETTY_PAREN(context))
							appendStringInfoChar(buf, '(');
						appendStringInfoString(buf, "NOT ");
						get_rule_expr_paren(first_arg, context,
											false, node);
						if (!PRETTY_PAREN(context))
							appendStringInfoChar(buf, ')');
						break;

					default:
						elog(ERROR, "unrecognized boolop: %d",
							 (int) expr->boolop);
				}
			}
			break;

		case T_SubLink:
			get_sublink_expr((SubLink *) node, context);
			break;

		case T_SubPlan:
			{
				SubPlan    *subplan = (SubPlan *) node;

				/*
				 * We cannot see an already-planned subplan in rule deparsing,
				 * only while EXPLAINing a query plan.  We don't try to
				 * reconstruct the original SQL, just reference the subplan
				 * that appears elsewhere in EXPLAIN's result.
				 */
				if (subplan->useHashTable)
					appendStringInfo(buf, "(hashed %s)", subplan->plan_name);
				else
					appendStringInfo(buf, "(%s)", subplan->plan_name);
			}
			break;

		case T_AlternativeSubPlan:
			{
				AlternativeSubPlan *asplan = (AlternativeSubPlan *) node;
				ListCell   *lc;

				/*
				 * This case cannot be reached in normal usage, since no
				 * AlternativeSubPlan can appear either in parsetrees or
				 * finished plan trees.  We keep it just in case somebody
				 * wants to use this code to print planner data structures.
				 */
				appendStringInfoString(buf, "(alternatives: ");
				foreach(lc, asplan->subplans)
				{
					SubPlan    *splan = lfirst_node(SubPlan, lc);

					if (splan->useHashTable)
						appendStringInfo(buf, "hashed %s", splan->plan_name);
					else
						appendStringInfoString(buf, splan->plan_name);
					if (lnext(asplan->subplans, lc))
						appendStringInfoString(buf, " or ");
				}
				appendStringInfoChar(buf, ')');
			}
			break;

		case T_FieldSelect:
			{
				FieldSelect *fselect = (FieldSelect *) node;
				Node	   *arg = (Node *) fselect->arg;
				int			fno = fselect->fieldnum;
				const char *fieldname;
				bool		need_parens;

				/*
				 * Parenthesize the argument unless it's an SubscriptingRef or
				 * another FieldSelect.  Note in particular that it would be
				 * WRONG to not parenthesize a Var argument; simplicity is not
				 * the issue here, having the right number of names is.
				 */
				need_parens = !IsA(arg, SubscriptingRef) &&
					!IsA(arg, FieldSelect);
				if (need_parens)
					appendStringInfoChar(buf, '(');
				get_rule_expr(arg, context, true);
				if (need_parens)
					appendStringInfoChar(buf, ')');

				/*
				 * YB: Skip deparsing fieldname for YB BNL batched
				 * index condition expression.
				 * Take this index condition as one example:
				 * Index Cond: (a = ANY (ARRAY[func.b, $1, $2, ..., $1023])
				 * We only want to resolve the field name b for the first
				 * batched expression and skip resolving the fieldname for
				 * all other batched expressions ($1, $2, ...). The dollar sign
				 * indicates we cannot find what an execution parameter refers
				 * to. See get_parameter() in ruleutils.c.
				 */
				bool yb_skip_deparsing_fieldname_for_param = false;
				if (IsA(arg, Param))
				{
					Node       *expr;
					deparse_namespace *dpns;
					ListCell   *ancestor_cell;
					expr = find_param_referent((Param *) arg, context, &dpns,
											   &ancestor_cell);
					if (!expr && ((Param *) arg)->paramkind == PARAM_EXEC)
					{
						yb_skip_deparsing_fieldname_for_param = true;
					}
				}
				if (!yb_skip_deparsing_fieldname_for_param)
				{
					/*
					 * Get and print the field name.
					 */
					fieldname = get_name_for_var_field((Var *) arg, fno,
													   0, context);
					appendStringInfo(buf, ".%s", quote_identifier(fieldname));
				}
			}
			break;

		case T_FieldStore:
			{
				FieldStore *fstore = (FieldStore *) node;
				bool		need_parens;

				/*
				 * There is no good way to represent a FieldStore as real SQL,
				 * so decompilation of INSERT or UPDATE statements should
				 * always use processIndirection as part of the
				 * statement-level syntax.  We should only get here when
				 * EXPLAIN tries to print the targetlist of a plan resulting
				 * from such a statement.  The plan case is even harder than
				 * ordinary rules would be, because the planner tries to
				 * collapse multiple assignments to the same field or subfield
				 * into one FieldStore; so we can see a list of target fields
				 * not just one, and the arguments could be FieldStores
				 * themselves.  We don't bother to try to print the target
				 * field names; we just print the source arguments, with a
				 * ROW() around them if there's more than one.  This isn't
				 * terribly complete, but it's probably good enough for
				 * EXPLAIN's purposes; especially since anything more would be
				 * either hopelessly confusing or an even poorer
				 * representation of what the plan is actually doing.
				 */
				need_parens = (list_length(fstore->newvals) != 1);
				if (need_parens)
					appendStringInfoString(buf, "ROW(");
				get_rule_expr((Node *) fstore->newvals, context, showimplicit);
				if (need_parens)
					appendStringInfoChar(buf, ')');
			}
			break;

		case T_RelabelType:
			{
				RelabelType *relabel = (RelabelType *) node;
				Node	   *arg = (Node *) relabel->arg;

				if (relabel->relabelformat == COERCE_IMPLICIT_CAST &&
					!showimplicit)
				{
					/* don't show the implicit cast */
					get_rule_expr_paren(arg, context, false, node);
				}
				else
				{
					get_coercion_expr(arg, context,
									  relabel->resulttype,
									  relabel->resulttypmod,
									  node);
				}
			}
			break;

		case T_CoerceViaIO:
			{
				CoerceViaIO *iocoerce = (CoerceViaIO *) node;
				Node	   *arg = (Node *) iocoerce->arg;

				if (iocoerce->coerceformat == COERCE_IMPLICIT_CAST &&
					!showimplicit)
				{
					/* don't show the implicit cast */
					get_rule_expr_paren(arg, context, false, node);
				}
				else
				{
					get_coercion_expr(arg, context,
									  iocoerce->resulttype,
									  -1,
									  node);
				}
			}
			break;

		case T_ArrayCoerceExpr:
			{
				ArrayCoerceExpr *acoerce = (ArrayCoerceExpr *) node;
				Node	   *arg = (Node *) acoerce->arg;

				if (acoerce->coerceformat == COERCE_IMPLICIT_CAST &&
					!showimplicit)
				{
					/* don't show the implicit cast */
					get_rule_expr_paren(arg, context, false, node);
				}
				else
				{
					get_coercion_expr(arg, context,
									  acoerce->resulttype,
									  acoerce->resulttypmod,
									  node);
				}
			}
			break;

		case T_ConvertRowtypeExpr:
			{
				ConvertRowtypeExpr *convert = (ConvertRowtypeExpr *) node;
				Node	   *arg = (Node *) convert->arg;

				if (convert->convertformat == COERCE_IMPLICIT_CAST &&
					!showimplicit)
				{
					/* don't show the implicit cast */
					get_rule_expr_paren(arg, context, false, node);
				}
				else
				{
					get_coercion_expr(arg, context,
									  convert->resulttype, -1,
									  node);
				}
			}
			break;

		case T_CollateExpr:
			{
				CollateExpr *collate = (CollateExpr *) node;
				Node	   *arg = (Node *) collate->arg;

				if (!PRETTY_PAREN(context))
					appendStringInfoChar(buf, '(');
				get_rule_expr_paren(arg, context, showimplicit, node);
				appendStringInfo(buf, " COLLATE %s",
								 generate_collation_name(collate->collOid));
				if (!PRETTY_PAREN(context))
					appendStringInfoChar(buf, ')');
			}
			break;

		case T_CaseExpr:
			{
				CaseExpr   *caseexpr = (CaseExpr *) node;
				ListCell   *temp;

				appendContextKeyword(context, "CASE",
									 0, PRETTYINDENT_VAR, 0);
				if (caseexpr->arg)
				{
					appendStringInfoChar(buf, ' ');
					get_rule_expr((Node *) caseexpr->arg, context, true);
				}
				foreach(temp, caseexpr->args)
				{
					CaseWhen   *when = (CaseWhen *) lfirst(temp);
					Node	   *w = (Node *) when->expr;

					if (caseexpr->arg)
					{
						/*
						 * The parser should have produced WHEN clauses of the
						 * form "CaseTestExpr = RHS", possibly with an
						 * implicit coercion inserted above the CaseTestExpr.
						 * For accurate decompilation of rules it's essential
						 * that we show just the RHS.  However in an
						 * expression that's been through the optimizer, the
						 * WHEN clause could be almost anything (since the
						 * equality operator could have been expanded into an
						 * inline function).  If we don't recognize the form
						 * of the WHEN clause, just punt and display it as-is.
						 */
						if (IsA(w, OpExpr))
						{
							List	   *args = ((OpExpr *) w)->args;

							if (list_length(args) == 2 &&
								IsA(strip_implicit_coercions(linitial(args)),
									CaseTestExpr))
								w = (Node *) lsecond(args);
						}
					}

					if (!PRETTY_INDENT(context))
						appendStringInfoChar(buf, ' ');
					appendContextKeyword(context, "WHEN ",
										 0, 0, 0);
					get_rule_expr(w, context, false);
					appendStringInfoString(buf, " THEN ");
					get_rule_expr((Node *) when->result, context, true);
				}
				if (!PRETTY_INDENT(context))
					appendStringInfoChar(buf, ' ');
				appendContextKeyword(context, "ELSE ",
									 0, 0, 0);
				get_rule_expr((Node *) caseexpr->defresult, context, true);
				if (!PRETTY_INDENT(context))
					appendStringInfoChar(buf, ' ');
				appendContextKeyword(context, "END",
									 -PRETTYINDENT_VAR, 0, 0);
			}
			break;

		case T_CaseTestExpr:
			{
				/*
				 * Normally we should never get here, since for expressions
				 * that can contain this node type we attempt to avoid
				 * recursing to it.  But in an optimized expression we might
				 * be unable to avoid that (see comments for CaseExpr).  If we
				 * do see one, print it as CASE_TEST_EXPR.
				 */
				appendStringInfoString(buf, "CASE_TEST_EXPR");
			}
			break;

		case T_ArrayExpr:
			{
				ArrayExpr  *arrayexpr = (ArrayExpr *) node;

				appendStringInfoString(buf, "ARRAY[");
				int before_prettyflags = context->prettyFlags;

				get_rule_expr((Node *) arrayexpr->elements, context, true);
				context->prettyFlags = before_prettyflags;
				appendStringInfoChar(buf, ']');

				/*
				 * If the array isn't empty, we assume its elements are
				 * coerced to the desired type.  If it's empty, though, we
				 * need an explicit coercion to the array type.
				 */
				if (arrayexpr->elements == NIL)
					appendStringInfo(buf, "::%s",
									 format_type_with_typemod(arrayexpr->array_typeid, -1));
			}
			break;

		case T_RowExpr:
			{
				RowExpr    *rowexpr = (RowExpr *) node;
				TupleDesc	tupdesc = NULL;
				ListCell   *arg;
				int			i;
				char	   *sep;

				/*
				 * If it's a named type and not RECORD, we may have to skip
				 * dropped columns and/or claim there are NULLs for added
				 * columns.
				 */
				if (rowexpr->row_typeid != RECORDOID)
				{
					tupdesc = lookup_rowtype_tupdesc(rowexpr->row_typeid, -1);
					Assert(list_length(rowexpr->args) <= tupdesc->natts);
				}

				/*
				 * SQL99 allows "ROW" to be omitted when there is more than
				 * one column, but for simplicity we always print it.
				 */
				appendStringInfoString(buf, "ROW(");
				sep = "";
				i = 0;
				foreach(arg, rowexpr->args)
				{
					Node	   *e = (Node *) lfirst(arg);

					if (tupdesc == NULL ||
						!TupleDescAttr(tupdesc, i)->attisdropped)
					{
						appendStringInfoString(buf, sep);
						/* Whole-row Vars need special treatment here */
						get_rule_expr_toplevel(e, context, true);
						sep = ", ";
					}
					i++;
				}
				if (tupdesc != NULL)
				{
					while (i < tupdesc->natts)
					{
						if (!TupleDescAttr(tupdesc, i)->attisdropped)
						{
							appendStringInfoString(buf, sep);
							appendStringInfoString(buf, "NULL");
							sep = ", ";
						}
						i++;
					}

					ReleaseTupleDesc(tupdesc);
				}
				appendStringInfoChar(buf, ')');
				if (rowexpr->row_format == COERCE_EXPLICIT_CAST)
					appendStringInfo(buf, "::%s",
									 format_type_with_typemod(rowexpr->row_typeid, -1));
			}
			break;

		case T_RowCompareExpr:
			{
				RowCompareExpr *rcexpr = (RowCompareExpr *) node;

				/*
				 * SQL99 allows "ROW" to be omitted when there is more than
				 * one column, but for simplicity we always print it.  Within
				 * a ROW expression, whole-row Vars need special treatment, so
				 * use get_rule_list_toplevel.
				 */
				appendStringInfoString(buf, "(ROW(");
				get_rule_list_toplevel(rcexpr->largs, context, true);

				/*
				 * We assume that the name of the first-column operator will
				 * do for all the rest too.  This is definitely open to
				 * failure, eg if some but not all operators were renamed
				 * since the construct was parsed, but there seems no way to
				 * be perfect.
				 */
				Oid rhs_type;
				if (IsA(rcexpr->rargs, List))
					rhs_type = exprType(linitial(castNode(List, rcexpr->rargs)));
				else
				{
					List *elems = castNode(ArrayExpr, rcexpr->rargs)->elements;
					RowExpr *row = (RowExpr *) linitial(elems);
					rhs_type = exprType(linitial(row->args));
				}

				appendStringInfo(buf, ") %s ",
								 generate_operator_name(linitial_oid(rcexpr->opnos),
														exprType(linitial(rcexpr->largs)),
														rhs_type));
				if (IsA(rcexpr->rargs, List))
				{
					appendStringInfo(buf, "ROW(");
					get_rule_list_toplevel(castNode(List, rcexpr->rargs), context, true);
				}
				else
				{
					appendStringInfo(buf, "ANY (");
					get_rule_expr(rcexpr->rargs, context, true);
				}
				appendStringInfoString(buf, "))");
			}
			break;

		case T_CoalesceExpr:
			{
				CoalesceExpr *coalesceexpr = (CoalesceExpr *) node;

				appendStringInfoString(buf, "COALESCE(");
				get_rule_expr((Node *) coalesceexpr->args, context, true);
				appendStringInfoChar(buf, ')');
			}
			break;

		case T_MinMaxExpr:
			{
				MinMaxExpr *minmaxexpr = (MinMaxExpr *) node;

				switch (minmaxexpr->op)
				{
					case IS_GREATEST:
						appendStringInfoString(buf, "GREATEST(");
						break;
					case IS_LEAST:
						appendStringInfoString(buf, "LEAST(");
						break;
				}
				get_rule_expr((Node *) minmaxexpr->args, context, true);
				appendStringInfoChar(buf, ')');
			}
			break;

		case T_SQLValueFunction:
			{
				SQLValueFunction *svf = (SQLValueFunction *) node;

				/*
				 * Note: this code knows that typmod for time, timestamp, and
				 * timestamptz just prints as integer.
				 */
				switch (svf->op)
				{
					case SVFOP_CURRENT_DATE:
						appendStringInfoString(buf, "CURRENT_DATE");
						break;
					case SVFOP_CURRENT_TIME:
						appendStringInfoString(buf, "CURRENT_TIME");
						break;
					case SVFOP_CURRENT_TIME_N:
						appendStringInfo(buf, "CURRENT_TIME(%d)", svf->typmod);
						break;
					case SVFOP_CURRENT_TIMESTAMP:
						appendStringInfoString(buf, "CURRENT_TIMESTAMP");
						break;
					case SVFOP_CURRENT_TIMESTAMP_N:
						appendStringInfo(buf, "CURRENT_TIMESTAMP(%d)",
										 svf->typmod);
						break;
					case SVFOP_LOCALTIME:
						appendStringInfoString(buf, "LOCALTIME");
						break;
					case SVFOP_LOCALTIME_N:
						appendStringInfo(buf, "LOCALTIME(%d)", svf->typmod);
						break;
					case SVFOP_LOCALTIMESTAMP:
						appendStringInfoString(buf, "LOCALTIMESTAMP");
						break;
					case SVFOP_LOCALTIMESTAMP_N:
						appendStringInfo(buf, "LOCALTIMESTAMP(%d)",
										 svf->typmod);
						break;
					case SVFOP_CURRENT_ROLE:
						appendStringInfoString(buf, "CURRENT_ROLE");
						break;
					case SVFOP_CURRENT_USER:
						appendStringInfoString(buf, "CURRENT_USER");
						break;
					case SVFOP_USER:
						appendStringInfoString(buf, "USER");
						break;
					case SVFOP_SESSION_USER:
						appendStringInfoString(buf, "SESSION_USER");
						break;
					case SVFOP_CURRENT_CATALOG:
						appendStringInfoString(buf, "CURRENT_CATALOG");
						break;
					case SVFOP_CURRENT_SCHEMA:
						appendStringInfoString(buf, "CURRENT_SCHEMA");
						break;
				}
			}
			break;

		case T_XmlExpr:
			{
				XmlExpr    *xexpr = (XmlExpr *) node;
				bool		needcomma = false;
				ListCell   *arg;
				ListCell   *narg;
				Const	   *con;

				switch (xexpr->op)
				{
					case IS_XMLCONCAT:
						appendStringInfoString(buf, "XMLCONCAT(");
						break;
					case IS_XMLELEMENT:
						appendStringInfoString(buf, "XMLELEMENT(");
						break;
					case IS_XMLFOREST:
						appendStringInfoString(buf, "XMLFOREST(");
						break;
					case IS_XMLPARSE:
						appendStringInfoString(buf, "XMLPARSE(");
						break;
					case IS_XMLPI:
						appendStringInfoString(buf, "XMLPI(");
						break;
					case IS_XMLROOT:
						appendStringInfoString(buf, "XMLROOT(");
						break;
					case IS_XMLSERIALIZE:
						appendStringInfoString(buf, "XMLSERIALIZE(");
						break;
					case IS_DOCUMENT:
						break;
				}
				if (xexpr->op == IS_XMLPARSE || xexpr->op == IS_XMLSERIALIZE)
				{
					if (xexpr->xmloption == XMLOPTION_DOCUMENT)
						appendStringInfoString(buf, "DOCUMENT ");
					else
						appendStringInfoString(buf, "CONTENT ");
				}
				if (xexpr->name)
				{
					appendStringInfo(buf, "NAME %s",
									 quote_identifier(map_xml_name_to_sql_identifier(xexpr->name)));
					needcomma = true;
				}
				if (xexpr->named_args)
				{
					if (xexpr->op != IS_XMLFOREST)
					{
						if (needcomma)
							appendStringInfoString(buf, ", ");
						appendStringInfoString(buf, "XMLATTRIBUTES(");
						needcomma = false;
					}
					forboth(arg, xexpr->named_args, narg, xexpr->arg_names)
					{
						Node	   *e = (Node *) lfirst(arg);
						char	   *argname = strVal(lfirst(narg));

						if (needcomma)
							appendStringInfoString(buf, ", ");
						get_rule_expr((Node *) e, context, true);
						appendStringInfo(buf, " AS %s",
										 quote_identifier(map_xml_name_to_sql_identifier(argname)));
						needcomma = true;
					}
					if (xexpr->op != IS_XMLFOREST)
						appendStringInfoChar(buf, ')');
				}
				if (xexpr->args)
				{
					if (needcomma)
						appendStringInfoString(buf, ", ");
					switch (xexpr->op)
					{
						case IS_XMLCONCAT:
						case IS_XMLELEMENT:
						case IS_XMLFOREST:
						case IS_XMLPI:
						case IS_XMLSERIALIZE:
							/* no extra decoration needed */
							get_rule_expr((Node *) xexpr->args, context, true);
							break;
						case IS_XMLPARSE:
							Assert(list_length(xexpr->args) == 2);

							get_rule_expr((Node *) linitial(xexpr->args),
										  context, true);

							con = lsecond_node(Const, xexpr->args);
							Assert(!con->constisnull);
							if (DatumGetBool(con->constvalue))
								appendStringInfoString(buf,
													   " PRESERVE WHITESPACE");
							else
								appendStringInfoString(buf,
													   " STRIP WHITESPACE");
							break;
						case IS_XMLROOT:
							Assert(list_length(xexpr->args) == 3);

							get_rule_expr((Node *) linitial(xexpr->args),
										  context, true);

							appendStringInfoString(buf, ", VERSION ");
							con = (Const *) lsecond(xexpr->args);
							if (IsA(con, Const) &&
								con->constisnull)
								appendStringInfoString(buf, "NO VALUE");
							else
								get_rule_expr((Node *) con, context, false);

							con = lthird_node(Const, xexpr->args);
							if (con->constisnull)
								 /* suppress STANDALONE NO VALUE */ ;
							else
							{
								switch (DatumGetInt32(con->constvalue))
								{
									case XML_STANDALONE_YES:
										appendStringInfoString(buf,
															   ", STANDALONE YES");
										break;
									case XML_STANDALONE_NO:
										appendStringInfoString(buf,
															   ", STANDALONE NO");
										break;
									case XML_STANDALONE_NO_VALUE:
										appendStringInfoString(buf,
															   ", STANDALONE NO VALUE");
										break;
									default:
										break;
								}
							}
							break;
						case IS_DOCUMENT:
							get_rule_expr_paren((Node *) xexpr->args, context, false, node);
							break;
					}
				}
				if (xexpr->op == IS_XMLSERIALIZE)
					appendStringInfo(buf, " AS %s",
									 format_type_with_typemod(xexpr->type,
															  xexpr->typmod));
				if (xexpr->op == IS_DOCUMENT)
					appendStringInfoString(buf, " IS DOCUMENT");
				else
					appendStringInfoChar(buf, ')');
			}
			break;

		case T_NullTest:
			{
				NullTest   *ntest = (NullTest *) node;

				if (!PRETTY_PAREN(context))
					appendStringInfoChar(buf, '(');
				get_rule_expr_paren((Node *) ntest->arg, context, true, node);

				/*
				 * For scalar inputs, we prefer to print as IS [NOT] NULL,
				 * which is shorter and traditional.  If it's a rowtype input
				 * but we're applying a scalar test, must print IS [NOT]
				 * DISTINCT FROM NULL to be semantically correct.
				 */
				if (ntest->argisrow ||
					!type_is_rowtype(exprType((Node *) ntest->arg)))
				{
					switch (ntest->nulltesttype)
					{
						case IS_NULL:
							appendStringInfoString(buf, " IS NULL");
							break;
						case IS_NOT_NULL:
							appendStringInfoString(buf, " IS NOT NULL");
							break;
						default:
							elog(ERROR, "unrecognized nulltesttype: %d",
								 (int) ntest->nulltesttype);
					}
				}
				else
				{
					switch (ntest->nulltesttype)
					{
						case IS_NULL:
							appendStringInfoString(buf, " IS NOT DISTINCT FROM NULL");
							break;
						case IS_NOT_NULL:
							appendStringInfoString(buf, " IS DISTINCT FROM NULL");
							break;
						default:
							elog(ERROR, "unrecognized nulltesttype: %d",
								 (int) ntest->nulltesttype);
					}
				}
				if (!PRETTY_PAREN(context))
					appendStringInfoChar(buf, ')');
			}
			break;

		case T_BooleanTest:
			{
				BooleanTest *btest = (BooleanTest *) node;

				if (!PRETTY_PAREN(context))
					appendStringInfoChar(buf, '(');
				get_rule_expr_paren((Node *) btest->arg, context, false, node);
				switch (btest->booltesttype)
				{
					case IS_TRUE:
						appendStringInfoString(buf, " IS TRUE");
						break;
					case IS_NOT_TRUE:
						appendStringInfoString(buf, " IS NOT TRUE");
						break;
					case IS_FALSE:
						appendStringInfoString(buf, " IS FALSE");
						break;
					case IS_NOT_FALSE:
						appendStringInfoString(buf, " IS NOT FALSE");
						break;
					case IS_UNKNOWN:
						appendStringInfoString(buf, " IS UNKNOWN");
						break;
					case IS_NOT_UNKNOWN:
						appendStringInfoString(buf, " IS NOT UNKNOWN");
						break;
					default:
						elog(ERROR, "unrecognized booltesttype: %d",
							 (int) btest->booltesttype);
				}
				if (!PRETTY_PAREN(context))
					appendStringInfoChar(buf, ')');
			}
			break;

		case T_CoerceToDomain:
			{
				CoerceToDomain *ctest = (CoerceToDomain *) node;
				Node	   *arg = (Node *) ctest->arg;

				if (ctest->coercionformat == COERCE_IMPLICIT_CAST &&
					!showimplicit)
				{
					/* don't show the implicit cast */
					get_rule_expr(arg, context, false);
				}
				else
				{
					get_coercion_expr(arg, context,
									  ctest->resulttype,
									  ctest->resulttypmod,
									  node);
				}
			}
			break;

		case T_CoerceToDomainValue:
			appendStringInfoString(buf, "VALUE");
			break;

		case T_SetToDefault:
			appendStringInfoString(buf, "DEFAULT");
			break;

		case T_CurrentOfExpr:
			{
				CurrentOfExpr *cexpr = (CurrentOfExpr *) node;

				if (cexpr->cursor_name)
					appendStringInfo(buf, "CURRENT OF %s",
									 quote_identifier(cexpr->cursor_name));
				else
					appendStringInfo(buf, "CURRENT OF $%d",
									 cexpr->cursor_param);
			}
			break;

		case T_NextValueExpr:
			{
				NextValueExpr *nvexpr = (NextValueExpr *) node;

				/*
				 * This isn't exactly nextval(), but that seems close enough
				 * for EXPLAIN's purposes.
				 */
				appendStringInfoString(buf, "nextval(");
				simple_quote_literal(buf,
									 generate_relation_name(nvexpr->seqid,
															NIL));
				appendStringInfoChar(buf, ')');
			}
			break;

		case T_InferenceElem:
			{
				InferenceElem *iexpr = (InferenceElem *) node;
				bool		save_varprefix;
				bool		need_parens;

				/*
				 * InferenceElem can only refer to target relation, so a
				 * prefix is not useful, and indeed would cause parse errors.
				 */
				save_varprefix = context->varprefix;
				context->varprefix = false;

				/*
				 * Parenthesize the element unless it's a simple Var or a bare
				 * function call.  Follows pg_get_indexdef_worker().
				 */
				need_parens = !IsA(iexpr->expr, Var);
				if (IsA(iexpr->expr, FuncExpr) &&
					((FuncExpr *) iexpr->expr)->funcformat ==
					COERCE_EXPLICIT_CALL)
					need_parens = false;

				if (need_parens)
					appendStringInfoChar(buf, '(');
				get_rule_expr((Node *) iexpr->expr,
							  context, false);
				if (need_parens)
					appendStringInfoChar(buf, ')');

				context->varprefix = save_varprefix;

				if (iexpr->infercollid)
					appendStringInfo(buf, " COLLATE %s",
									 generate_collation_name(iexpr->infercollid));

				/* Add the operator class name, if not default */
				if (iexpr->inferopclass)
				{
					Oid			inferopclass = iexpr->inferopclass;
					Oid			inferopcinputtype = get_opclass_input_type(iexpr->inferopclass);

					get_opclass_name(inferopclass, inferopcinputtype, buf);
				}
			}
			break;

		case T_PartitionBoundSpec:
			{
				PartitionBoundSpec *spec = (PartitionBoundSpec *) node;
				ListCell   *cell;
				char	   *sep;

				if (spec->is_default)
				{
					appendStringInfoString(buf, "DEFAULT");
					break;
				}

				switch (spec->strategy)
				{
					case PARTITION_STRATEGY_HASH:
						Assert(spec->modulus > 0 && spec->remainder >= 0);
						Assert(spec->modulus > spec->remainder);

						appendStringInfoString(buf, "FOR VALUES");
						appendStringInfo(buf, " WITH (modulus %d, remainder %d)",
										 spec->modulus, spec->remainder);
						break;

					case PARTITION_STRATEGY_LIST:
						Assert(spec->listdatums != NIL);

						appendStringInfoString(buf, "FOR VALUES IN (");
						sep = "";
						foreach(cell, spec->listdatums)
						{
							Const	   *val = lfirst_node(Const, cell);

							appendStringInfoString(buf, sep);
							get_const_expr(val, context, -1);
							sep = ", ";
						}

						appendStringInfoChar(buf, ')');
						break;

					case PARTITION_STRATEGY_RANGE:
						Assert(spec->lowerdatums != NIL &&
							   spec->upperdatums != NIL &&
							   list_length(spec->lowerdatums) ==
							   list_length(spec->upperdatums));

						appendStringInfo(buf, "FOR VALUES FROM %s TO %s",
										 get_range_partbound_string(spec->lowerdatums),
										 get_range_partbound_string(spec->upperdatums));
						break;

					default:
						elog(ERROR, "unrecognized partition strategy: %d",
							 (int) spec->strategy);
						break;
				}
			}
			break;

		case T_List:
			{
				char	   *sep;
				ListCell   *l;

				sep = "";
				int limit = -1;
				int cur_index = 0;
				if (IsYugaByteEnabled() &&
					YB_PRETTY_ARRAY(context) &&
					YB_TRUNC_ARRAY_LIMIT < ((List *) node)->length)
				{
					limit = YB_TRUNC_ARRAY_LIMIT;
				}
				foreach(l, (List *) node)
				{
					appendStringInfoString(buf, sep);
					get_rule_expr((Node *) lfirst(l), context, showimplicit);
					sep = ", ";
					if (limit > 0 && ++cur_index == limit)
					{
						appendStringInfoString(buf, ", ..., ");
						break;
					}
				}

				if (IsYugaByteEnabled() &&
					limit > 0)
				{
					Node *last_elem = (Node *) lfirst(list_tail((List *) node));
					get_rule_expr(last_elem, context, showimplicit);
				}
			}
			break;

		case T_TableFunc:
			get_tablefunc((TableFunc *) node, context, showimplicit);
			break;

		default:
			elog(ERROR, "unrecognized node type: %d", (int) nodeTag(node));
			break;
	}
}

/*
 * get_rule_expr_toplevel		- Parse back a toplevel expression
 *
 * Same as get_rule_expr(), except that if the expr is just a Var, we pass
 * istoplevel = true not false to get_variable().  This causes whole-row Vars
 * to get printed with decoration that will prevent expansion of "*".
 * We need to use this in contexts such as ROW() and VALUES(), where the
 * parser would expand "foo.*" appearing at top level.  (In principle we'd
 * use this in get_target_list() too, but that has additional worries about
 * whether to print AS, so it needs to invoke get_variable() directly anyway.)
 */
static void
get_rule_expr_toplevel(Node *node, deparse_context *context,
					   bool showimplicit)
{
	if (node && IsA(node, Var))
		(void) get_variable((Var *) node, 0, true, context);
	else
		get_rule_expr(node, context, showimplicit);
}

/*
 * get_rule_list_toplevel		- Parse back a list of toplevel expressions
 *
 * Apply get_rule_expr_toplevel() to each element of a List.
 *
 * This adds commas between the expressions, but caller is responsible
 * for printing surrounding decoration.
 */
static void
get_rule_list_toplevel(List *lst, deparse_context *context,
					   bool showimplicit)
{
	const char *sep;
	ListCell   *lc;

	sep = "";
	foreach(lc, lst)
	{
		Node	   *e = (Node *) lfirst(lc);

		appendStringInfoString(context->buf, sep);
		get_rule_expr_toplevel(e, context, showimplicit);
		sep = ", ";
	}
}

/*
 * get_rule_expr_funccall		- Parse back a function-call expression
 *
 * Same as get_rule_expr(), except that we guarantee that the output will
 * look like a function call, or like one of the things the grammar treats as
 * equivalent to a function call (see the func_expr_windowless production).
 * This is needed in places where the grammar uses func_expr_windowless and
 * you can't substitute a parenthesized a_expr.  If what we have isn't going
 * to look like a function call, wrap it in a dummy CAST() expression, which
 * will satisfy the grammar --- and, indeed, is likely what the user wrote to
 * produce such a thing.
 */
static void
get_rule_expr_funccall(Node *node, deparse_context *context,
					   bool showimplicit)
{
	if (looks_like_function(node))
		get_rule_expr(node, context, showimplicit);
	else
	{
		StringInfo	buf = context->buf;

		appendStringInfoString(buf, "CAST(");
		/* no point in showing any top-level implicit cast */
		get_rule_expr(node, context, false);
		appendStringInfo(buf, " AS %s)",
						 format_type_with_typemod(exprType(node),
												  exprTypmod(node)));
	}
}

/*
 * Helper function to identify node types that satisfy func_expr_windowless.
 * If in doubt, "false" is always a safe answer.
 */
static bool
looks_like_function(Node *node)
{
	if (node == NULL)
		return false;			/* probably shouldn't happen */
	switch (nodeTag(node))
	{
		case T_FuncExpr:
			/* OK, unless it's going to deparse as a cast */
			return (((FuncExpr *) node)->funcformat == COERCE_EXPLICIT_CALL ||
					((FuncExpr *) node)->funcformat == COERCE_SQL_SYNTAX);
		case T_NullIfExpr:
		case T_CoalesceExpr:
		case T_MinMaxExpr:
		case T_SQLValueFunction:
		case T_XmlExpr:
			/* these are all accepted by func_expr_common_subexpr */
			return true;
		default:
			break;
	}
	return false;
}


/*
 * get_oper_expr			- Parse back an OpExpr node
 */
static void
get_oper_expr(OpExpr *expr, deparse_context *context)
{
	StringInfo	buf = context->buf;
	Oid			opno = expr->opno;
	List	   *args = expr->args;

	if (!PRETTY_PAREN(context))
		appendStringInfoChar(buf, '(');
	if (list_length(args) == 2)
	{
		/* binary operator */
		Node	   *arg1 = (Node *) linitial(args);
		Node	   *arg2 = (Node *) lsecond(args);

		get_rule_expr_paren(arg1, context, true, (Node *) expr);
		appendStringInfo(buf, " %s ",
						 generate_operator_name(opno,
												exprType(arg1),
												exprType(arg2)));
		get_rule_expr_paren(arg2, context, true, (Node *) expr);
	}
	else
	{
		/* prefix operator */
		Node	   *arg = (Node *) linitial(args);

		appendStringInfo(buf, "%s ",
						 generate_operator_name(opno,
												InvalidOid,
												exprType(arg)));
		get_rule_expr_paren(arg, context, true, (Node *) expr);
	}
	if (!PRETTY_PAREN(context))
		appendStringInfoChar(buf, ')');
}

/*
 * get_func_expr			- Parse back a FuncExpr node
 */
static void
get_func_expr(FuncExpr *expr, deparse_context *context,
			  bool showimplicit)
{
	StringInfo	buf = context->buf;
	Oid			funcoid = expr->funcid;
	Oid			argtypes[FUNC_MAX_ARGS];
	int			nargs;
	List	   *argnames;
	bool		use_variadic;
	ListCell   *l;

	/*
	 * If the function call came from an implicit coercion, then just show the
	 * first argument --- unless caller wants to see implicit coercions.
	 */
	if (expr->funcformat == COERCE_IMPLICIT_CAST && !showimplicit)
	{
		get_rule_expr_paren((Node *) linitial(expr->args), context,
							false, (Node *) expr);
		return;
	}

	/*
	 * If the function call came from a cast, then show the first argument
	 * plus an explicit cast operation.
	 */
	if (expr->funcformat == COERCE_EXPLICIT_CAST ||
		expr->funcformat == COERCE_IMPLICIT_CAST)
	{
		Node	   *arg = linitial(expr->args);
		Oid			rettype = expr->funcresulttype;
		int32		coercedTypmod;

		/* Get the typmod if this is a length-coercion function */
		(void) exprIsLengthCoercion((Node *) expr, &coercedTypmod);

		get_coercion_expr(arg, context,
						  rettype, coercedTypmod,
						  (Node *) expr);

		return;
	}

	/*
	 * If the function was called using one of the SQL spec's random special
	 * syntaxes, try to reproduce that.  If we don't recognize the function,
	 * fall through.
	 */
	if (expr->funcformat == COERCE_SQL_SYNTAX)
	{
		if (get_func_sql_syntax(expr, context))
			return;
	}

	/*
	 * Normal function: display as proname(args).  First we need to extract
	 * the argument datatypes.
	 */
	if (list_length(expr->args) > FUNC_MAX_ARGS)
		ereport(ERROR,
				(errcode(ERRCODE_TOO_MANY_ARGUMENTS),
				 errmsg("too many arguments")));
	nargs = 0;
	argnames = NIL;
	foreach(l, expr->args)
	{
		Node	   *arg = (Node *) lfirst(l);

		if (IsA(arg, NamedArgExpr))
			argnames = lappend(argnames, ((NamedArgExpr *) arg)->name);
		argtypes[nargs] = exprType(arg);
		nargs++;
	}

	appendStringInfo(buf, "%s(",
					 generate_function_name(funcoid, nargs,
											argnames, argtypes,
											expr->funcvariadic,
											&use_variadic,
											context->special_exprkind));
	nargs = 0;
	foreach(l, expr->args)
	{
		if (nargs++ > 0)
			appendStringInfoString(buf, ", ");
		if (use_variadic && lnext(expr->args, l) == NULL)
			appendStringInfoString(buf, "VARIADIC ");
		get_rule_expr((Node *) lfirst(l), context, true);
	}
	appendStringInfoChar(buf, ')');
}

/*
 * get_agg_expr			- Parse back an Aggref node
 */
static void
get_agg_expr(Aggref *aggref, deparse_context *context,
			 Aggref *original_aggref)
{
	StringInfo	buf = context->buf;
	Oid			argtypes[FUNC_MAX_ARGS];
	int			nargs;
	bool		use_variadic;

	/*
	 * For a combining aggregate, we look up and deparse the corresponding
	 * partial aggregate instead.  This is necessary because our input
	 * argument list has been replaced; the new argument list always has just
	 * one element, which will point to a partial Aggref that supplies us with
	 * transition states to combine.
	 */
	if (DO_AGGSPLIT_COMBINE(aggref->aggsplit))
	{
		TargetEntry *tle;

		Assert(list_length(aggref->args) == 1);
		tle = linitial_node(TargetEntry, aggref->args);
		resolve_special_varno((Node *) tle->expr, context,
							  get_agg_combine_expr, original_aggref);
		return;
	}

	/*
	 * Mark as PARTIAL, if appropriate.  We look to the original aggref so as
	 * to avoid printing this when recursing from the code just above.
	 */
	if (DO_AGGSPLIT_SKIPFINAL(original_aggref->aggsplit))
		appendStringInfoString(buf, "PARTIAL ");

	/* Extract the argument types as seen by the parser */
	nargs = get_aggregate_argtypes(aggref, argtypes);

	/* Print the aggregate name, schema-qualified if needed */
	appendStringInfo(buf, "%s(%s",
					 generate_function_name(aggref->aggfnoid, nargs,
											NIL, argtypes,
											aggref->aggvariadic,
											&use_variadic,
											context->special_exprkind),
					 (aggref->aggdistinct != NIL) ? "DISTINCT " : "");

	if (AGGKIND_IS_ORDERED_SET(aggref->aggkind))
	{
		/*
		 * Ordered-set aggregates do not use "*" syntax.  Also, we needn't
		 * worry about inserting VARIADIC.  So we can just dump the direct
		 * args as-is.
		 */
		Assert(!aggref->aggvariadic);
		get_rule_expr((Node *) aggref->aggdirectargs, context, true);
		Assert(aggref->aggorder != NIL);
		appendStringInfoString(buf, ") WITHIN GROUP (ORDER BY ");
		get_rule_orderby(aggref->aggorder, aggref->args, false, context);
	}
	else
	{
		/* aggstar can be set only in zero-argument aggregates */
		if (aggref->aggstar)
			appendStringInfoChar(buf, '*');
		else
		{
			ListCell   *l;
			int			i;

			i = 0;
			foreach(l, aggref->args)
			{
				TargetEntry *tle = (TargetEntry *) lfirst(l);
				Node	   *arg = (Node *) tle->expr;

				Assert(!IsA(arg, NamedArgExpr));
				if (tle->resjunk)
					continue;
				if (i++ > 0)
					appendStringInfoString(buf, ", ");
				if (use_variadic && i == nargs)
					appendStringInfoString(buf, "VARIADIC ");
				get_rule_expr(arg, context, true);
			}
		}

		if (aggref->aggorder != NIL)
		{
			appendStringInfoString(buf, " ORDER BY ");
			get_rule_orderby(aggref->aggorder, aggref->args, false, context);
		}
	}

	if (aggref->aggfilter != NULL)
	{
		appendStringInfoString(buf, ") FILTER (WHERE ");
		get_rule_expr((Node *) aggref->aggfilter, context, false);
	}

	appendStringInfoChar(buf, ')');
}

/*
 * This is a helper function for get_agg_expr().  It's used when we deparse
 * a combining Aggref; resolve_special_varno locates the corresponding partial
 * Aggref and then calls this.
 */
static void
get_agg_combine_expr(Node *node, deparse_context *context, void *callback_arg)
{
	Aggref	   *aggref;
	Aggref	   *original_aggref = callback_arg;

	if (!IsA(node, Aggref))
		elog(ERROR, "combining Aggref does not point to an Aggref");

	aggref = (Aggref *) node;
	get_agg_expr(aggref, context, original_aggref);
}

/*
 * get_windowfunc_expr	- Parse back a WindowFunc node
 */
static void
get_windowfunc_expr(WindowFunc *wfunc, deparse_context *context)
{
	StringInfo	buf = context->buf;
	Oid			argtypes[FUNC_MAX_ARGS];
	int			nargs;
	List	   *argnames;
	ListCell   *l;

	if (list_length(wfunc->args) > FUNC_MAX_ARGS)
		ereport(ERROR,
				(errcode(ERRCODE_TOO_MANY_ARGUMENTS),
				 errmsg("too many arguments")));
	nargs = 0;
	argnames = NIL;
	foreach(l, wfunc->args)
	{
		Node	   *arg = (Node *) lfirst(l);

		if (IsA(arg, NamedArgExpr))
			argnames = lappend(argnames, ((NamedArgExpr *) arg)->name);
		argtypes[nargs] = exprType(arg);
		nargs++;
	}

	appendStringInfo(buf, "%s(",
					 generate_function_name(wfunc->winfnoid, nargs,
											argnames, argtypes,
											false, NULL,
											context->special_exprkind));
	/* winstar can be set only in zero-argument aggregates */
	if (wfunc->winstar)
		appendStringInfoChar(buf, '*');
	else
		get_rule_expr((Node *) wfunc->args, context, true);

	if (wfunc->aggfilter != NULL)
	{
		appendStringInfoString(buf, ") FILTER (WHERE ");
		get_rule_expr((Node *) wfunc->aggfilter, context, false);
	}

	appendStringInfoString(buf, ") OVER ");

	foreach(l, context->windowClause)
	{
		WindowClause *wc = (WindowClause *) lfirst(l);

		if (wc->winref == wfunc->winref)
		{
			if (wc->name)
				appendStringInfoString(buf, quote_identifier(wc->name));
			else
				get_rule_windowspec(wc, context->windowTList, context);
			break;
		}
	}
	if (l == NULL)
	{
		if (context->windowClause)
			elog(ERROR, "could not find window clause for winref %u",
				 wfunc->winref);

		/*
		 * In EXPLAIN, we don't have window context information available, so
		 * we have to settle for this:
		 */
		appendStringInfoString(buf, "(?)");
	}
}

/*
 * get_func_sql_syntax		- Parse back a SQL-syntax function call
 *
 * Returns true if we successfully deparsed, false if we did not
 * recognize the function.
 */
static bool
get_func_sql_syntax(FuncExpr *expr, deparse_context *context)
{
	StringInfo	buf = context->buf;
	Oid			funcoid = expr->funcid;

	switch (funcoid)
	{
		case F_TIMEZONE_INTERVAL_TIMESTAMP:
		case F_TIMEZONE_INTERVAL_TIMESTAMPTZ:
		case F_TIMEZONE_INTERVAL_TIMETZ:
		case F_TIMEZONE_TEXT_TIMESTAMP:
		case F_TIMEZONE_TEXT_TIMESTAMPTZ:
		case F_TIMEZONE_TEXT_TIMETZ:
			/* AT TIME ZONE ... note reversed argument order */
			appendStringInfoChar(buf, '(');
			get_rule_expr_paren((Node *) lsecond(expr->args), context, false,
								(Node *) expr);
			appendStringInfoString(buf, " AT TIME ZONE ");
			get_rule_expr_paren((Node *) linitial(expr->args), context, false,
								(Node *) expr);
			appendStringInfoChar(buf, ')');
			return true;

		case F_OVERLAPS_TIMESTAMPTZ_INTERVAL_TIMESTAMPTZ_INTERVAL:
		case F_OVERLAPS_TIMESTAMPTZ_INTERVAL_TIMESTAMPTZ_TIMESTAMPTZ:
		case F_OVERLAPS_TIMESTAMPTZ_TIMESTAMPTZ_TIMESTAMPTZ_INTERVAL:
		case F_OVERLAPS_TIMESTAMPTZ_TIMESTAMPTZ_TIMESTAMPTZ_TIMESTAMPTZ:
		case F_OVERLAPS_TIMESTAMP_INTERVAL_TIMESTAMP_INTERVAL:
		case F_OVERLAPS_TIMESTAMP_INTERVAL_TIMESTAMP_TIMESTAMP:
		case F_OVERLAPS_TIMESTAMP_TIMESTAMP_TIMESTAMP_INTERVAL:
		case F_OVERLAPS_TIMESTAMP_TIMESTAMP_TIMESTAMP_TIMESTAMP:
		case F_OVERLAPS_TIMETZ_TIMETZ_TIMETZ_TIMETZ:
		case F_OVERLAPS_TIME_INTERVAL_TIME_INTERVAL:
		case F_OVERLAPS_TIME_INTERVAL_TIME_TIME:
		case F_OVERLAPS_TIME_TIME_TIME_INTERVAL:
		case F_OVERLAPS_TIME_TIME_TIME_TIME:
			/* (x1, x2) OVERLAPS (y1, y2) */
			appendStringInfoString(buf, "((");
			get_rule_expr((Node *) linitial(expr->args), context, false);
			appendStringInfoString(buf, ", ");
			get_rule_expr((Node *) lsecond(expr->args), context, false);
			appendStringInfoString(buf, ") OVERLAPS (");
			get_rule_expr((Node *) lthird(expr->args), context, false);
			appendStringInfoString(buf, ", ");
			get_rule_expr((Node *) lfourth(expr->args), context, false);
			appendStringInfoString(buf, "))");
			return true;

		case F_EXTRACT_TEXT_DATE:
		case F_EXTRACT_TEXT_TIME:
		case F_EXTRACT_TEXT_TIMETZ:
		case F_EXTRACT_TEXT_TIMESTAMP:
		case F_EXTRACT_TEXT_TIMESTAMPTZ:
		case F_EXTRACT_TEXT_INTERVAL:
			/* EXTRACT (x FROM y) */
			appendStringInfoString(buf, "EXTRACT(");
			{
				Const	   *con = (Const *) linitial(expr->args);

				Assert(IsA(con, Const) &&
					   con->consttype == TEXTOID &&
					   !con->constisnull);
				appendStringInfoString(buf, TextDatumGetCString(con->constvalue));
			}
			appendStringInfoString(buf, " FROM ");
			get_rule_expr((Node *) lsecond(expr->args), context, false);
			appendStringInfoChar(buf, ')');
			return true;

		case F_IS_NORMALIZED:
			/* IS xxx NORMALIZED */
			appendStringInfoString(buf, "(");
			get_rule_expr_paren((Node *) linitial(expr->args), context, false,
								(Node *) expr);
			appendStringInfoString(buf, " IS");
			if (list_length(expr->args) == 2)
			{
				Const	   *con = (Const *) lsecond(expr->args);

				Assert(IsA(con, Const) &&
					   con->consttype == TEXTOID &&
					   !con->constisnull);
				appendStringInfo(buf, " %s",
								 TextDatumGetCString(con->constvalue));
			}
			appendStringInfoString(buf, " NORMALIZED)");
			return true;

		case F_PG_COLLATION_FOR:
			/* COLLATION FOR */
			appendStringInfoString(buf, "COLLATION FOR (");
			get_rule_expr((Node *) linitial(expr->args), context, false);
			appendStringInfoChar(buf, ')');
			return true;

		case F_NORMALIZE:
			/* NORMALIZE() */
			appendStringInfoString(buf, "NORMALIZE(");
			get_rule_expr((Node *) linitial(expr->args), context, false);
			if (list_length(expr->args) == 2)
			{
				Const	   *con = (Const *) lsecond(expr->args);

				Assert(IsA(con, Const) &&
					   con->consttype == TEXTOID &&
					   !con->constisnull);
				appendStringInfo(buf, ", %s",
								 TextDatumGetCString(con->constvalue));
			}
			appendStringInfoChar(buf, ')');
			return true;

		case F_OVERLAY_BIT_BIT_INT4:
		case F_OVERLAY_BIT_BIT_INT4_INT4:
		case F_OVERLAY_BYTEA_BYTEA_INT4:
		case F_OVERLAY_BYTEA_BYTEA_INT4_INT4:
		case F_OVERLAY_TEXT_TEXT_INT4:
		case F_OVERLAY_TEXT_TEXT_INT4_INT4:
			/* OVERLAY() */
			appendStringInfoString(buf, "OVERLAY(");
			get_rule_expr((Node *) linitial(expr->args), context, false);
			appendStringInfoString(buf, " PLACING ");
			get_rule_expr((Node *) lsecond(expr->args), context, false);
			appendStringInfoString(buf, " FROM ");
			get_rule_expr((Node *) lthird(expr->args), context, false);
			if (list_length(expr->args) == 4)
			{
				appendStringInfoString(buf, " FOR ");
				get_rule_expr((Node *) lfourth(expr->args), context, false);
			}
			appendStringInfoChar(buf, ')');
			return true;

		case F_POSITION_BIT_BIT:
		case F_POSITION_BYTEA_BYTEA:
		case F_POSITION_TEXT_TEXT:
			/* POSITION() ... extra parens since args are b_expr not a_expr */
			appendStringInfoString(buf, "POSITION((");
			get_rule_expr((Node *) lsecond(expr->args), context, false);
			appendStringInfoString(buf, ") IN (");
			get_rule_expr((Node *) linitial(expr->args), context, false);
			appendStringInfoString(buf, "))");
			return true;

		case F_SUBSTRING_BIT_INT4:
		case F_SUBSTRING_BIT_INT4_INT4:
		case F_SUBSTRING_BYTEA_INT4:
		case F_SUBSTRING_BYTEA_INT4_INT4:
		case F_SUBSTRING_TEXT_INT4:
		case F_SUBSTRING_TEXT_INT4_INT4:
			/* SUBSTRING FROM/FOR (i.e., integer-position variants) */
			appendStringInfoString(buf, "SUBSTRING(");
			get_rule_expr((Node *) linitial(expr->args), context, false);
			appendStringInfoString(buf, " FROM ");
			get_rule_expr((Node *) lsecond(expr->args), context, false);
			if (list_length(expr->args) == 3)
			{
				appendStringInfoString(buf, " FOR ");
				get_rule_expr((Node *) lthird(expr->args), context, false);
			}
			appendStringInfoChar(buf, ')');
			return true;

		case F_SUBSTRING_TEXT_TEXT_TEXT:
			/* SUBSTRING SIMILAR/ESCAPE */
			appendStringInfoString(buf, "SUBSTRING(");
			get_rule_expr((Node *) linitial(expr->args), context, false);
			appendStringInfoString(buf, " SIMILAR ");
			get_rule_expr((Node *) lsecond(expr->args), context, false);
			appendStringInfoString(buf, " ESCAPE ");
			get_rule_expr((Node *) lthird(expr->args), context, false);
			appendStringInfoChar(buf, ')');
			return true;

		case F_BTRIM_BYTEA_BYTEA:
		case F_BTRIM_TEXT:
		case F_BTRIM_TEXT_TEXT:
			/* TRIM() */
			appendStringInfoString(buf, "TRIM(BOTH");
			if (list_length(expr->args) == 2)
			{
				appendStringInfoChar(buf, ' ');
				get_rule_expr((Node *) lsecond(expr->args), context, false);
			}
			appendStringInfoString(buf, " FROM ");
			get_rule_expr((Node *) linitial(expr->args), context, false);
			appendStringInfoChar(buf, ')');
			return true;

		case F_LTRIM_BYTEA_BYTEA:
		case F_LTRIM_TEXT:
		case F_LTRIM_TEXT_TEXT:
			/* TRIM() */
			appendStringInfoString(buf, "TRIM(LEADING");
			if (list_length(expr->args) == 2)
			{
				appendStringInfoChar(buf, ' ');
				get_rule_expr((Node *) lsecond(expr->args), context, false);
			}
			appendStringInfoString(buf, " FROM ");
			get_rule_expr((Node *) linitial(expr->args), context, false);
			appendStringInfoChar(buf, ')');
			return true;

		case F_RTRIM_BYTEA_BYTEA:
		case F_RTRIM_TEXT:
		case F_RTRIM_TEXT_TEXT:
			/* TRIM() */
			appendStringInfoString(buf, "TRIM(TRAILING");
			if (list_length(expr->args) == 2)
			{
				appendStringInfoChar(buf, ' ');
				get_rule_expr((Node *) lsecond(expr->args), context, false);
			}
			appendStringInfoString(buf, " FROM ");
			get_rule_expr((Node *) linitial(expr->args), context, false);
			appendStringInfoChar(buf, ')');
			return true;

		case F_XMLEXISTS:
			/* XMLEXISTS ... extra parens because args are c_expr */
			appendStringInfoString(buf, "XMLEXISTS((");
			get_rule_expr((Node *) linitial(expr->args), context, false);
			appendStringInfoString(buf, ") PASSING (");
			get_rule_expr((Node *) lsecond(expr->args), context, false);
			appendStringInfoString(buf, "))");
			return true;
	}
	return false;
}

/* ----------
 * get_coercion_expr
 *
 *	Make a string representation of a value coerced to a specific type
 * ----------
 */
static void
get_coercion_expr(Node *arg, deparse_context *context,
				  Oid resulttype, int32 resulttypmod,
				  Node *parentNode)
{
	StringInfo	buf = context->buf;

	/*
	 * Since parse_coerce.c doesn't immediately collapse application of
	 * length-coercion functions to constants, what we'll typically see in
	 * such cases is a Const with typmod -1 and a length-coercion function
	 * right above it.  Avoid generating redundant output. However, beware of
	 * suppressing casts when the user actually wrote something like
	 * 'foo'::text::char(3).
	 *
	 * Note: it might seem that we are missing the possibility of needing to
	 * print a COLLATE clause for such a Const.  However, a Const could only
	 * have nondefault collation in a post-constant-folding tree, in which the
	 * length coercion would have been folded too.  See also the special
	 * handling of CollateExpr in coerce_to_target_type(): any collation
	 * marking will be above the coercion node, not below it.
	 */
	if (arg && IsA(arg, Const) &&
		((Const *) arg)->consttype == resulttype &&
		((Const *) arg)->consttypmod == -1)
	{
		/* Show the constant without normal ::typename decoration */
		get_const_expr((Const *) arg, context, -1);
	}
	else
	{
		if (!PRETTY_PAREN(context))
			appendStringInfoChar(buf, '(');
		get_rule_expr_paren(arg, context, false, parentNode);
		if (!PRETTY_PAREN(context))
			appendStringInfoChar(buf, ')');
	}

	/*
	 * Never emit resulttype(arg) functional notation. A pg_proc entry could
	 * take precedence, and a resulttype in pg_temp would require schema
	 * qualification that format_type_with_typemod() would usually omit. We've
	 * standardized on arg::resulttype, but CAST(arg AS resulttype) notation
	 * would work fine.
	 */
	appendStringInfo(buf, "::%s",
					 format_type_with_typemod(resulttype, resulttypmod));
}

/* ----------
 * get_const_expr
 *
 *	Make a string representation of a Const
 *
 * showtype can be -1 to never show "::typename" decoration, or +1 to always
 * show it, or 0 to show it only if the constant wouldn't be assumed to be
 * the right type by default.
 *
 * If the Const's collation isn't default for its type, show that too.
 * We mustn't do this when showtype is -1 (since that means the caller will
 * print "::typename", and we can't put a COLLATE clause in between).  It's
 * caller's responsibility that collation isn't missed in such cases.
 * ----------
 */
static void
get_const_expr(Const *constval, deparse_context *context, int showtype)
{
	StringInfo	buf = context->buf;
	Oid			typoutput;
	bool		typIsVarlena;
	char	   *extval;
	bool		needlabel = false;

	if (constval->constisnull)
	{
		/*
		 * Always label the type of a NULL constant to prevent misdecisions
		 * about type when reparsing.
		 */
		appendStringInfoString(buf, "NULL");
		if (showtype >= 0)
		{
			appendStringInfo(buf, "::%s",
							 format_type_with_typemod(constval->consttype,
													  constval->consttypmod));
			get_const_collation(constval, context);
		}
		return;
	}

	getTypeOutputInfo(constval->consttype,
					  &typoutput, &typIsVarlena);

	extval = OidOutputFunctionCall(typoutput, constval->constvalue);

	switch (constval->consttype)
	{
		case INT4OID:

			/*
			 * INT4 can be printed without any decoration, unless it is
			 * negative; in that case print it as '-nnn'::integer to ensure
			 * that the output will re-parse as a constant, not as a constant
			 * plus operator.  In most cases we could get away with printing
			 * (-nnn) instead, because of the way that gram.y handles negative
			 * literals; but that doesn't work for INT_MIN, and it doesn't
			 * seem that much prettier anyway.
			 */
			if (extval[0] != '-')
				appendStringInfoString(buf, extval);
			else
			{
				appendStringInfo(buf, "'%s'", extval);
				needlabel = true;	/* we must attach a cast */
			}
			break;

		case NUMERICOID:

			/*
			 * NUMERIC can be printed without quotes if it looks like a float
			 * constant (not an integer, and not Infinity or NaN) and doesn't
			 * have a leading sign (for the same reason as for INT4).
			 */
			if (isdigit((unsigned char) extval[0]) &&
				strcspn(extval, "eE.") != strlen(extval))
			{
				appendStringInfoString(buf, extval);
			}
			else
			{
				appendStringInfo(buf, "'%s'", extval);
				needlabel = true;	/* we must attach a cast */
			}
			break;

		case BOOLOID:
			if (strcmp(extval, "t") == 0)
				appendStringInfoString(buf, "true");
			else
				appendStringInfoString(buf, "false");
			break;

		default:
			simple_quote_literal(buf, extval);
			break;
	}

	pfree(extval);

	if (showtype < 0)
		return;

	/*
	 * For showtype == 0, append ::typename unless the constant will be
	 * implicitly typed as the right type when it is read in.
	 *
	 * XXX this code has to be kept in sync with the behavior of the parser,
	 * especially make_const.
	 */
	switch (constval->consttype)
	{
		case BOOLOID:
		case UNKNOWNOID:
			/* These types can be left unlabeled */
			needlabel = false;
			break;
		case INT4OID:
			/* We determined above whether a label is needed */
			break;
		case NUMERICOID:

			/*
			 * Float-looking constants will be typed as numeric, which we
			 * checked above; but if there's a nondefault typmod we need to
			 * show it.
			 */
			needlabel |= (constval->consttypmod >= 0);
			break;
		default:
			needlabel = true;
			break;
	}
	if (needlabel || showtype > 0)
		appendStringInfo(buf, "::%s",
						 format_type_with_typemod(constval->consttype,
												  constval->consttypmod));

	get_const_collation(constval, context);
}

/*
 * helper for get_const_expr: append COLLATE if needed
 */
static void
get_const_collation(Const *constval, deparse_context *context)
{
	StringInfo	buf = context->buf;

	if (OidIsValid(constval->constcollid))
	{
		Oid			typcollation = get_typcollation(constval->consttype);

		if (constval->constcollid != typcollation)
		{
			appendStringInfo(buf, " COLLATE %s",
							 generate_collation_name(constval->constcollid));
		}
	}
}

/*
 * simple_quote_literal - Format a string as a SQL literal, append to buf
 */
static void
simple_quote_literal(StringInfo buf, const char *val)
{
	const char *valptr;

	/*
	 * We form the string literal according to the prevailing setting of
	 * standard_conforming_strings; we never use E''. User is responsible for
	 * making sure result is used correctly.
	 */
	appendStringInfoChar(buf, '\'');
	for (valptr = val; *valptr; valptr++)
	{
		char		ch = *valptr;

		if (SQL_STR_DOUBLE(ch, !standard_conforming_strings))
			appendStringInfoChar(buf, ch);
		appendStringInfoChar(buf, ch);
	}
	appendStringInfoChar(buf, '\'');
}


/* ----------
 * get_sublink_expr			- Parse back a sublink
 * ----------
 */
static void
get_sublink_expr(SubLink *sublink, deparse_context *context)
{
	StringInfo	buf = context->buf;
	Query	   *query = (Query *) (sublink->subselect);
	char	   *opname = NULL;
	bool		need_paren;

	if (sublink->subLinkType == ARRAY_SUBLINK)
		appendStringInfoString(buf, "ARRAY(");
	else
		appendStringInfoChar(buf, '(');

	/*
	 * Note that we print the name of only the first operator, when there are
	 * multiple combining operators.  This is an approximation that could go
	 * wrong in various scenarios (operators in different schemas, renamed
	 * operators, etc) but there is not a whole lot we can do about it, since
	 * the syntax allows only one operator to be shown.
	 */
	if (sublink->testexpr)
	{
		if (IsA(sublink->testexpr, OpExpr))
		{
			/* single combining operator */
			OpExpr	   *opexpr = (OpExpr *) sublink->testexpr;

			get_rule_expr(linitial(opexpr->args), context, true);
			opname = generate_operator_name(opexpr->opno,
											exprType(linitial(opexpr->args)),
											exprType(lsecond(opexpr->args)));
		}
		else if (IsA(sublink->testexpr, BoolExpr))
		{
			/* multiple combining operators, = or <> cases */
			char	   *sep;
			ListCell   *l;

			appendStringInfoChar(buf, '(');
			sep = "";
			foreach(l, ((BoolExpr *) sublink->testexpr)->args)
			{
				OpExpr	   *opexpr = lfirst_node(OpExpr, l);

				appendStringInfoString(buf, sep);
				get_rule_expr(linitial(opexpr->args), context, true);
				if (!opname)
					opname = generate_operator_name(opexpr->opno,
													exprType(linitial(opexpr->args)),
													exprType(lsecond(opexpr->args)));
				sep = ", ";
			}
			appendStringInfoChar(buf, ')');
		}
		else if (IsA(sublink->testexpr, RowCompareExpr))
		{
			/* multiple combining operators, < <= > >= cases */
			RowCompareExpr *rcexpr = (RowCompareExpr *) sublink->testexpr;

			appendStringInfoChar(buf, '(');
			get_rule_expr((Node *) rcexpr->largs, context, true);
			opname = generate_operator_name(linitial_oid(rcexpr->opnos),
											exprType(linitial(rcexpr->largs)),
											exprType(linitial(
													castNode(List, rcexpr->rargs))));
			appendStringInfoChar(buf, ')');
		}
		else
			elog(ERROR, "unrecognized testexpr type: %d",
				 (int) nodeTag(sublink->testexpr));
	}

	need_paren = true;

	switch (sublink->subLinkType)
	{
		case EXISTS_SUBLINK:
			appendStringInfoString(buf, "EXISTS ");
			break;

		case ANY_SUBLINK:
			if (strcmp(opname, "=") == 0)	/* Represent = ANY as IN */
				appendStringInfoString(buf, " IN ");
			else
				appendStringInfo(buf, " %s ANY ", opname);
			break;

		case ALL_SUBLINK:
			appendStringInfo(buf, " %s ALL ", opname);
			break;

		case ROWCOMPARE_SUBLINK:
			appendStringInfo(buf, " %s ", opname);
			break;

		case EXPR_SUBLINK:
		case MULTIEXPR_SUBLINK:
		case ARRAY_SUBLINK:
			need_paren = false;
			break;

		case CTE_SUBLINK:		/* shouldn't occur in a SubLink */
		default:
			elog(ERROR, "unrecognized sublink type: %d",
				 (int) sublink->subLinkType);
			break;
	}

	if (need_paren)
		appendStringInfoChar(buf, '(');

	get_query_def(query, buf, context->namespaces, NULL, false,
				  context->prettyFlags, context->wrapColumn,
				  context->indentLevel);

	if (need_paren)
		appendStringInfoString(buf, "))");
	else
		appendStringInfoChar(buf, ')');
}


/* ----------
 * get_tablefunc			- Parse back a table function
 * ----------
 */
static void
get_tablefunc(TableFunc *tf, deparse_context *context, bool showimplicit)
{
	StringInfo	buf = context->buf;

	/* XMLTABLE is the only existing implementation.  */

	appendStringInfoString(buf, "XMLTABLE(");

	if (tf->ns_uris != NIL)
	{
		ListCell   *lc1,
				   *lc2;
		bool		first = true;

		appendStringInfoString(buf, "XMLNAMESPACES (");
		forboth(lc1, tf->ns_uris, lc2, tf->ns_names)
		{
			Node	   *expr = (Node *) lfirst(lc1);
			String	   *ns_node = lfirst_node(String, lc2);

			if (!first)
				appendStringInfoString(buf, ", ");
			else
				first = false;

			if (ns_node != NULL)
			{
				get_rule_expr(expr, context, showimplicit);
				appendStringInfo(buf, " AS %s", strVal(ns_node));
			}
			else
			{
				appendStringInfoString(buf, "DEFAULT ");
				get_rule_expr(expr, context, showimplicit);
			}
		}
		appendStringInfoString(buf, "), ");
	}

	appendStringInfoChar(buf, '(');
	get_rule_expr((Node *) tf->rowexpr, context, showimplicit);
	appendStringInfoString(buf, ") PASSING (");
	get_rule_expr((Node *) tf->docexpr, context, showimplicit);
	appendStringInfoChar(buf, ')');

	if (tf->colexprs != NIL)
	{
		ListCell   *l1;
		ListCell   *l2;
		ListCell   *l3;
		ListCell   *l4;
		ListCell   *l5;
		int			colnum = 0;

		appendStringInfoString(buf, " COLUMNS ");
		forfive(l1, tf->colnames, l2, tf->coltypes, l3, tf->coltypmods,
				l4, tf->colexprs, l5, tf->coldefexprs)
		{
			char	   *colname = strVal(lfirst(l1));
			Oid			typid = lfirst_oid(l2);
			int32		typmod = lfirst_int(l3);
			Node	   *colexpr = (Node *) lfirst(l4);
			Node	   *coldefexpr = (Node *) lfirst(l5);
			bool		ordinality = (tf->ordinalitycol == colnum);
			bool		notnull = bms_is_member(colnum, tf->notnulls);

			if (colnum > 0)
				appendStringInfoString(buf, ", ");
			colnum++;

			appendStringInfo(buf, "%s %s", quote_identifier(colname),
							 ordinality ? "FOR ORDINALITY" :
							 format_type_with_typemod(typid, typmod));
			if (ordinality)
				continue;

			if (coldefexpr != NULL)
			{
				appendStringInfoString(buf, " DEFAULT (");
				get_rule_expr((Node *) coldefexpr, context, showimplicit);
				appendStringInfoChar(buf, ')');
			}
			if (colexpr != NULL)
			{
				appendStringInfoString(buf, " PATH (");
				get_rule_expr((Node *) colexpr, context, showimplicit);
				appendStringInfoChar(buf, ')');
			}
			if (notnull)
				appendStringInfoString(buf, " NOT NULL");
		}
	}

	appendStringInfoChar(buf, ')');
}

/* ----------
 * get_from_clause			- Parse back a FROM clause
 *
 * "prefix" is the keyword that denotes the start of the list of FROM
 * elements. It is FROM when used to parse back SELECT and UPDATE, but
 * is USING when parsing back DELETE.
 * ----------
 */
static void
get_from_clause(Query *query, const char *prefix, deparse_context *context)
{
	StringInfo	buf = context->buf;
	bool		first = true;
	ListCell   *l;

	/*
	 * We use the query's jointree as a guide to what to print.  However, we
	 * must ignore auto-added RTEs that are marked not inFromCl. (These can
	 * only appear at the top level of the jointree, so it's sufficient to
	 * check here.)  This check also ensures we ignore the rule pseudo-RTEs
	 * for NEW and OLD.
	 */
	foreach(l, query->jointree->fromlist)
	{
		Node	   *jtnode = (Node *) lfirst(l);

		if (IsA(jtnode, RangeTblRef))
		{
			int			varno = ((RangeTblRef *) jtnode)->rtindex;
			RangeTblEntry *rte = rt_fetch(varno, query->rtable);

			if (!rte->inFromCl)
				continue;
		}

		if (first)
		{
			appendContextKeyword(context, prefix,
								 -PRETTYINDENT_STD, PRETTYINDENT_STD, 2);
			first = false;

			get_from_clause_item(jtnode, query, context);
		}
		else
		{
			StringInfoData itembuf;

			appendStringInfoString(buf, ", ");

			/*
			 * Put the new FROM item's text into itembuf so we can decide
			 * after we've got it whether or not it needs to go on a new line.
			 */
			initStringInfo(&itembuf);
			context->buf = &itembuf;

			get_from_clause_item(jtnode, query, context);

			/* Restore context's output buffer */
			context->buf = buf;

			/* Consider line-wrapping if enabled */
			if (PRETTY_INDENT(context) && context->wrapColumn >= 0)
			{
				/* Does the new item start with a new line? */
				if (itembuf.len > 0 && itembuf.data[0] == '\n')
				{
					/* If so, we shouldn't add anything */
					/* instead, remove any trailing spaces currently in buf */
					removeStringInfoSpaces(buf);
				}
				else
				{
					char	   *trailing_nl;

					/* Locate the start of the current line in the buffer */
					trailing_nl = strrchr(buf->data, '\n');
					if (trailing_nl == NULL)
						trailing_nl = buf->data;
					else
						trailing_nl++;

					/*
					 * Add a newline, plus some indentation, if the new item
					 * would cause an overflow.
					 */
					if (strlen(trailing_nl) + itembuf.len > context->wrapColumn)
						appendContextKeyword(context, "", -PRETTYINDENT_STD,
											 PRETTYINDENT_STD,
											 PRETTYINDENT_VAR);
				}
			}

			/* Add the new item */
			appendBinaryStringInfo(buf, itembuf.data, itembuf.len);

			/* clean up */
			pfree(itembuf.data);
		}
	}
}

static void
get_from_clause_item(Node *jtnode, Query *query, deparse_context *context)
{
	StringInfo	buf = context->buf;
	deparse_namespace *dpns = (deparse_namespace *) linitial(context->namespaces);

	if (IsA(jtnode, RangeTblRef))
	{
		int			varno = ((RangeTblRef *) jtnode)->rtindex;
		RangeTblEntry *rte = rt_fetch(varno, query->rtable);
		char	   *refname = get_rtable_name(varno, context);
		deparse_columns *colinfo = deparse_columns_fetch(varno, dpns);
		RangeTblFunction *rtfunc1 = NULL;
		bool		printalias;

		if (rte->lateral)
			appendStringInfoString(buf, "LATERAL ");

		/* Print the FROM item proper */
		switch (rte->rtekind)
		{
			case RTE_RELATION:
				/* Normal relation RTE */
				appendStringInfo(buf, "%s%s",
								 only_marker(rte),
								 generate_relation_name(rte->relid,
														context->namespaces));
				break;
			case RTE_SUBQUERY:
				/* Subquery RTE */
				appendStringInfoChar(buf, '(');
				get_query_def(rte->subquery, buf, context->namespaces, NULL,
							  true,
							  context->prettyFlags, context->wrapColumn,
							  context->indentLevel);
				appendStringInfoChar(buf, ')');
				break;
			case RTE_FUNCTION:
				/* Function RTE */
				rtfunc1 = (RangeTblFunction *) linitial(rte->functions);

				/*
				 * Omit ROWS FROM() syntax for just one function, unless it
				 * has both a coldeflist and WITH ORDINALITY. If it has both,
				 * we must use ROWS FROM() syntax to avoid ambiguity about
				 * whether the coldeflist includes the ordinality column.
				 */
				if (list_length(rte->functions) == 1 &&
					(rtfunc1->funccolnames == NIL || !rte->funcordinality))
				{
					get_rule_expr_funccall(rtfunc1->funcexpr, context, true);
					/* we'll print the coldeflist below, if it has one */
				}
				else
				{
					bool		all_unnest;
					ListCell   *lc;

					/*
					 * If all the function calls in the list are to unnest,
					 * and none need a coldeflist, then collapse the list back
					 * down to UNNEST(args).  (If we had more than one
					 * built-in unnest function, this would get more
					 * difficult.)
					 *
					 * XXX This is pretty ugly, since it makes not-terribly-
					 * future-proof assumptions about what the parser would do
					 * with the output; but the alternative is to emit our
					 * nonstandard ROWS FROM() notation for what might have
					 * been a perfectly spec-compliant multi-argument
					 * UNNEST().
					 */
					all_unnest = true;
					foreach(lc, rte->functions)
					{
						RangeTblFunction *rtfunc = (RangeTblFunction *) lfirst(lc);

						if (!IsA(rtfunc->funcexpr, FuncExpr) ||
							((FuncExpr *) rtfunc->funcexpr)->funcid != F_UNNEST_ANYARRAY ||
							rtfunc->funccolnames != NIL)
						{
							all_unnest = false;
							break;
						}
					}

					if (all_unnest)
					{
						List	   *allargs = NIL;

						foreach(lc, rte->functions)
						{
							RangeTblFunction *rtfunc = (RangeTblFunction *) lfirst(lc);
							List	   *args = ((FuncExpr *) rtfunc->funcexpr)->args;

							allargs = list_concat(allargs, args);
						}

						appendStringInfoString(buf, "UNNEST(");
						get_rule_expr((Node *) allargs, context, true);
						appendStringInfoChar(buf, ')');
					}
					else
					{
						int			funcno = 0;

						appendStringInfoString(buf, "ROWS FROM(");
						foreach(lc, rte->functions)
						{
							RangeTblFunction *rtfunc = (RangeTblFunction *) lfirst(lc);

							if (funcno > 0)
								appendStringInfoString(buf, ", ");
							get_rule_expr_funccall(rtfunc->funcexpr, context, true);
							if (rtfunc->funccolnames != NIL)
							{
								/* Reconstruct the column definition list */
								appendStringInfoString(buf, " AS ");
								get_from_clause_coldeflist(rtfunc,
														   NULL,
														   context);
							}
							funcno++;
						}
						appendStringInfoChar(buf, ')');
					}
					/* prevent printing duplicate coldeflist below */
					rtfunc1 = NULL;
				}
				if (rte->funcordinality)
					appendStringInfoString(buf, " WITH ORDINALITY");
				break;
			case RTE_TABLEFUNC:
				get_tablefunc(rte->tablefunc, context, true);
				break;
			case RTE_VALUES:
				/* Values list RTE */
				appendStringInfoChar(buf, '(');
				get_values_def(rte->values_lists, context);
				appendStringInfoChar(buf, ')');
				break;
			case RTE_CTE:
				appendStringInfoString(buf, quote_identifier(rte->ctename));
				break;
			default:
				elog(ERROR, "unrecognized RTE kind: %d", (int) rte->rtekind);
				break;
		}

		/* Print the relation alias, if needed */
		printalias = false;
		if (rte->alias != NULL)
		{
			/* Always print alias if user provided one */
			printalias = true;
		}
		else if (colinfo->printaliases)
		{
			/* Always print alias if we need to print column aliases */
			printalias = true;
		}
		else if (rte->rtekind == RTE_RELATION)
		{
			/*
			 * No need to print alias if it's same as relation name (this
			 * would normally be the case, but not if set_rtable_names had to
			 * resolve a conflict).
			 */
			if (strcmp(refname, get_relation_name(rte->relid)) != 0)
				printalias = true;
		}
		else if (rte->rtekind == RTE_FUNCTION)
		{
			/*
			 * For a function RTE, always print alias.  This covers possible
			 * renaming of the function and/or instability of the
			 * FigureColname rules for things that aren't simple functions.
			 * Note we'd need to force it anyway for the columndef list case.
			 */
			printalias = true;
		}
		else if (rte->rtekind == RTE_SUBQUERY ||
				 rte->rtekind == RTE_VALUES)
		{
			/* Alias is syntactically required for SUBQUERY and VALUES */
			printalias = true;
		}
		else if (rte->rtekind == RTE_CTE)
		{
			/*
			 * No need to print alias if it's same as CTE name (this would
			 * normally be the case, but not if set_rtable_names had to
			 * resolve a conflict).
			 */
			if (strcmp(refname, rte->ctename) != 0)
				printalias = true;
		}
		if (printalias)
			appendStringInfo(buf, " %s", quote_identifier(refname));

		/* Print the column definitions or aliases, if needed */
		if (rtfunc1 && rtfunc1->funccolnames != NIL)
		{
			/* Reconstruct the columndef list, which is also the aliases */
			get_from_clause_coldeflist(rtfunc1, colinfo, context);
		}
		else
		{
			/* Else print column aliases as needed */
			get_column_alias_list(colinfo, context);
		}

		/* Tablesample clause must go after any alias */
		if (rte->rtekind == RTE_RELATION && rte->tablesample)
			get_tablesample_def(rte->tablesample, context);
	}
	else if (IsA(jtnode, JoinExpr))
	{
		JoinExpr   *j = (JoinExpr *) jtnode;
		deparse_columns *colinfo = deparse_columns_fetch(j->rtindex, dpns);
		bool		need_paren_on_right;

		need_paren_on_right = PRETTY_PAREN(context) &&
			!IsA(j->rarg, RangeTblRef) &&
			!(IsA(j->rarg, JoinExpr) && ((JoinExpr *) j->rarg)->alias != NULL);

		if (!PRETTY_PAREN(context) || j->alias != NULL)
			appendStringInfoChar(buf, '(');

		get_from_clause_item(j->larg, query, context);

		switch (j->jointype)
		{
			case JOIN_INNER:
				if (j->quals)
					appendContextKeyword(context, " JOIN ",
										 -PRETTYINDENT_STD,
										 PRETTYINDENT_STD,
										 PRETTYINDENT_JOIN);
				else
					appendContextKeyword(context, " CROSS JOIN ",
										 -PRETTYINDENT_STD,
										 PRETTYINDENT_STD,
										 PRETTYINDENT_JOIN);
				break;
			case JOIN_LEFT:
				appendContextKeyword(context, " LEFT JOIN ",
									 -PRETTYINDENT_STD,
									 PRETTYINDENT_STD,
									 PRETTYINDENT_JOIN);
				break;
			case JOIN_FULL:
				appendContextKeyword(context, " FULL JOIN ",
									 -PRETTYINDENT_STD,
									 PRETTYINDENT_STD,
									 PRETTYINDENT_JOIN);
				break;
			case JOIN_RIGHT:
				appendContextKeyword(context, " RIGHT JOIN ",
									 -PRETTYINDENT_STD,
									 PRETTYINDENT_STD,
									 PRETTYINDENT_JOIN);
				break;
			default:
				elog(ERROR, "unrecognized join type: %d",
					 (int) j->jointype);
		}

		if (need_paren_on_right)
			appendStringInfoChar(buf, '(');
		get_from_clause_item(j->rarg, query, context);
		if (need_paren_on_right)
			appendStringInfoChar(buf, ')');

		if (j->usingClause)
		{
			ListCell   *lc;
			bool		first = true;

			appendStringInfoString(buf, " USING (");
			/* Use the assigned names, not what's in usingClause */
			foreach(lc, colinfo->usingNames)
			{
				char	   *colname = (char *) lfirst(lc);

				if (first)
					first = false;
				else
					appendStringInfoString(buf, ", ");
				appendStringInfoString(buf, quote_identifier(colname));
			}
			appendStringInfoChar(buf, ')');

			if (j->join_using_alias)
				appendStringInfo(buf, " AS %s",
								 quote_identifier(j->join_using_alias->aliasname));
		}
		else if (j->quals)
		{
			appendStringInfoString(buf, " ON ");
			if (!PRETTY_PAREN(context))
				appendStringInfoChar(buf, '(');
			get_rule_expr(j->quals, context, false);
			if (!PRETTY_PAREN(context))
				appendStringInfoChar(buf, ')');
		}
		else if (j->jointype != JOIN_INNER)
		{
			/* If we didn't say CROSS JOIN above, we must provide an ON */
			appendStringInfoString(buf, " ON TRUE");
		}

		if (!PRETTY_PAREN(context) || j->alias != NULL)
			appendStringInfoChar(buf, ')');

		/* Yes, it's correct to put alias after the right paren ... */
		if (j->alias != NULL)
		{
			/*
			 * Note that it's correct to emit an alias clause if and only if
			 * there was one originally.  Otherwise we'd be converting a named
			 * join to unnamed or vice versa, which creates semantic
			 * subtleties we don't want.  However, we might print a different
			 * alias name than was there originally.
			 */
			appendStringInfo(buf, " %s",
							 quote_identifier(get_rtable_name(j->rtindex,
															  context)));
			get_column_alias_list(colinfo, context);
		}
	}
	else
		elog(ERROR, "unrecognized node type: %d",
			 (int) nodeTag(jtnode));
}

/*
 * get_column_alias_list - print column alias list for an RTE
 *
 * Caller must already have printed the relation's alias name.
 */
static void
get_column_alias_list(deparse_columns *colinfo, deparse_context *context)
{
	StringInfo	buf = context->buf;
	int			i;
	bool		first = true;

	/* Don't print aliases if not needed */
	if (!colinfo->printaliases)
		return;

	for (i = 0; i < colinfo->num_new_cols; i++)
	{
		char	   *colname = colinfo->new_colnames[i];

		if (first)
		{
			appendStringInfoChar(buf, '(');
			first = false;
		}
		else
			appendStringInfoString(buf, ", ");
		appendStringInfoString(buf, quote_identifier(colname));
	}
	if (!first)
		appendStringInfoChar(buf, ')');
}

/*
 * get_from_clause_coldeflist - reproduce FROM clause coldeflist
 *
 * When printing a top-level coldeflist (which is syntactically also the
 * relation's column alias list), use column names from colinfo.  But when
 * printing a coldeflist embedded inside ROWS FROM(), we prefer to use the
 * original coldeflist's names, which are available in rtfunc->funccolnames.
 * Pass NULL for colinfo to select the latter behavior.
 *
 * The coldeflist is appended immediately (no space) to buf.  Caller is
 * responsible for ensuring that an alias or AS is present before it.
 */
static void
get_from_clause_coldeflist(RangeTblFunction *rtfunc,
						   deparse_columns *colinfo,
						   deparse_context *context)
{
	StringInfo	buf = context->buf;
	ListCell   *l1;
	ListCell   *l2;
	ListCell   *l3;
	ListCell   *l4;
	int			i;

	appendStringInfoChar(buf, '(');

	i = 0;
	forfour(l1, rtfunc->funccoltypes,
			l2, rtfunc->funccoltypmods,
			l3, rtfunc->funccolcollations,
			l4, rtfunc->funccolnames)
	{
		Oid			atttypid = lfirst_oid(l1);
		int32		atttypmod = lfirst_int(l2);
		Oid			attcollation = lfirst_oid(l3);
		char	   *attname;

		if (colinfo)
			attname = colinfo->colnames[i];
		else
			attname = strVal(lfirst(l4));

		Assert(attname);		/* shouldn't be any dropped columns here */

		if (i > 0)
			appendStringInfoString(buf, ", ");
		appendStringInfo(buf, "%s %s",
						 quote_identifier(attname),
						 format_type_with_typemod(atttypid, atttypmod));
		if (OidIsValid(attcollation) &&
			attcollation != get_typcollation(atttypid))
			appendStringInfo(buf, " COLLATE %s",
							 generate_collation_name(attcollation));

		i++;
	}

	appendStringInfoChar(buf, ')');
}

/*
 * get_tablesample_def			- print a TableSampleClause
 */
static void
get_tablesample_def(TableSampleClause *tablesample, deparse_context *context)
{
	StringInfo	buf = context->buf;
	Oid			argtypes[1];
	int			nargs;
	ListCell   *l;

	/*
	 * We should qualify the handler's function name if it wouldn't be
	 * resolved by lookup in the current search path.
	 */
	argtypes[0] = INTERNALOID;
	appendStringInfo(buf, " TABLESAMPLE %s (",
					 generate_function_name(tablesample->tsmhandler, 1,
											NIL, argtypes,
											false, NULL, EXPR_KIND_NONE));

	nargs = 0;
	foreach(l, tablesample->args)
	{
		if (nargs++ > 0)
			appendStringInfoString(buf, ", ");
		get_rule_expr((Node *) lfirst(l), context, false);
	}
	appendStringInfoChar(buf, ')');

	if (tablesample->repeatable != NULL)
	{
		appendStringInfoString(buf, " REPEATABLE (");
		get_rule_expr((Node *) tablesample->repeatable, context, false);
		appendStringInfoChar(buf, ')');
	}
}

/*
 * get_opclass_name			- fetch name of an index operator class
 *
 * The opclass name is appended (after a space) to buf.
 *
 * Output is suppressed if the opclass is the default for the given
 * actual_datatype.  (If you don't want this behavior, just pass
 * InvalidOid for actual_datatype.)
 */
static void
get_opclass_name(Oid opclass, Oid actual_datatype,
				 StringInfo buf)
{
	HeapTuple	ht_opc;
	Form_pg_opclass opcrec;
	char	   *opcname;
	char	   *nspname;

	ht_opc = SearchSysCache1(CLAOID, ObjectIdGetDatum(opclass));
	if (!HeapTupleIsValid(ht_opc))
		elog(ERROR, "cache lookup failed for opclass %u", opclass);
	opcrec = (Form_pg_opclass) GETSTRUCT(ht_opc);

	if (!OidIsValid(actual_datatype) ||
		GetDefaultOpClass(actual_datatype, opcrec->opcmethod) != opclass)
	{
		/* Okay, we need the opclass name.  Do we need to qualify it? */
		opcname = NameStr(opcrec->opcname);
		if (OpclassIsVisible(opclass))
			appendStringInfo(buf, " %s", quote_identifier(opcname));
		else
		{
			nspname = get_namespace_name_or_temp(opcrec->opcnamespace);
			appendStringInfo(buf, " %s.%s",
							 quote_identifier(nspname),
							 quote_identifier(opcname));
		}
	}
	ReleaseSysCache(ht_opc);
}

/*
 * generate_opclass_name
 *		Compute the name to display for an opclass specified by OID
 *
 * The result includes all necessary quoting and schema-prefixing.
 */
char *
generate_opclass_name(Oid opclass)
{
	StringInfoData buf;

	initStringInfo(&buf);
	get_opclass_name(opclass, InvalidOid, &buf);

	return &buf.data[1];		/* get_opclass_name() prepends space */
}

/*
 * processIndirection - take care of array and subfield assignment
 *
 * We strip any top-level FieldStore or assignment SubscriptingRef nodes that
 * appear in the input, printing them as decoration for the base column
 * name (which we assume the caller just printed).  We might also need to
 * strip CoerceToDomain nodes, but only ones that appear above assignment
 * nodes.
 *
 * Returns the subexpression that's to be assigned.
 */
static Node *
processIndirection(Node *node, deparse_context *context)
{
	StringInfo	buf = context->buf;
	CoerceToDomain *cdomain = NULL;

	for (;;)
	{
		if (node == NULL)
			break;
		if (IsA(node, FieldStore))
		{
			FieldStore *fstore = (FieldStore *) node;
			Oid			typrelid;
			char	   *fieldname;

			/* lookup tuple type */
			typrelid = get_typ_typrelid(fstore->resulttype);
			if (!OidIsValid(typrelid))
				elog(ERROR, "argument type %s of FieldStore is not a tuple type",
					 format_type_be(fstore->resulttype));

			/*
			 * Print the field name.  There should only be one target field in
			 * stored rules.  There could be more than that in executable
			 * target lists, but this function cannot be used for that case.
			 */
			Assert(list_length(fstore->fieldnums) == 1);
			fieldname = get_attname(typrelid,
									linitial_int(fstore->fieldnums), false);
			appendStringInfo(buf, ".%s", quote_identifier(fieldname));

			/*
			 * We ignore arg since it should be an uninteresting reference to
			 * the target column or subcolumn.
			 */
			node = (Node *) linitial(fstore->newvals);
		}
		else if (IsA(node, SubscriptingRef))
		{
			SubscriptingRef *sbsref = (SubscriptingRef *) node;

			if (sbsref->refassgnexpr == NULL)
				break;

			printSubscripts(sbsref, context);

			/*
			 * We ignore refexpr since it should be an uninteresting reference
			 * to the target column or subcolumn.
			 */
			node = (Node *) sbsref->refassgnexpr;
		}
		else if (IsA(node, CoerceToDomain))
		{
			cdomain = (CoerceToDomain *) node;
			/* If it's an explicit domain coercion, we're done */
			if (cdomain->coercionformat != COERCE_IMPLICIT_CAST)
				break;
			/* Tentatively descend past the CoerceToDomain */
			node = (Node *) cdomain->arg;
		}
		else
			break;
	}

	/*
	 * If we descended past a CoerceToDomain whose argument turned out not to
	 * be a FieldStore or array assignment, back up to the CoerceToDomain.
	 * (This is not enough to be fully correct if there are nested implicit
	 * CoerceToDomains, but such cases shouldn't ever occur.)
	 */
	if (cdomain && node == (Node *) cdomain->arg)
		node = (Node *) cdomain;

	return node;
}

static void
printSubscripts(SubscriptingRef *sbsref, deparse_context *context)
{
	StringInfo	buf = context->buf;
	ListCell   *lowlist_item;
	ListCell   *uplist_item;

	lowlist_item = list_head(sbsref->reflowerindexpr);	/* could be NULL */
	foreach(uplist_item, sbsref->refupperindexpr)
	{
		appendStringInfoChar(buf, '[');
		if (lowlist_item)
		{
			/* If subexpression is NULL, get_rule_expr prints nothing */
			get_rule_expr((Node *) lfirst(lowlist_item), context, false);
			appendStringInfoChar(buf, ':');
			lowlist_item = lnext(sbsref->reflowerindexpr, lowlist_item);
		}
		/* If subexpression is NULL, get_rule_expr prints nothing */
		get_rule_expr((Node *) lfirst(uplist_item), context, false);
		appendStringInfoChar(buf, ']');
	}
}

/*
 * quote_identifier			- Quote an identifier only if needed
 *
 * When quotes are needed, we palloc the required space; slightly
 * space-wasteful but well worth it for notational simplicity.
 */
const char *
quote_identifier(const char *ident)
{
	/*
	 * Can avoid quoting if ident starts with a lowercase letter or underscore
	 * and contains only lowercase letters, digits, and underscores, *and* is
	 * not any SQL keyword.  Otherwise, supply quotes.
	 */
	int			nquotes = 0;
	bool		safe;
	const char *ptr;
	char	   *result;
	char	   *optr;

	/*
	 * would like to use <ctype.h> macros here, but they might yield unwanted
	 * locale-specific results...
	 */
	safe = ((ident[0] >= 'a' && ident[0] <= 'z') || ident[0] == '_');

	for (ptr = ident; *ptr; ptr++)
	{
		char		ch = *ptr;

		if ((ch >= 'a' && ch <= 'z') ||
			(ch >= '0' && ch <= '9') ||
			(ch == '_'))
		{
			/* okay */
		}
		else
		{
			safe = false;
			if (ch == '"')
				nquotes++;
		}
	}

	if (quote_all_identifiers)
		safe = false;

	if (safe)
	{
		/*
		 * Check for keyword.  We quote keywords except for unreserved ones.
		 * (In some cases we could avoid quoting a col_name or type_func_name
		 * keyword, but it seems much harder than it's worth to tell that.)
		 *
		 * Note: ScanKeywordLookup() does case-insensitive comparison, but
		 * that's fine, since we already know we have all-lower-case.
		 */
		int			kwnum = ScanKeywordLookup(ident, &ScanKeywords);

		if (kwnum >= 0 && ScanKeywordCategories[kwnum] != UNRESERVED_KEYWORD)
			safe = false;
	}

	if (safe)
		return ident;			/* no change needed */

	result = (char *) palloc(strlen(ident) + nquotes + 2 + 1);

	optr = result;
	*optr++ = '"';
	for (ptr = ident; *ptr; ptr++)
	{
		char		ch = *ptr;

		if (ch == '"')
			*optr++ = '"';
		*optr++ = ch;
	}
	*optr++ = '"';
	*optr = '\0';

	return result;
}

/*
 * quote_qualified_identifier	- Quote a possibly-qualified identifier
 *
 * Return a name of the form qualifier.ident, or just ident if qualifier
 * is NULL, quoting each component if necessary.  The result is palloc'd.
 */
char *
quote_qualified_identifier(const char *qualifier,
						   const char *ident)
{
	StringInfoData buf;

	initStringInfo(&buf);
	if (qualifier)
		appendStringInfo(&buf, "%s.", quote_identifier(qualifier));
	appendStringInfoString(&buf, quote_identifier(ident));
	return buf.data;
}

/*
 * get_relation_name
 *		Get the unqualified name of a relation specified by OID
 *
 * This differs from the underlying get_rel_name() function in that it will
 * throw error instead of silently returning NULL if the OID is bad.
 */
static char *
get_relation_name(Oid relid)
{
	char	   *relname = get_rel_name(relid);

	if (!relname)
		elog(ERROR, "cache lookup failed for relation %u", relid);
	return relname;
}

/*
 * generate_relation_name
 *		Compute the name to display for a relation specified by OID
 *
 * The result includes all necessary quoting and schema-prefixing.
 *
 * If namespaces isn't NIL, it must be a list of deparse_namespace nodes.
 * We will forcibly qualify the relation name if it equals any CTE name
 * visible in the namespace list.
 */
static char *
generate_relation_name(Oid relid, List *namespaces)
{
	HeapTuple	tp;
	Form_pg_class reltup;
	bool		need_qual;
	ListCell   *nslist;
	char	   *relname;
	char	   *nspname;
	char	   *result;

	tp = SearchSysCache1(RELOID, ObjectIdGetDatum(relid));
	if (!HeapTupleIsValid(tp))
		elog(ERROR, "cache lookup failed for relation %u", relid);
	reltup = (Form_pg_class) GETSTRUCT(tp);
	relname = NameStr(reltup->relname);

	/* Check for conflicting CTE name */
	need_qual = false;
	foreach(nslist, namespaces)
	{
		deparse_namespace *dpns = (deparse_namespace *) lfirst(nslist);
		ListCell   *ctlist;

		foreach(ctlist, dpns->ctes)
		{
			CommonTableExpr *cte = (CommonTableExpr *) lfirst(ctlist);

			if (strcmp(cte->ctename, relname) == 0)
			{
				need_qual = true;
				break;
			}
		}
		if (need_qual)
			break;
	}

	/* Otherwise, qualify the name if not visible in search path */
	if (!need_qual)
		need_qual = !RelationIsVisible(relid);

	if (need_qual)
		nspname = get_namespace_name_or_temp(reltup->relnamespace);
	else
		nspname = NULL;

	result = quote_qualified_identifier(nspname, relname);

	ReleaseSysCache(tp);

	return result;
}

/*
 * generate_qualified_relation_name
 *		Compute the name to display for a relation specified by OID
 *
 * As above, but unconditionally schema-qualify the name.
 */
static char *
generate_qualified_relation_name(Oid relid)
{
	HeapTuple	tp;
	Form_pg_class reltup;
	char	   *relname;
	char	   *nspname;
	char	   *result;

	tp = SearchSysCache1(RELOID, ObjectIdGetDatum(relid));
	if (!HeapTupleIsValid(tp))
		elog(ERROR, "cache lookup failed for relation %u", relid);
	reltup = (Form_pg_class) GETSTRUCT(tp);
	relname = NameStr(reltup->relname);

	nspname = get_namespace_name_or_temp(reltup->relnamespace);
	if (!nspname)
		elog(ERROR, "cache lookup failed for namespace %u",
			 reltup->relnamespace);

	result = quote_qualified_identifier(nspname, relname);

	ReleaseSysCache(tp);

	return result;
}

/*
 * generate_function_name
 *		Compute the name to display for a function specified by OID,
 *		given that it is being called with the specified actual arg names and
 *		types.  (Those matter because of ambiguous-function resolution rules.)
 *
 * If we're dealing with a potentially variadic function (in practice, this
 * means a FuncExpr or Aggref, not some other way of calling a function), then
 * has_variadic must specify whether variadic arguments have been merged,
 * and *use_variadic_p will be set to indicate whether to print VARIADIC in
 * the output.  For non-FuncExpr cases, has_variadic should be false and
 * use_variadic_p can be NULL.
 *
 * The result includes all necessary quoting and schema-prefixing.
 */
static char *
generate_function_name(Oid funcid, int nargs, List *argnames, Oid *argtypes,
					   bool has_variadic, bool *use_variadic_p,
					   ParseExprKind special_exprkind)
{
	char	   *result;
	HeapTuple	proctup;
	Form_pg_proc procform;
	char	   *proname;
	bool		use_variadic;
	char	   *nspname;
	FuncDetailCode p_result;
	Oid			p_funcid;
	Oid			p_rettype;
	bool		p_retset;
	int			p_nvargs;
	Oid			p_vatype;
	Oid		   *p_true_typeids;
	bool		force_qualify = false;

	proctup = SearchSysCache1(PROCOID, ObjectIdGetDatum(funcid));
	if (!HeapTupleIsValid(proctup))
		elog(ERROR, "cache lookup failed for function %u", funcid);
	procform = (Form_pg_proc) GETSTRUCT(proctup);
	proname = NameStr(procform->proname);

	/*
	 * Due to parser hacks to avoid needing to reserve CUBE, we need to force
	 * qualification in some special cases.
	 */
	if (special_exprkind == EXPR_KIND_GROUP_BY)
	{
		if (strcmp(proname, "cube") == 0 || strcmp(proname, "rollup") == 0)
			force_qualify = true;
	}

	/*
	 * Determine whether VARIADIC should be printed.  We must do this first
	 * since it affects the lookup rules in func_get_detail().
	 *
	 * We always print VARIADIC if the function has a merged variadic-array
	 * argument.  Note that this is always the case for functions taking a
	 * VARIADIC argument type other than VARIADIC ANY.  If we omitted VARIADIC
	 * and printed the array elements as separate arguments, the call could
	 * match a newer non-VARIADIC function.
	 */
	if (use_variadic_p)
	{
		/* Parser should not have set funcvariadic unless fn is variadic */
		Assert(!has_variadic || OidIsValid(procform->provariadic));
		use_variadic = has_variadic;
		*use_variadic_p = use_variadic;
	}
	else
	{
		Assert(!has_variadic);
		use_variadic = false;
	}

	/*
	 * The idea here is to schema-qualify only if the parser would fail to
	 * resolve the correct function given the unqualified func name with the
	 * specified argtypes and VARIADIC flag.  But if we already decided to
	 * force qualification, then we can skip the lookup and pretend we didn't
	 * find it.
	 */
	if (!force_qualify)
		p_result = func_get_detail(list_make1(makeString(proname)),
								   NIL, argnames, nargs, argtypes,
								   !use_variadic, true, false,
								   &p_funcid, &p_rettype,
								   &p_retset, &p_nvargs, &p_vatype,
								   &p_true_typeids, NULL);
	else
	{
		p_result = FUNCDETAIL_NOTFOUND;
		p_funcid = InvalidOid;
	}

	if ((p_result == FUNCDETAIL_NORMAL ||
		 p_result == FUNCDETAIL_AGGREGATE ||
		 p_result == FUNCDETAIL_WINDOWFUNC) &&
		p_funcid == funcid)
		nspname = NULL;
	else
		nspname = get_namespace_name_or_temp(procform->pronamespace);

	result = quote_qualified_identifier(nspname, proname);

	ReleaseSysCache(proctup);

	return result;
}

/*
 * generate_operator_name
 *		Compute the name to display for an operator specified by OID,
 *		given that it is being called with the specified actual arg types.
 *		(Arg types matter because of ambiguous-operator resolution rules.
 *		Pass InvalidOid for unused arg of a unary operator.)
 *
 * The result includes all necessary quoting and schema-prefixing,
 * plus the OPERATOR() decoration needed to use a qualified operator name
 * in an expression.
 */
static char *
generate_operator_name(Oid operid, Oid arg1, Oid arg2)
{
	StringInfoData buf;
	HeapTuple	opertup;
	Form_pg_operator operform;
	char	   *oprname;
	char	   *nspname;
	Operator	p_result;

	initStringInfo(&buf);

	opertup = SearchSysCache1(OPEROID, ObjectIdGetDatum(operid));
	if (!HeapTupleIsValid(opertup))
		elog(ERROR, "cache lookup failed for operator %u", operid);
	operform = (Form_pg_operator) GETSTRUCT(opertup);
	oprname = NameStr(operform->oprname);

	/*
	 * The idea here is to schema-qualify only if the parser would fail to
	 * resolve the correct operator given the unqualified op name with the
	 * specified argtypes.
	 */
	switch (operform->oprkind)
	{
		case 'b':
			p_result = oper(NULL, list_make1(makeString(oprname)), arg1, arg2,
							true, -1);
			break;
		case 'l':
			p_result = left_oper(NULL, list_make1(makeString(oprname)), arg2,
								 true, -1);
			break;
		default:
			elog(ERROR, "unrecognized oprkind: %d", operform->oprkind);
			p_result = NULL;	/* keep compiler quiet */
			break;
	}

	if (p_result != NULL && oprid(p_result) == operid)
		nspname = NULL;
	else
	{
		nspname = get_namespace_name_or_temp(operform->oprnamespace);
		appendStringInfo(&buf, "OPERATOR(%s.", quote_identifier(nspname));
	}

	appendStringInfoString(&buf, oprname);

	if (nspname)
		appendStringInfoChar(&buf, ')');

	if (p_result != NULL)
		ReleaseSysCache(p_result);

	ReleaseSysCache(opertup);

	return buf.data;
}

/*
 * generate_operator_clause --- generate a binary-operator WHERE clause
 *
 * This is used for internally-generated-and-executed SQL queries, where
 * precision is essential and readability is secondary.  The basic
 * requirement is to append "leftop op rightop" to buf, where leftop and
 * rightop are given as strings and are assumed to yield types leftoptype
 * and rightoptype; the operator is identified by OID.  The complexity
 * comes from needing to be sure that the parser will select the desired
 * operator when the query is parsed.  We always name the operator using
 * OPERATOR(schema.op) syntax, so as to avoid search-path uncertainties.
 * We have to emit casts too, if either input isn't already the input type
 * of the operator; else we are at the mercy of the parser's heuristics for
 * ambiguous-operator resolution.  The caller must ensure that leftop and
 * rightop are suitable arguments for a cast operation; it's best to insert
 * parentheses if they aren't just variables or parameters.
 */
void
generate_operator_clause(StringInfo buf,
						 const char *leftop, Oid leftoptype,
						 Oid opoid,
						 const char *rightop, Oid rightoptype)
{
	HeapTuple	opertup;
	Form_pg_operator operform;
	char	   *oprname;
	char	   *nspname;

	opertup = SearchSysCache1(OPEROID, ObjectIdGetDatum(opoid));
	if (!HeapTupleIsValid(opertup))
		elog(ERROR, "cache lookup failed for operator %u", opoid);
	operform = (Form_pg_operator) GETSTRUCT(opertup);
	Assert(operform->oprkind == 'b');
	oprname = NameStr(operform->oprname);

	nspname = get_namespace_name(operform->oprnamespace);

	appendStringInfoString(buf, leftop);
	if (leftoptype != operform->oprleft)
		add_cast_to(buf, operform->oprleft);
	appendStringInfo(buf, " OPERATOR(%s.", quote_identifier(nspname));
	appendStringInfoString(buf, oprname);
	appendStringInfo(buf, ") %s", rightop);
	if (rightoptype != operform->oprright)
		add_cast_to(buf, operform->oprright);

	ReleaseSysCache(opertup);
}

/*
 * Add a cast specification to buf.  We spell out the type name the hard way,
 * intentionally not using format_type_be().  This is to avoid corner cases
 * for CHARACTER, BIT, and perhaps other types, where specifying the type
 * using SQL-standard syntax results in undesirable data truncation.  By
 * doing it this way we can be certain that the cast will have default (-1)
 * target typmod.
 */
static void
add_cast_to(StringInfo buf, Oid typid)
{
	HeapTuple	typetup;
	Form_pg_type typform;
	char	   *typname;
	char	   *nspname;

	typetup = SearchSysCache1(TYPEOID, ObjectIdGetDatum(typid));
	if (!HeapTupleIsValid(typetup))
		elog(ERROR, "cache lookup failed for type %u", typid);
	typform = (Form_pg_type) GETSTRUCT(typetup);

	typname = NameStr(typform->typname);
	nspname = get_namespace_name_or_temp(typform->typnamespace);

	appendStringInfo(buf, "::%s.%s",
					 quote_identifier(nspname), quote_identifier(typname));

	ReleaseSysCache(typetup);
}

/*
 * generate_qualified_type_name
 *		Compute the name to display for a type specified by OID
 *
 * This is different from format_type_be() in that we unconditionally
 * schema-qualify the name.  That also means no special syntax for
 * SQL-standard type names ... although in current usage, this should
 * only get used for domains, so such cases wouldn't occur anyway.
 */
static char *
generate_qualified_type_name(Oid typid)
{
	HeapTuple	tp;
	Form_pg_type typtup;
	char	   *typname;
	char	   *nspname;
	char	   *result;

	tp = SearchSysCache1(TYPEOID, ObjectIdGetDatum(typid));
	if (!HeapTupleIsValid(tp))
		elog(ERROR, "cache lookup failed for type %u", typid);
	typtup = (Form_pg_type) GETSTRUCT(tp);
	typname = NameStr(typtup->typname);

	nspname = get_namespace_name_or_temp(typtup->typnamespace);
	if (!nspname)
		elog(ERROR, "cache lookup failed for namespace %u",
			 typtup->typnamespace);

	result = quote_qualified_identifier(nspname, typname);

	ReleaseSysCache(tp);

	return result;
}

/*
 * generate_collation_name
 *		Compute the name to display for a collation specified by OID
 *
 * The result includes all necessary quoting and schema-prefixing.
 */
char *
generate_collation_name(Oid collid)
{
	HeapTuple	tp;
	Form_pg_collation colltup;
	char	   *collname;
	char	   *nspname;
	char	   *result;

	tp = SearchSysCache1(COLLOID, ObjectIdGetDatum(collid));
	if (!HeapTupleIsValid(tp))
		elog(ERROR, "cache lookup failed for collation %u", collid);
	colltup = (Form_pg_collation) GETSTRUCT(tp);
	collname = NameStr(colltup->collname);

	if (!CollationIsVisible(collid))
		nspname = get_namespace_name_or_temp(colltup->collnamespace);
	else
		nspname = NULL;

	result = quote_qualified_identifier(nspname, collname);

	ReleaseSysCache(tp);

	return result;
}

/*
 * Given a C string, produce a TEXT datum.
 *
 * We assume that the input was palloc'd and may be freed.
 */
static text *
string_to_text(char *str)
{
	text	   *result;

	result = cstring_to_text(str);
	pfree(str);
	return result;
}

/*
 * Generate a C string representing a relation options from text[] datum.
 */
static void
get_reloptions(StringInfo buf, Datum reloptions)
{
	Datum	   *options;
	int			noptions;
	int			i;

	deconstruct_array(DatumGetArrayTypeP(reloptions),
					  TEXTOID, -1, false, TYPALIGN_INT,
					  &options, NULL, &noptions);

	for (i = 0; i < noptions; i++)
	{
		char	   *option = TextDatumGetCString(options[i]);
		char	   *name;
		char	   *separator;
		char	   *value;

		/*
		 * Each array element should have the form name=value.  If the "=" is
		 * missing for some reason, treat it like an empty value.
		 */
		name = option;
		separator = strchr(option, '=');
		if (separator)
		{
			*separator = '\0';
			value = separator + 1;
		}
		else
			value = "";

		/*
		 * We ignore the reloption for tablegroup.
		 * It is parsed seperately in describe.c.
		 */
		if (strcmp(name, "tablegroup") == 0)
		{
			pfree(option);
			continue;
		}

		if (i > 0)
			appendStringInfoString(buf, ", ");
		appendStringInfo(buf, "%s=", quote_identifier(name));

		/*
		 * In general we need to quote the value; but to avoid unnecessary
		 * clutter, do not quote if it is an identifier that would not need
		 * quoting.  (We could also allow numbers, but that is a bit trickier
		 * than it looks --- for example, are leading zeroes significant?  We
		 * don't want to assume very much here about what custom reloptions
		 * might mean.)
		 */
		if (quote_identifier(value) == value)
			appendStringInfoString(buf, value);
		else
			simple_quote_literal(buf, value);

		pfree(option);
	}
}

/*
 * Generate a C string representing a relation's reloptions, or NULL if none.
 */
static char *
flatten_reloptions(Oid relid)
{
	char	   *result = NULL;
	HeapTuple	tuple;
	Datum		reloptions;
	bool		isnull;

	tuple = SearchSysCache1(RELOID, ObjectIdGetDatum(relid));
	if (!HeapTupleIsValid(tuple))
		elog(ERROR, "cache lookup failed for relation %u", relid);

	reloptions = SysCacheGetAttr(RELOID, tuple,
								 Anum_pg_class_reloptions, &isnull);
	if (!isnull)
	{
		StringInfoData buf;

		initStringInfo(&buf);

		get_reloptions(&buf, reloptions);

		result = buf.data;
	}

	ReleaseSysCache(tuple);

	return result;
}

/*
 * get_range_partbound_string
 *		A C string representation of one range partition bound
 */
char *
get_range_partbound_string(List *bound_datums)
{
	deparse_context context;
	StringInfo	buf = makeStringInfo();
	ListCell   *cell;
	char	   *sep;

	memset(&context, 0, sizeof(deparse_context));
	context.buf = buf;

	appendStringInfoChar(buf, '(');
	sep = "";
	foreach(cell, bound_datums)
	{
		PartitionRangeDatum *datum =
		lfirst_node(PartitionRangeDatum, cell);

		appendStringInfoString(buf, sep);
		if (datum->kind == PARTITION_RANGE_DATUM_MINVALUE)
			appendStringInfoString(buf, "MINVALUE");
		else if (datum->kind == PARTITION_RANGE_DATUM_MAXVALUE)
			appendStringInfoString(buf, "MAXVALUE");
		else
		{
			Const	   *val = castNode(Const, datum->value);

			get_const_expr(val, &context, -1);
		}
		sep = ", ";
	}
	appendStringInfoChar(buf, ')');

	return buf->data;
}

/*
 * Used in YB to retrieve a relation's dependant views' oids and queries.
 * We first retrieve the relations' dependent rules' oids using
 * SELECT objid FROM pg_depend WHERE refclassid = 'pg_class'::regclass
 * AND refobjid = 16384 AND classid = 'pg_rewrite'::regclass AND deptype = 'n'.
 * For each of these rules, we retrieve the relation that the rule is defined
 * for (ev_class) and the rule's underlying query (ev_action) by using
 * SELECT ev_class, ev_action FROM pg_rewrite WHERE oid = pg_depend.objid.
 * If the ev_class relation is a view/materialized view, we have found a
 * dependent view, so we track its oid and underlying query.
 * Note:
 * 1. It is possible for a single view to have multiple pg_depend records that
 * point to the base table. Therefore, we must check for duplicates. Example:
 * CREATE TABLE test_table (id int PRIMARY KEY, v int);
 * CREATE VIEW test_view AS SELECT v FROM test_table WHERE id = 1;
 * 2. We need to check if the dependent rule's ev_class is a view because it
 * could also be a different type of relation. Example:
 * CREATE TABLE test_table (id int PRIMARY KEY);
 * CREATE RULE test_rule AS ON INSERT TO test_table DO NOTHING;
 */
void
yb_get_dependent_views(Oid relid, List **view_oids, List **view_queries)
{
	Relation		pg_depend, pg_rewrite;
	ScanKeyData		key[4];
	SysScanDesc		pg_depend_scan, pg_rewrite_scan;
	HeapTuple		pg_depend_tuple, pg_rewrite_tuple;

	pg_depend = table_open(DependRelationId, RowExclusiveLock);
	pg_rewrite = table_open(RewriteRelationId, RowExclusiveLock);

	/* Only interested in objects that are dependent on the given relation. */
	ScanKeyInit(&key[0],
				Anum_pg_depend_refclassid,
				BTEqualStrategyNumber, F_OIDEQ,
				ObjectIdGetDatum(RelationRelationId));
	ScanKeyInit(&key[1], Anum_pg_depend_refobjid, BTEqualStrategyNumber,
				F_OIDEQ, ObjectIdGetDatum(relid));
	/* Only interested in dependent rules. */
	ScanKeyInit(&key[2], Anum_pg_depend_classid, BTEqualStrategyNumber,
				F_OIDEQ, ObjectIdGetDatum(RewriteRelationId));
	/* Only interested in normal dependencies. */
	ScanKeyInit(&key[3], Anum_pg_depend_deptype, BTEqualStrategyNumber,
				F_OIDEQ, CharGetDatum(DEPENDENCY_NORMAL));

	pg_depend_scan = systable_beginscan(pg_depend, InvalidOid, true,
										NULL, 4, key);

	while (HeapTupleIsValid(pg_depend_tuple = systable_getnext(pg_depend_scan)))
	{
		ScanKeyData		key;
		Relation		r;
		Form_pg_depend	depend_form =
			(Form_pg_depend) GETSTRUCT(pg_depend_tuple);
		Oid				view_oid;

		ScanKeyInit(&key, Anum_pg_rewrite_oid, BTEqualStrategyNumber,
					F_OIDEQ, ObjectIdGetDatum(depend_form->objid));
		pg_rewrite_scan = systable_beginscan(pg_rewrite, RewriteOidIndexId,
											 true, NULL, 1, &key);
		pg_rewrite_tuple = systable_getnext(pg_rewrite_scan);

		/*
		 * We are only looking at dependent rules, so the pg_rewrite tuple
		 * must be valid.
		 */
		Assert(HeapTupleIsValid(pg_rewrite_tuple));

		Form_pg_rewrite rewrite_form =
			(Form_pg_rewrite) GETSTRUCT(pg_rewrite_tuple);
		view_oid = rewrite_form->ev_class;

		/* Exclude duplicates. */
		if (list_member_oid(*view_oids, view_oid))
			continue;

		r = table_open(view_oid, NoLock);

		/* If the relation is indeed a view, record its oid and query. */
		if (r->rd_rel->relkind == RELKIND_VIEW ||
			r->rd_rel->relkind == RELKIND_MATVIEW)
		{
			StringInfoData	buf;
			bool			isnull;
			Datum			ev_action_datum = heap_getattr(pg_rewrite_tuple,
												Anum_pg_rewrite_ev_action,
												RelationGetDescr(pg_rewrite),
												&isnull);
			if (isnull)
				continue;

			*view_oids = lappend_oid(*view_oids, view_oid);

			List *actions =
				(List *) stringToNode(TextDatumGetCString(ev_action_datum));
			initStringInfo(&buf);
			get_query_def(linitial(actions), &buf, NIL,
						  RelationGetDescr(r), true, PRETTYFLAG_INDENT,
						  WRAP_COLUMN_DEFAULT, 0);
			*view_queries = lappend(*view_queries, pstrdup(buf.data));
		}
		systable_endscan(pg_rewrite_scan);
		table_close(r, NoLock);
	}
	systable_endscan(pg_depend_scan);
	table_close(pg_rewrite, RowExclusiveLock);
	table_close(pg_depend, RowExclusiveLock);
}

/*
 * This function is copied from the code in dumpTableSchema() pg_dump.c for
 * adding primary keys and decompile_pk_column_index_array.
 */
static int
yb_decompile_pk_column_index_array(Datum column_index_array, Oid relId,
								   Oid indexId, StringInfo buf)
{
	Datum	   *keys;
	int			nKeys;
	int			j;
	Relation indexrel = relation_open(indexId, NoLock);

	/* Extract data from array of int16 */
	deconstruct_array(DatumGetArrayTypeP(column_index_array),
					  INT2OID, 2, true, 's',
					  &keys, NULL, &nKeys);

	bool doing_hash = false;
	for (j = 0; j < nKeys; j++)
	{
		char	   *colName;
		int indoption = indexrel->rd_indoption[j];
		colName = get_attname(relId, DatumGetInt16(keys[j]), false);

		if (doing_hash && !(indoption & INDOPTION_HASH))
		{
			appendStringInfoString(buf, ") HASH");
			doing_hash = false;
		}

		if (j > 0)
			appendStringInfoString(buf, ", ");

		if (!doing_hash && (indoption & INDOPTION_HASH))
		{
			appendStringInfoString(buf, "(");
			doing_hash = true;
		}

		appendStringInfoString(buf, quote_identifier(colName));
		if (indoption & INDOPTION_DESC)
			appendStringInfoString(buf, " DESC");
		else if (!doing_hash)
			appendStringInfoString(buf, " ASC");
	}
	if (doing_hash)
		appendStringInfoString(buf, ") HASH");
	relation_close(indexrel, NoLock);
	return nKeys;
}<|MERGE_RESOLUTION|>--- conflicted
+++ resolved
@@ -5227,27 +5227,16 @@
 		dpns->inner_tlist = NIL;
 
 	/* Set up referent for INDEX_VAR Vars, if needed */
-<<<<<<< HEAD
 	if (IsA(plan, IndexOnlyScan))
 		dpns->index_tlist = ((IndexOnlyScan *) plan)->indextlist;
 	else if (IsA(plan, IndexScan))
 		dpns->index_tlist = ((IndexScan *) plan)->indextlist;
+	else if (IsA(plan, YbBitmapIndexScan))
+		dpns->index_tlist = ((YbBitmapIndexScan *) plan)->indextlist;
 	else if (IsA(plan, ForeignScan))
 		dpns->index_tlist = ((ForeignScan *) plan)->fdw_scan_tlist;
 	else if (IsA(plan, CustomScan))
 		dpns->index_tlist = ((CustomScan *) plan)->custom_scan_tlist;
-=======
-	if (IsA(ps->plan, IndexOnlyScan))
-		dpns->index_tlist = ((IndexOnlyScan *) ps->plan)->indextlist;
-	else if (IsA(ps->plan, IndexScan))
-		dpns->index_tlist = ((IndexScan *) ps->plan)->indextlist;
-	else if (IsA(ps->plan, YbBitmapIndexScan))
-		dpns->index_tlist = ((YbBitmapIndexScan *) ps->plan)->indextlist;
-	else if (IsA(ps->plan, ForeignScan))
-		dpns->index_tlist = ((ForeignScan *) ps->plan)->fdw_scan_tlist;
-	else if (IsA(ps->plan, CustomScan))
-		dpns->index_tlist = ((CustomScan *) ps->plan)->custom_scan_tlist;
->>>>>>> 773869c4
 	else
 		dpns->index_tlist = NIL;
 }
@@ -8147,14 +8136,8 @@
 			 * we've crawled up out of a subplan, this couldn't possibly be
 			 * the right match.
 			 */
-<<<<<<< HEAD
 			if ((IsA(ancestor, NestLoop) || IsA(ancestor, YbBatchedNestLoop)) &&
 				child_plan == innerPlan(ancestor) &&
-=======
-			if ((IsA(ps, NestLoopState) ||
-				 IsA(ps, YbBatchedNestLoopState)) &&
-				child_ps == innerPlanState(ps) &&
->>>>>>> 773869c4
 				in_same_plan_level)
 			{
 				NestLoop   *nl = (NestLoop *) ancestor;
