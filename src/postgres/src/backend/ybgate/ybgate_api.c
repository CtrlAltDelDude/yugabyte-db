/*-------------------------------------------------------------------------
 *
 * ybgate_api.c
 *	  YbGate interface functions.
 *	  YbGate allows to execute Postgres code from DocDB
 *
 * Copyright (c) Yugabyte, Inc.
 *
 * Licensed under the Apache License, Version 2.0 (the "License"); you may not
 * use this file except in compliance with the License.  You may obtain a copy
 * of the License at
 *
 * http://www.apache.org/licenses/LICENSE-2.0
 *
 * Unless required by applicable law or agreed to in writing, software
 * distributed under the License is distributed on an "AS IS" BASIS, WITHOUT
 * WARRANTIES OR CONDITIONS OF ANY KIND, either express or implied.  See the
 * License for the specific language governing permissions and limitations
 * under the License.
 *
 * IDENTIFICATION
 *	  src/backend/ybgate/ybgate_api.c
 *
 *-------------------------------------------------------------------------
 */

#include "postgres.h"

#include "ybgate/ybgate_api.h"

#include "access/htup_details.h"
#include "catalog/pg_type.h"
#include "catalog/pg_type_d.h"
#include "catalog/yb_type.h"
#include "common/int.h"
#include "executor/execExpr.h"
#include "executor/executor.h"
#include "mb/pg_wchar.h"
#include "nodes/execnodes.h"
#include "nodes/makefuncs.h"
#include "nodes/nodeFuncs.h"
#include "nodes/primnodes.h"
#include "utils/array.h"
#include "utils/acl.h"
#include "utils/memutils.h"
#include "utils/numeric.h"
#include "utils/rowtypes.h"
#include "utils/sampling.h"
#include "utils/syscache.h"
#include "utils/lsyscache.h"
#include "funcapi.h"
#include "pg_yb_utils.h"

YbgStatus YbgInit()
{
	PG_SETUP_ERROR_REPORTING();

	SetDatabaseEncoding(PG_UTF8);

	PG_STATUS_OK();
}

//-----------------------------------------------------------------------------
// Memory Context
//-----------------------------------------------------------------------------


YbgMemoryContext YbgGetCurrentMemoryContext()
{
	return GetThreadLocalCurrentMemoryContext();
}

YbgMemoryContext YbgSetCurrentMemoryContext(YbgMemoryContext memctx)
{
	return SetThreadLocalCurrentMemoryContext(memctx);
}

YbgStatus YbgCreateMemoryContext(YbgMemoryContext parent,
								 const char *name,
								 YbgMemoryContext *memctx)
{
	PG_SETUP_ERROR_REPORTING();

	*memctx = CreateThreadLocalCurrentMemoryContext(parent, name);

	PG_STATUS_OK();
}

YbgStatus YbgPrepareMemoryContext()
{
	PG_SETUP_ERROR_REPORTING();

	PrepareThreadLocalCurrentMemoryContext();

	PG_STATUS_OK();
}

YbgStatus YbgResetMemoryContext()
{
	PG_SETUP_ERROR_REPORTING();

	ResetThreadLocalCurrentMemoryContext();

	PG_STATUS_OK();
}

YbgStatus YbgDeleteMemoryContext()
{
	PG_SETUP_ERROR_REPORTING();

	DeleteThreadLocalCurrentMemoryContext();

	PG_STATUS_OK();
}

//-----------------------------------------------------------------------------
// Types
//-----------------------------------------------------------------------------

YbgStatus YbgGetTypeTable(const YBCPgTypeEntity **type_table, int *count)
{
	PG_SETUP_ERROR_REPORTING();

	YbGetTypeTable(type_table, count);

	PG_STATUS_OK();
}

YbgStatus
YbgGetPrimitiveTypeOid(uint32_t type_oid, char typtype, uint32_t typbasetype,
					   uint32_t *primitive_type_oid)
{
	PG_SETUP_ERROR_REPORTING();
	*primitive_type_oid = YbGetPrimitiveTypeOid(type_oid, typtype, typbasetype);
	PG_STATUS_OK();
}

//-----------------------------------------------------------------------------
// Expression Evaluation
//-----------------------------------------------------------------------------

/*
 * Expression context for evaluating a YSQL expression from DocDB.
 * Currently includes the table row values to resolve scan variables.
 * TODO Eventually this should probably also have schema/type information.
 */
struct YbgExprContextData
{
	// Values from table row.
	int32_t min_attno;
	int32_t max_attno;
	Datum *attr_vals;
	Bitmapset *attr_nulls;
};

/*
 * Evaluate an expression against an expression context.
 * Currently assumes the expression has been checked by the planner to only
 * allow immutable functions and the node types handled below.
 * TODO: this should use the general YSQL/PG expression evaluation framework, but
 * that requires syscaches and other dependencies to be fully initialized.
 */
static Datum evalExpr(YbgExprContext ctx, Expr* expr, bool *is_null)
{
	switch (expr->type)
	{
		case T_FuncExpr:
		case T_OpExpr:
		{
			Oid			funcid;
			Oid			inputcollid;
			List	   *args;
			int			nargs;
			ListCell   *lc;

			/* Get the (underlying) function info. */
			if (IsA(expr, FuncExpr))
			{
				FuncExpr *func_expr = castNode(FuncExpr, expr);
				args = func_expr->args;
				funcid = func_expr->funcid;
				inputcollid = func_expr->inputcollid;
			}
			else /* (IsA(expr, OpExpr)) */
			{
				OpExpr *op_expr = castNode(OpExpr, expr);
				args = op_expr->args;
				funcid = op_expr->opfuncid;
				inputcollid = op_expr->inputcollid;
			}

			nargs = list_length(args);
			FmgrInfo *flinfo = palloc0(sizeof(FmgrInfo));
			FunctionCallInfo fcinfo = palloc0(SizeForFunctionCallInfo(nargs));

			fmgr_info(funcid, flinfo);
			InitFunctionCallInfoData(*fcinfo,
									 flinfo,
									 nargs,
									 inputcollid,
									 NULL,
									 NULL);
			int i = 0;
			foreach(lc, args)
			{
				Expr *arg = (Expr *) lfirst(lc);
				fcinfo->args[i].value = evalExpr(ctx, arg, &fcinfo->args[i].isnull);
				/*
				 * Strict functions are guaranteed to return NULL if any of
				 * their arguments are NULL.
				 */
				if (flinfo->fn_strict && fcinfo->args[i].isnull) {
					*is_null = true;
					return (Datum) 0;
				}
				i++;
			}
			Datum result = FunctionCallInvoke(fcinfo);
			*is_null = fcinfo->isnull;
			return result;
		}
		case T_ScalarArrayOpExpr:
		{
			ScalarArrayOpExpr *saop_expr = castNode(ScalarArrayOpExpr, expr);
			bool array_null;

			/* Get the array first. Null or empty array produces quick result */
			Datum array_arg = evalExpr(ctx, lsecond(saop_expr->args), &array_null);
			if (array_null) {
				*is_null = true;
				return (Datum) 0;
			}
			/* deconstruct_array inputs */
			ArrayType *arr = (ArrayType *) DatumGetPointer(array_arg);
			Oid elemtype = ARR_ELEMTYPE(arr);
			int32 elmlen;
			bool elmbyval;
			char elmalign;
			/* deconstruct_array outputs */
			Datum *elems;
			bool *nulls;
			int array_len;
			/* planner must have checked that elemtype is supported */
			if (!YbTypeDetails(elemtype, &elmlen, &elmbyval, &elmalign))
				Assert(false);
			deconstruct_array(arr, elemtype, elmlen, elmbyval, elmalign,
							  &elems, &nulls, &array_len);
			if (array_len == 0) {
				return (Datum) !saop_expr->useOr;
			}
			/* Now get the operation function */
			FmgrInfo *flinfo = palloc0(sizeof(FmgrInfo));
			FunctionCallInfoData fcinfo;
			fmgr_info(saop_expr->opfuncid, flinfo);
			InitFunctionCallInfoData(fcinfo,
									 flinfo,
									 2 /* list_length(saop_expr->args) */,
									 saop_expr->inputcollid,
									 NULL,
									 NULL);
			fcinfo.arg[0] =
				evalExpr(ctx, linitial(saop_expr->args), &fcinfo.argnull[0]);
			/* Strict function with null argument does not need to be evaluated */
			if (flinfo->fn_strict && fcinfo.argnull[0]) {
				*is_null = true;
				return (Datum) 0;
			}
			*is_null = false;
			for (int i = 0; i < array_len; i++)
			{
				fcinfo.arg[1] = elems[i];
				fcinfo.argnull[1] = nulls[i];
				if (flinfo->fn_strict && fcinfo.argnull[1])
				{
					*is_null = true;
					continue;
				}
				bool result = (bool) FunctionCallInvoke(&fcinfo);
				if (fcinfo.isnull)
				{
					*is_null = true;
					continue;
				}
				if (saop_expr->useOr)
				{
					if (result)
					{
						*is_null = false;
						return (Datum) true;
					}
				}
				else
				{
					if (!result)
					{
						*is_null = false;
						return (Datum) false;
					}
				}
			}
			return *is_null ? (Datum) 0 : (Datum) !saop_expr->useOr;
		}
		case T_RelabelType:
		{
			RelabelType *rt = castNode(RelabelType, expr);
			return evalExpr(ctx, rt->arg, is_null);
		}
		case T_NullTest:
		{
			NullTest   *nt = castNode(NullTest, expr);
			bool		arg_is_null;
			evalExpr(ctx, nt->arg, &arg_is_null);
			*is_null = false;
			return (Datum) (nt->nulltesttype == IS_NULL) == arg_is_null;
		}
		case T_BoolExpr:
		{
			BoolExpr   *be = castNode(BoolExpr, expr);
			ListCell   *lc;
			Expr	   *arg;
			Datum		arg_value;
			bool		arg_is_null;
			switch (be->boolop)
			{
				case AND_EXPR:
					*is_null = false;
					foreach(lc, be->args)
					{
						arg = (Expr *) lfirst(lc);
						arg_value = evalExpr(ctx, arg, &arg_is_null);
						if (arg_is_null)
						{
							*is_null = true;
						}
						else if (!arg_value)
						{
							*is_null = false;
							return (Datum) false;
						}
					}
					return *is_null ? (Datum) 0 : (Datum) true;
				case OR_EXPR:
					*is_null = false;
					foreach(lc, be->args)
					{
						arg = (Expr *) lfirst(lc);
						arg_value = evalExpr(ctx, arg, &arg_is_null);
						if (arg_is_null)
						{
							*is_null = true;
						}
						else if (arg_value)
						{
							*is_null = false;
							return (Datum) true;
						}
					}
					return *is_null ? (Datum) 0 : (Datum) false;
				case NOT_EXPR:
					arg = (Expr *) linitial(be->args);
					arg_value = evalExpr(ctx, arg, is_null);
					return *is_null ? (Datum) 0 : (Datum) (!arg_value);
				default:
					/* Planner should ensure we never get here. */
					ereport(ERROR,
						(errcode(ERRCODE_INTERNAL_ERROR), errmsg(
						"Unsupported boolop received by DocDB")));
					break;
			}
			return true;
		}
		case T_CaseExpr:
		{
			CaseExpr   *ce = castNode(CaseExpr, expr);
			ListCell   *lc;
			/*
			 * Support for implicit equality comparison would require catalog
			 * lookup to find equality operation for the argument data type.
			 */
			if (ce->arg)
				ereport(ERROR,
					(errcode(ERRCODE_INTERNAL_ERROR), errmsg(
					"Unsupported CASE expression received by DocDB")));
			/*
			 * Evaluate WHEN clause expressions one by one, if any evaluation
			 * result is true, evaluate and return respective result expression
			 */
			foreach(lc, ce->args)
			{
				CaseWhen *cw = castNode(CaseWhen, lfirst(lc));
				bool arg_is_null;
				if (evalExpr(ctx, cw->expr, &arg_is_null))
					return evalExpr(ctx, cw->result, is_null);
			}
			/* None of the exprerssions was true, so evaluate the default. */
			if (ce->defresult)
				return evalExpr(ctx, ce->defresult, is_null);
			/* If default is not specified, return NULL */
			*is_null = true;
			return (Datum) 0;
		}
		case T_Const:
		{
			Const* const_expr = castNode(Const, expr);
			*is_null = const_expr->constisnull;
			return const_expr->constvalue;
		}
		case T_Var:
		{
			Var* var_expr = castNode(Var, expr);
			int32_t att_idx = var_expr->varattno - ctx->min_attno;
			*is_null = bms_is_member(att_idx, ctx->attr_nulls);
			return ctx->attr_vals[att_idx];
		}
		default:
			/* Planner should ensure we never get here. */
			ereport(ERROR,
				(errcode(ERRCODE_INTERNAL_ERROR), errmsg(
				"Unsupported YSQL expression received by DocDB")));
			break;
	}
	*is_null = true;
	return (Datum) 0;
}

YbgStatus YbgExprContextCreate(int32_t min_attno, int32_t max_attno, YbgExprContext *expr_ctx)
{
	PG_SETUP_ERROR_REPORTING();

	YbgExprContext ctx = (YbgExprContext) palloc0(sizeof(struct YbgExprContextData));
	ctx->min_attno = min_attno;
	ctx->max_attno = max_attno;
	int32_t num_attrs = max_attno - min_attno + 1;
	ctx->attr_vals = (Datum *) palloc0(sizeof(Datum) * num_attrs);
	ctx->attr_nulls = NULL;

	*expr_ctx = ctx;
	PG_STATUS_OK();
}

YbgStatus YbgExprContextReset(YbgExprContext expr_ctx)
{
	PG_SETUP_ERROR_REPORTING();

	int32_t num_attrs = expr_ctx->max_attno - expr_ctx->min_attno + 1;
	memset(expr_ctx->attr_vals, 0, sizeof(Datum) * num_attrs);
	expr_ctx->attr_nulls = NULL;

	PG_STATUS_OK();
}

YbgStatus YbgExprContextAddColValue(YbgExprContext expr_ctx,
                                    int32_t attno,
                                    uint64_t datum,
                                    bool is_null)
{
	PG_SETUP_ERROR_REPORTING();

	if (is_null)
	{
		expr_ctx->attr_nulls = bms_add_member(expr_ctx->attr_nulls, attno - expr_ctx->min_attno);
	}
	else
	{
		expr_ctx->attr_vals[attno - expr_ctx->min_attno] = (Datum) datum;
	}

	PG_STATUS_OK();
}

YbgStatus YbgPrepareExpr(char* expr_cstring, YbgPreparedExpr *expr)
{
	PG_SETUP_ERROR_REPORTING();
	*expr = (YbgPreparedExpr) stringToNode(expr_cstring);
	PG_STATUS_OK();
}

YbgStatus YbgExprType(const YbgPreparedExpr expr, int32_t *typid)
{
	PG_SETUP_ERROR_REPORTING();
	*typid = exprType((Node *) expr);
	PG_STATUS_OK();
}

YbgStatus YbgExprTypmod(const YbgPreparedExpr expr, int32_t *typmod)
{
	PG_SETUP_ERROR_REPORTING();
	*typmod = exprTypmod((Node *) expr);
	PG_STATUS_OK();
}

YbgStatus YbgExprCollation(const YbgPreparedExpr expr, int32_t *collid)
{
	PG_SETUP_ERROR_REPORTING();
	*collid = exprCollation((Node *) expr);
	PG_STATUS_OK();
}

YbgStatus YbgEvalExpr(YbgPreparedExpr expr, YbgExprContext expr_ctx, uint64_t *datum, bool *is_null)
{
	PG_SETUP_ERROR_REPORTING();
	*datum = (uint64_t) evalExpr(expr_ctx, expr, is_null);
	PG_STATUS_OK();
}

/* YB_TODO(Deepthi@yugabyte)
 * - Postgres 13 has added some new types. Need to update this function accordingly.
 * - It'd be best if you use the table "static const YBCPgTypeEntity YbTypeEntityTable[]". Just
 *   as the attributes that you need, such as (elmlen, elmbyval, ...), and fill the table with
 *   their values. That way, when upgrading we don't have to seek for location of datatypes every
 *   where and update the info.
 */
YbgStatus YbgSplitArrayDatum(uint64_t datum,
							 const int type,
							 uint64_t **result_datum_array,
							 int *const nelems)
{
	PG_SETUP_ERROR_REPORTING();
	ArrayType  *arr = DatumGetArrayTypeP((Datum)datum);

	if (ARR_NDIM(arr) != 1 || ARR_HASNULL(arr) || ARR_ELEMTYPE(arr) != type)
		return YbgStatusCreateError(
				"Type of given datum array does not match the given type",
				__FILE__, __LINE__);

	int32 elmlen;
	bool elmbyval;
	char elmalign;
	/*
	 * Ideally this information should come from pg_type or from caller instead of hardcoding
	 * here. However this could be okay as PG also has this harcoded in few places.
	 */
	if (!YbTypeDetails(type, &elmlen, &elmbyval, &elmalign))
	{
<<<<<<< HEAD
		case TEXTOID:
			elmlen = -1;
			elmbyval = false;
			elmalign = 'i';
			break;
		case XMLOID:
			elmlen = -1;
			elmbyval = false;
			elmalign = 'i';
			break;
		case LINEOID:
			elmlen = -1;
			elmbyval = false;
			elmalign = 'i';
			break;
		case CIRCLEOID:
			elmlen = -1;
			elmbyval = false;
			elmalign = 'i';
			break;
		case CASHOID:
			elmlen = sizeof(int64);
			elmbyval = true;
			elmalign = 'i';
			break;
		case BOOLOID:
			elmlen = sizeof(bool);
			elmbyval = true;
			elmalign = 'i';
			break;
		case BYTEAOID:
			elmlen = -1;
			elmbyval = false;
			elmalign = 'i';
			break;
		case CHAROID:
			elmlen = -1;
			elmbyval = false;
			elmalign = 'i';
			break;
		case NAMEOID:
			elmlen = -1;
			elmbyval = false;
			elmalign = 'i';
			break;
		case INT2OID:
			elmlen = 2;
			elmbyval = true;
			elmalign = 's';
			break;
		case INT2VECTOROID:
			elmlen = -1;
			elmbyval = false;
			elmalign = 'i';
			break;
		case INT4OID:
			elmlen = sizeof(int32);
			elmbyval = true;
			elmalign = 'i';
			break;
		case REGPROCOID:
			elmlen = sizeof(Oid);
			elmbyval = true;
			elmalign = 'i';
			break;
		case OIDOID:
			elmlen = sizeof(Oid);
			elmbyval = true;
			elmalign = 'i';
			break;
		case TIDOID:
			elmlen = sizeof(ItemPointerData);
			elmbyval = true;
			elmalign = 'i';
			break;
		case XIDOID:
			elmlen = sizeof(TransactionId);
			elmbyval = true;
			elmalign = 'i';
			break;
		case CIDOID:
			elmlen = sizeof(CommandId);
			elmbyval = true;
			elmalign = 'i';
			break;
		case OIDVECTOROID:
			elmlen = -1;
			elmbyval = false;
			elmalign = 'i';
			break;
		case BPCHAROID:
			elmlen = -1;
			elmbyval = false;
			elmalign = 'i';
			break;
		case VARCHAROID:
			elmlen = -1;
			elmbyval = false;
			elmalign = 'i';
			break;
		case INT8OID:
			elmlen = sizeof(int64);
			elmbyval = true;
			elmalign = 'i';
			break;
		case POINTOID:
			elmlen = -1;
			elmbyval = false;
			elmalign = 'i';
			break;
		case LSEGOID:
			elmlen = -1;
			elmbyval = false;
			elmalign = 'i';
			break;
		case PATHOID:
			elmlen = -1;
			elmbyval = false;
			elmalign = 'i';
			break;
		case BOXOID:
			elmlen = -1;
			elmbyval = false;
			elmalign = 'i';
			break;
		case FLOAT4OID:
			elmlen = sizeof(int64);
			elmbyval = false;
			elmalign = 'i';
			break;
		case FLOAT8OID:
			elmlen = 8;
			elmbyval = FLOAT8PASSBYVAL;
			elmalign = 'd';
			break;
		case ACLITEMOID:
			elmlen = sizeof(AclItem);
			elmbyval = true;
			elmalign = 'i';
			break;
		case MACADDROID:
			elmlen = -1;
			elmbyval = false;
			elmalign = 'i';
			break;
		case MACADDR8OID:
			elmlen = -1;
			elmbyval = false;
			elmalign = 'i';
			break;
		case INETOID:
			elmlen = -1;
			elmbyval = false;
			elmalign = 'i';
			break;
		case CSTRINGOID:
			elmlen = -1;
			elmbyval = false;
			elmalign = 'c';
			break;
		case TIMESTAMPOID:
			elmlen = sizeof(int64);
			elmbyval = true;
			elmalign = 'i';
			break;
		case DATEOID:
			elmlen = sizeof(int32);
			elmbyval = true;
			elmalign = 'i';
			break;
		case TIMEOID:
			elmlen = sizeof(int64);
			elmbyval = true;
			elmalign = 'i';
			break;
		case TIMESTAMPTZOID:
			elmlen = sizeof(int64);
			elmbyval = true;
			elmalign = 'i';
			break;
		case INTERVALOID:
			elmlen = sizeof(Interval);
			elmbyval = false;
			elmalign = 'd';
			break;
		case NUMERICOID:
			elmlen = -1;
			elmbyval = false;
			elmalign = 'i';
			break;
		case TIMETZOID:
			elmlen = -1;
			elmbyval = false;
			elmalign = 'i';
			break;
		case BITOID:
			elmlen = -1;
			elmbyval = false;
			elmalign = 'i';
			break;
		case VARBITOID:
			elmlen = -1;
			elmbyval = false;
			elmalign = 'i';
			break;
		case REGPROCEDUREOID:
			elmlen = sizeof(Oid);
			elmbyval = true;
			elmalign = 'i';
			break;
		case REGOPEROID:
			elmlen = sizeof(Oid);
			elmbyval = true;
			elmalign = 'i';
			break;
		case REGOPERATOROID:
			elmlen = sizeof(Oid);
			elmbyval = true;
			elmalign = 'i';
			break;
		case REGCLASSOID:
			elmlen = sizeof(Oid);
			elmbyval = true;
			elmalign = 'i';
			break;
		case REGTYPEOID:
			elmlen = sizeof(Oid);
			elmbyval = true;
			elmalign = 'i';
			break;
		case REGROLEOID:
			elmlen = sizeof(Oid);
			elmbyval = true;
			elmalign = 'i';
			break;
		case REGNAMESPACEOID:
			elmlen = sizeof(Oid);
			elmbyval = true;
			elmalign = 'i';
			break;
		case UUIDOID:
			elmlen = -1;
			elmbyval = false;
			elmalign = 'i';
			break;
		case LSNOID:
			elmlen = sizeof(uint64);
			elmbyval = true;
			elmalign = 'i';
			break;
		case TSVECTOROID:
			elmlen = -1;
			elmbyval = false;
			elmalign = 'i';
			break;
		case GTSVECTOROID:
			elmlen = -1;
			elmbyval = false;
			elmalign = 'i';
			break;
		case TSQUERYOID:
			elmlen = -1;
			elmbyval = false;
			elmalign = 'i';
			break;
		case REGCONFIGOID:
			elmlen = sizeof(Oid);
			elmbyval = true;
			elmalign = 'i';
			break;
		case REGDICTIONARYOID:
			elmlen = sizeof(Oid);
			elmbyval = true;
			elmalign = 'i';
			break;
		case JSONBOID:
			elmlen = -1;
			elmbyval = false;
			elmalign = 'i';
			break;
		case TXID_SNAPSHOTOID:
			elmlen = -1;
			elmbyval = false;
			elmalign = 'i';
			break;
		case RECORDOID:
			elmlen = -1;
			elmbyval = false;
			elmalign = 'i';
			break;
		case ANYOID:
			elmlen = sizeof(int32);
			elmbyval = true;
			elmalign = 'i';
			break;
		/* TODO: Extend support to other types as well. */
		default:
			return YbgStatusCreateError(
					"Only Text type supported for split of datum of array types",
					__FILE__, __LINE__);
=======
		return YbgStatusCreateError(
				"Only Text type supported for split of datum of array types",
				__FILE__, __LINE__);
>>>>>>> d5d843f6
	}
	deconstruct_array(arr, type, elmlen, elmbyval, elmalign,
			  (Datum**)result_datum_array, NULL /* nullsp */, nelems);
	PG_STATUS_OK();
}

//-----------------------------------------------------------------------------
// Relation sampling
//-----------------------------------------------------------------------------

struct YbgReservoirStateData {
	ReservoirStateData rs;
};

YbgStatus YbgSamplerCreate(double rstate_w, uint64_t randstate_s0, uint64_t randstate_s1, YbgReservoirState *yb_rs)
{
	PG_SETUP_ERROR_REPORTING();
	YbgReservoirState rstate = (YbgReservoirState) palloc0(sizeof(struct YbgReservoirStateData));
	rstate->rs.W = rstate_w;
	rstate->rs.randstate.s0 = randstate_s0;
	rstate->rs.randstate.s1 = randstate_s1;
	*yb_rs = rstate;
	PG_STATUS_OK();
}

YbgStatus YbgSamplerGetState(YbgReservoirState yb_rs, double *rstate_w, uint64_t *randstate_s0, uint64_t *randstate_s1)
{
	PG_SETUP_ERROR_REPORTING();
	*rstate_w = yb_rs->rs.W;
	*randstate_s0 = yb_rs->rs.randstate.s0;
	*randstate_s1 = yb_rs->rs.randstate.s1;
	PG_STATUS_OK();
}

YbgStatus YbgSamplerRandomFract(YbgReservoirState yb_rs, double *value)
{
	PG_SETUP_ERROR_REPORTING();
	ReservoirState rs = &yb_rs->rs;
	*value = sampler_random_fract(&rs->randstate);
	PG_STATUS_OK();
}

YbgStatus YbgReservoirGetNextS(YbgReservoirState yb_rs, double t, int n, double *s)
{
	PG_SETUP_ERROR_REPORTING();
	*s = reservoir_get_next_S(&yb_rs->rs, t, n);
	PG_STATUS_OK();
}

char* DecodeDatum(char const* fn_name, uintptr_t datum)
{
	FmgrInfo   *finfo;
	finfo = palloc0(sizeof(FmgrInfo));
	Oid id = fmgr_internal_function(fn_name);
	fmgr_info(id, finfo);
	char* tmp = OutputFunctionCall(finfo, (uintptr_t)datum);
	return tmp;
}

char* DecodeTZDatum(char const* fn_name, uintptr_t datum, const char *timezone, bool from_YB)
{
	FmgrInfo   *finfo;
	finfo = palloc0(sizeof(FmgrInfo));
	Oid id = fmgr_internal_function(fn_name);
	fmgr_info(id, finfo);

	DatumDecodeOptions decodeOptions;
	decodeOptions.timezone = timezone;
	decodeOptions.from_YB = from_YB;
	decodeOptions.range_datum_decode_options = NULL;
	return DatumGetCString(FunctionCall2(finfo, (uintptr_t)datum,
				PointerGetDatum(&decodeOptions)));
}

char* DecodeArrayDatum(char const* arr_fn_name, uintptr_t datum,
		int16_t elem_len, bool elem_by_val, char elem_align, char elem_delim, bool from_YB,
		char const* fn_name, const char *timezone, char option)
{
	FmgrInfo   *arr_finfo;
	arr_finfo = palloc0(sizeof(FmgrInfo));
	Oid arr_id = fmgr_internal_function(arr_fn_name);
	fmgr_info(arr_id, arr_finfo);

	FmgrInfo   *elem_finfo;
	elem_finfo = palloc0(sizeof(FmgrInfo));
	Oid elem_id = fmgr_internal_function(fn_name);
	fmgr_info(elem_id, elem_finfo);

	DatumDecodeOptions decodeOptions;
	decodeOptions.is_array = true;
	decodeOptions.elem_by_val = elem_by_val;
	decodeOptions.from_YB = from_YB;
	decodeOptions.elem_align = elem_align;
	decodeOptions.elem_delim = elem_delim;
	decodeOptions.option = option;
	decodeOptions.elem_len = elem_len;
	//decodeOptions.datum = datum;
	decodeOptions.elem_finfo = elem_finfo;
	decodeOptions.timezone = timezone;
	decodeOptions.range_datum_decode_options = NULL;

	char* tmp = DatumGetCString(FunctionCall2(arr_finfo, (uintptr_t)datum,
				PointerGetDatum(&decodeOptions)));
	return tmp;
}

char* DecodeRangeDatum(char const* range_fn_name, uintptr_t datum,
		int16_t elem_len, bool elem_by_val, char elem_align, char option, bool from_YB,
		char const* elem_fn_name, int range_type, const char *timezone)
{
	FmgrInfo   *range_finfo;
	range_finfo = palloc0(sizeof(FmgrInfo));
	Oid range_id = fmgr_internal_function(range_fn_name);
	fmgr_info(range_id, range_finfo);

	FmgrInfo   *elem_finfo;
	elem_finfo = palloc0(sizeof(FmgrInfo));
	Oid elem_id = fmgr_internal_function(elem_fn_name);
	fmgr_info(elem_id, elem_finfo);

	DatumDecodeOptions decodeOptions;
	decodeOptions.is_array = false;
	decodeOptions.elem_by_val = elem_by_val;
	decodeOptions.from_YB = from_YB;
	decodeOptions.elem_align = elem_align;
	decodeOptions.option = option;
	decodeOptions.elem_len = elem_len;
	decodeOptions.range_type = range_type;
	//decodeOptions.datum = datum;
	decodeOptions.elem_finfo = elem_finfo;
	decodeOptions.timezone = timezone;
	decodeOptions.range_datum_decode_options = NULL;

	char* tmp = DatumGetCString(FunctionCall2(range_finfo, (uintptr_t)datum,
				PointerGetDatum(&decodeOptions)));
	return tmp;
}

char* DecodeRangeArrayDatum(char const* arr_fn_name, uintptr_t datum,
		int16_t elem_len, int16_t range_len, bool elem_by_val, bool range_by_val,
		char elem_align, char range_align, char elem_delim, char option, char range_option,
		bool from_YB, char const* elem_fn_name, char const* range_fn_name, int range_type,
		const char *timezone)
{
	FmgrInfo   *arr_finfo;
	arr_finfo = palloc0(sizeof(FmgrInfo));
	Oid arr_id = fmgr_internal_function(arr_fn_name);
	fmgr_info(arr_id, arr_finfo);

	FmgrInfo   *range_finfo;
	range_finfo = palloc0(sizeof(FmgrInfo));
	Oid range_id = fmgr_internal_function(range_fn_name);
	fmgr_info(range_id, range_finfo);

	FmgrInfo   *elem_finfo;
	elem_finfo = palloc0(sizeof(FmgrInfo));
	Oid elem_id = fmgr_internal_function(elem_fn_name);
	fmgr_info(elem_id, elem_finfo);

	DatumDecodeOptions range_decodeOptions;
	range_decodeOptions.is_array = false;
	range_decodeOptions.elem_by_val = range_by_val;
	range_decodeOptions.from_YB = from_YB;
	range_decodeOptions.elem_align = range_align;
	range_decodeOptions.option = range_option;
	range_decodeOptions.elem_len = range_len;
	range_decodeOptions.range_type = range_type;
	range_decodeOptions.elem_finfo = range_finfo;
	range_decodeOptions.timezone = timezone;
	range_decodeOptions.range_datum_decode_options = NULL;

	DatumDecodeOptions arr_decodeOptions;
	arr_decodeOptions.is_array = true;
	arr_decodeOptions.elem_by_val = elem_by_val;
	arr_decodeOptions.from_YB = from_YB;
	arr_decodeOptions.elem_align = elem_align;
	arr_decodeOptions.elem_delim = elem_delim;
	arr_decodeOptions.option = option;
	arr_decodeOptions.elem_len = elem_len;
	arr_decodeOptions.elem_finfo = elem_finfo;
	arr_decodeOptions.timezone = timezone;
	arr_decodeOptions.range_datum_decode_options = &range_decodeOptions;

	char* tmp = DatumGetCString(FunctionCall2(arr_finfo, (uintptr_t)datum,
				PointerGetDatum(&arr_decodeOptions)));
	return tmp;
}

char *
DecodeRecordDatum(uintptr_t datum, void *attrs, size_t natts)
{
	FmgrInfo *finfo = palloc0(sizeof(FmgrInfo));

	HeapTupleHeader rec = DatumGetHeapTupleHeader(datum);
	Oid				tupType = HeapTupleHeaderGetTypeId(rec);
	int32			tupTypmod = HeapTupleHeaderGetTypMod(rec);
	TupleDesc		tupdesc = CreateTupleDesc(natts, attrs);
	finfo->fn_extra = MemoryContextAlloc(GetCurrentMemoryContext(),
										 offsetof(RecordIOData, columns) +
											 natts * sizeof(ColumnIOData));
	RecordIOData *my_extra = (RecordIOData *) finfo->fn_extra;
	my_extra->record_type = tupType;
	my_extra->record_typmod = tupTypmod;
	my_extra->ncolumns = natts;
	for (size_t i = 0; i < natts; i++)
	{
		ColumnIOData	 *column_info = &my_extra->columns[i];
		Form_pg_attribute att = TupleDescAttr(tupdesc, i);
		column_info->typiofunc =
			fmgr_internal_function(GetOutFuncName(att->atttypid));
		fmgr_info(column_info->typiofunc, &column_info->proc);
		column_info->column_type = att->atttypid;
	}
	return DatumGetCString(record_out_internal(rec, &tupdesc, finfo));
}

char *
GetOutFuncName(const int pg_data_type)
{
	char *func_name;

	/* YB_TODO(jasonk@yugabyte)
	 * - Need to visit all datatypes and update this function accordingly.
	 * - Should this code have been a table that map OID to "typiofunc" instead of a "switch"?
	 *   Look at yb_type to see if you can add a new entry and fill that entry.
	 */
	switch (pg_data_type)
	{
		case BOOLOID:
			func_name = "boolout";
			break;
		case BYTEAOID:
			func_name = "byteaout";
			break;
		case CHAROID:
			func_name = "charout";
			break;
		case NAMEOID:
			func_name = "nameout";
			break;
		case INT8OID:
			func_name = "int8out";
			break;
		case INT2OID:
			func_name = "int2out";
			break;
		case INT4OID:
			func_name = "int4out";
			break;
		case REGPROCOID:
			func_name = "regprocout";
			break;
		case TEXTOID:
			func_name = "textout";
			break;
		case TIDOID:
			func_name = "tidout";
			break;
		case XIDOID:
			func_name = "xidout";
			break;
		case CIDOID:
			func_name = "cidout";
			break;
		case JSONOID:
			func_name = "json_out";
			break;
		case XMLOID:
			func_name = "xml_out";
			break;
		case POINTOID:
			func_name = "point_out";
			break;
		case LSEGOID:
			func_name = "lseg_out";
			break;
		case PATHOID:
			func_name = "path_out";
			break;
		case BOXOID:
			func_name = "box_out";
			break;
		case LINEOID:
			func_name = "line_out";
			break;
		case FLOAT4OID:
			func_name = "float4out";
			break;
		case FLOAT8OID:
			func_name = "float8out";
			break;
		case CIRCLEOID:
			func_name = "circle_out";
			break;
		case CASHOID:
			func_name = "cash_out";
			break;
		case MACADDROID:
			func_name = "macaddr_out";
			break;
		case INETOID:
			func_name = "inet_out";
			break;
		case CIDROID:
			func_name = "cidr_out";
			break;
		case MACADDR8OID:
			func_name = "macaddr8_out";
			break;
		case ACLITEMOID:
			func_name = "aclitemout";
			break;
		case BPCHAROID:
			func_name = "bpcharout";
			break;
		case VARCHAROID:
			func_name = "varcharout";
			break;
		case DATEOID:
			func_name = "date_out";
			break;
		case TIMEOID:
			func_name = "time_out";
			break;
		case TIMESTAMPOID:
			func_name = "timestamp_out";
			break;
		case TIMESTAMPTZOID:
			func_name = "timestamptz_out";
			break;
		case INTERVALOID:
			func_name = "interval_out";
			break;
		case TIMETZOID:
			func_name = "timetz_out";
			break;
		case BITOID:
			func_name = "bit_out";
			break;
		case VARBITOID:
			func_name = "varbit_out";
			break;
		case NUMERICOID:
			func_name = "numeric_out";
			break;
		case REGPROCEDUREOID:
			func_name = "regprocedureout";
			break;
		case REGOPEROID:
			func_name = "regoperout";
			break;
		case REGOPERATOROID:
			func_name = "regoperatorout";
			break;
		case REGCLASSOID:
			func_name = "regclassout";
			break;
		case REGTYPEOID:
			func_name = "regtypeout";
			break;
		case REGROLEOID:
			func_name = "regroleout";
			break;
		case REGNAMESPACEOID:
			func_name = "regnamespaceout";
			break;
		case UUIDOID:
			func_name = "uuid_out";
			break;
		case LSNOID:
			func_name = "pg_lsn_out";
			break;
		case TSQUERYOID:
			func_name = "tsqueryout";
			break;
		case REGCONFIGOID:
			func_name = "regconfigout";
			break;
		case REGDICTIONARYOID:
			func_name = "regdictionaryout";
			break;
		case JSONBOID:
			func_name = "jsonb_out";
			break;
		case TXID_SNAPSHOTOID:
			func_name = "txid_snapshot_out";
			break;
		case RECORDOID:
			func_name = "record_out";
			break;
		case CSTRINGOID:
			func_name = "cstring_out";
			break;
		case ANYOID:
			func_name = "any_out";
			break;
		case VOIDOID:
			func_name = "void_out";
			break;
		case TRIGGEROID:
			func_name = "trigger_out";
			break;
		case LANGUAGE_HANDLEROID:
			func_name = "language_handler_out";
			break;
		case INTERNALOID:
			func_name = "internal_out";
			break;
		case ANYELEMENTOID:
			func_name = "anyelement_out";
			break;
		case ANYNONARRAYOID:
			func_name = "anynonarray_out";
			break;
		case ANYENUMOID:
			func_name = "anyenum_out";
			break;
		case FDW_HANDLEROID:
			func_name = "fdw_handler_out";
			break;
		case INDEX_AM_HANDLEROID:
			func_name = "index_am_handler_out";
			break;
		case TSM_HANDLEROID:
			func_name = "tsm_handler_out";
			break;
		case ANYRANGEOID:
			func_name = "anyrange_out";
			break;
		case INT2VECTOROID:
			func_name = "int2vectorout";
			break;
		case OIDVECTOROID:
			func_name = "oidvectorout";
			break;
		case TSVECTOROID:
			func_name = "tsvectorout";
			break;
		case GTSVECTOROID:
			func_name = "gtsvectorout";
			break;
		case POLYGONOID:
			func_name = "poly_out";
			break;
		case INT4RANGEOID:
			func_name = "int4out";
			break;
		case NUMRANGEOID:
			func_name = "numeric_out";
			break;
		case TSRANGEOID:
			func_name = "timestamp_out";
			break;
		case TSTZRANGEOID:
			func_name = "timestamptz_out";
			break;
		case DATERANGEOID:
			func_name = "date_out";
			break;
		case INT8RANGEOID:
			func_name = "int8out";
			break;
		case XMLARRAYOID:
			func_name = "xml_out";
			break;
		case LINEARRAYOID:
			func_name = "line_out";
			break;
		case CIRCLEARRAYOID:
			func_name = "circle_out";
			break;
		case MONEYARRAYOID:
			func_name = "cash_out";
			break;
		case BOOLARRAYOID:
			func_name = "boolout";
			break;
		case BYTEAARRAYOID:
			func_name = "byteaout";
			break;
		case CHARARRAYOID:
			func_name = "charout";
			break;
		case NAMEARRAYOID:
			func_name = "nameout";
			break;
		case INT2ARRAYOID:
			func_name = "int2out";
			break;
		case INT2VECTORARRAYOID:
			func_name = "int2vectorout";
			break;
		case INT4ARRAYOID:
			func_name = "int4out";
			break;
		case REGPROCARRAYOID:
			func_name = "regprocout";
			break;
		case TEXTARRAYOID:
			func_name = "textout";
			break;
		case OIDARRAYOID:
			func_name = "oidout";
			break;
		case CIDRARRAYOID:
			func_name = "cidr_out";
			break;
		case TIDARRAYOID:
			func_name = "tidout";
			break;
		case XIDARRAYOID:
			func_name = "xidout";
			break;
		case CIDARRAYOID:
			func_name = "cidout";
			break;
		case OIDVECTORARRAYOID:
			func_name = "oidvectorout";
			break;
		case BPCHARARRAYOID:
			func_name = "bpcharout";
			break;
		case VARCHARARRAYOID:
			func_name = "varcharout";
			break;
		case INT8ARRAYOID:
			func_name = "int8out";
			break;
		case POINTARRAYOID:
			func_name = "point_out";
			break;
		case LSEGARRAYOID:
			func_name = "lseg_out";
			break;
		case PATHARRAYOID:
			func_name = "path_out";
			break;
		case BOXARRAYOID:
			func_name = "box_out";
			break;
		case FLOAT4ARRAYOID:
			func_name = "float4out";
			break;
		case FLOAT8ARRAYOID:
			func_name = "float8out";
			break;
		case ACLITEMARRAYOID:
			func_name = "aclitemout";
			break;
		case MACADDRARRAYOID:
			func_name = "macaddr_out";
			break;
		case MACADDR8ARRAYOID:
			func_name = "macaddr8_out";
			break;
		case INETARRAYOID:
			func_name = "inet_out";
			break;
		case CSTRINGARRAYOID:
			func_name = "cstring_out";
			break;
		case TIMESTAMPARRAYOID:
			func_name = "timestamp_out";
			break;
		case DATEARRAYOID:
			func_name = "date_out";
			break;
		case TIMEARRAYOID:
			func_name = "time_out";
			break;
		case TIMESTAMPTZARRAYOID:
			func_name = "timestamptz_out";
			break;
		case INTERVALARRAYOID:
			func_name = "interval_out";
			break;
		case NUMERICARRAYOID:
			func_name = "numeric_out";
			break;
		case TIMETZARRAYOID:
			func_name = "timetz_out";
			break;
		case BITARRAYOID:
			func_name = "bit_out";
			break;
		case VARBITARRAYOID:
			func_name = "varbit_out";
			break;
		case REGPROCEDUREARRAYOID:
			func_name = "regprocedureout";
			break;
		case REGOPERARRAYOID:
			func_name = "regoperout";
			break;
		case REGOPERATORARRAYOID:
			func_name = "regoperatorout";
			break;
		case REGCLASSARRAYOID:
			func_name = "regclassout";
			break;
		case REGTYPEARRAYOID:
			func_name = "regtypeout";
			break;
		case REGROLEARRAYOID:
			func_name = "regroleout";
			break;
		case REGNAMESPACEARRAYOID:
			func_name = "regnamespaceout";
			break;
		case UUIDARRAYOID:
			func_name = "uuid_out";
			break;
		case PG_LSNARRAYOID:
			func_name = "pg_lsn_out";
			break;
		case TSVECTORARRAYOID:
			func_name = "tsvectorout";
			break;
		case GTSVECTORARRAYOID:
			func_name = "gtsvectorout";
			break;
		case TSQUERYARRAYOID:
			func_name = "tsqueryout";
			break;
		case REGCONFIGARRAYOID:
			func_name = "regconfigout";
			break;
		case REGDICTIONARYARRAYOID:
			func_name = "regdictionaryout";
			break;
		case JSONARRAYOID:
			func_name = "json_out";
			break;
		case JSONBARRAYOID:
			func_name = "jsonb_out";
			break;
		case TXID_SNAPSHOTARRAYOID:
			func_name = "txid_snapshot_out";
			break;
		case RECORDARRAYOID:
			func_name = "record_out";
			break;
		case ANYARRAYOID:
			func_name = "any_out";
			break;
		case POLYGONARRAYOID:
			func_name = "poly_out";
			break;
		case INT4RANGEARRAYOID:
			func_name = "int4out";
			break;
		case NUMRANGEARRAYOID:
			func_name = "numeric_out";
			break;
		case TSRANGEARRAYOID:
			func_name = "timestamp_out";
			break;
		case TSTZRANGEARRAYOID:
			func_name = "timestamptz_out";
			break;
		case DATERANGEARRAYOID:
			func_name = "date_out";
			break;
		case INT8RANGEARRAYOID:
			func_name = "int8out";
			break;
		default:
			func_name = NULL;
	}
	return func_name;
}

uint32_t
GetRecordTypeId(uintptr_t datum)
{
	HeapTupleHeader rec = DatumGetHeapTupleHeader(datum);
	return HeapTupleHeaderGetTypeId(rec);
}

uintptr_t
HeapFormTuple(void *attrs, size_t natts, uintptr_t *values, bool *nulls)
{
	TupleDesc tupdesc = CreateTupleDesc(natts, attrs);
	PG_RETURN_HEAPTUPLEHEADER(heap_form_tuple(tupdesc, values, nulls)->t_data);
}

void
HeapDeformTuple(uintptr_t datum, void *attrs, size_t natts, uintptr_t *values,
				bool *nulls)
{
	HeapTupleHeader rec = DatumGetHeapTupleHeader(datum);
	HeapTupleData	tuple;
	tuple.t_len = HeapTupleHeaderGetDatumLength(rec);
	ItemPointerSetInvalid(&(tuple.t_self));
	tuple.t_tableOid = InvalidOid;
	tuple.t_data = rec;
	TupleDesc tupdesc = CreateTupleDesc(natts, attrs);
	/* Break down the tuple into fields */
	heap_deform_tuple(&tuple, tupdesc, values, nulls);
}

YbgStatus YbgGetPgVersion(const char **version)
{
	PG_SETUP_ERROR_REPORTING();

	*version = PG_VERSION;

	PG_STATUS_OK();
}<|MERGE_RESOLUTION|>--- conflicted
+++ resolved
@@ -250,33 +250,33 @@
 			}
 			/* Now get the operation function */
 			FmgrInfo *flinfo = palloc0(sizeof(FmgrInfo));
-			FunctionCallInfoData fcinfo;
+			FunctionCallInfo fcinfo = palloc0(SizeForFunctionCallInfo(2));
 			fmgr_info(saop_expr->opfuncid, flinfo);
-			InitFunctionCallInfoData(fcinfo,
+			InitFunctionCallInfoData(*fcinfo,
 									 flinfo,
 									 2 /* list_length(saop_expr->args) */,
 									 saop_expr->inputcollid,
 									 NULL,
 									 NULL);
-			fcinfo.arg[0] =
-				evalExpr(ctx, linitial(saop_expr->args), &fcinfo.argnull[0]);
+			fcinfo->args[0].value =
+				evalExpr(ctx, linitial(saop_expr->args), &fcinfo->args[0].isnull);
 			/* Strict function with null argument does not need to be evaluated */
-			if (flinfo->fn_strict && fcinfo.argnull[0]) {
+			if (flinfo->fn_strict && fcinfo->args[0].isnull) {
 				*is_null = true;
 				return (Datum) 0;
 			}
 			*is_null = false;
 			for (int i = 0; i < array_len; i++)
 			{
-				fcinfo.arg[1] = elems[i];
-				fcinfo.argnull[1] = nulls[i];
-				if (flinfo->fn_strict && fcinfo.argnull[1])
+				fcinfo->args[1].value = elems[i];
+				fcinfo->args[1].isnull = nulls[i];
+				if (flinfo->fn_strict && fcinfo->args[1].isnull)
 				{
 					*is_null = true;
 					continue;
 				}
-				bool result = (bool) FunctionCallInvoke(&fcinfo);
-				if (fcinfo.isnull)
+				bool result = (bool) FunctionCallInvoke(fcinfo);
+				if (fcinfo->isnull)
 				{
 					*is_null = true;
 					continue;
@@ -532,312 +532,9 @@
 	 */
 	if (!YbTypeDetails(type, &elmlen, &elmbyval, &elmalign))
 	{
-<<<<<<< HEAD
-		case TEXTOID:
-			elmlen = -1;
-			elmbyval = false;
-			elmalign = 'i';
-			break;
-		case XMLOID:
-			elmlen = -1;
-			elmbyval = false;
-			elmalign = 'i';
-			break;
-		case LINEOID:
-			elmlen = -1;
-			elmbyval = false;
-			elmalign = 'i';
-			break;
-		case CIRCLEOID:
-			elmlen = -1;
-			elmbyval = false;
-			elmalign = 'i';
-			break;
-		case CASHOID:
-			elmlen = sizeof(int64);
-			elmbyval = true;
-			elmalign = 'i';
-			break;
-		case BOOLOID:
-			elmlen = sizeof(bool);
-			elmbyval = true;
-			elmalign = 'i';
-			break;
-		case BYTEAOID:
-			elmlen = -1;
-			elmbyval = false;
-			elmalign = 'i';
-			break;
-		case CHAROID:
-			elmlen = -1;
-			elmbyval = false;
-			elmalign = 'i';
-			break;
-		case NAMEOID:
-			elmlen = -1;
-			elmbyval = false;
-			elmalign = 'i';
-			break;
-		case INT2OID:
-			elmlen = 2;
-			elmbyval = true;
-			elmalign = 's';
-			break;
-		case INT2VECTOROID:
-			elmlen = -1;
-			elmbyval = false;
-			elmalign = 'i';
-			break;
-		case INT4OID:
-			elmlen = sizeof(int32);
-			elmbyval = true;
-			elmalign = 'i';
-			break;
-		case REGPROCOID:
-			elmlen = sizeof(Oid);
-			elmbyval = true;
-			elmalign = 'i';
-			break;
-		case OIDOID:
-			elmlen = sizeof(Oid);
-			elmbyval = true;
-			elmalign = 'i';
-			break;
-		case TIDOID:
-			elmlen = sizeof(ItemPointerData);
-			elmbyval = true;
-			elmalign = 'i';
-			break;
-		case XIDOID:
-			elmlen = sizeof(TransactionId);
-			elmbyval = true;
-			elmalign = 'i';
-			break;
-		case CIDOID:
-			elmlen = sizeof(CommandId);
-			elmbyval = true;
-			elmalign = 'i';
-			break;
-		case OIDVECTOROID:
-			elmlen = -1;
-			elmbyval = false;
-			elmalign = 'i';
-			break;
-		case BPCHAROID:
-			elmlen = -1;
-			elmbyval = false;
-			elmalign = 'i';
-			break;
-		case VARCHAROID:
-			elmlen = -1;
-			elmbyval = false;
-			elmalign = 'i';
-			break;
-		case INT8OID:
-			elmlen = sizeof(int64);
-			elmbyval = true;
-			elmalign = 'i';
-			break;
-		case POINTOID:
-			elmlen = -1;
-			elmbyval = false;
-			elmalign = 'i';
-			break;
-		case LSEGOID:
-			elmlen = -1;
-			elmbyval = false;
-			elmalign = 'i';
-			break;
-		case PATHOID:
-			elmlen = -1;
-			elmbyval = false;
-			elmalign = 'i';
-			break;
-		case BOXOID:
-			elmlen = -1;
-			elmbyval = false;
-			elmalign = 'i';
-			break;
-		case FLOAT4OID:
-			elmlen = sizeof(int64);
-			elmbyval = false;
-			elmalign = 'i';
-			break;
-		case FLOAT8OID:
-			elmlen = 8;
-			elmbyval = FLOAT8PASSBYVAL;
-			elmalign = 'd';
-			break;
-		case ACLITEMOID:
-			elmlen = sizeof(AclItem);
-			elmbyval = true;
-			elmalign = 'i';
-			break;
-		case MACADDROID:
-			elmlen = -1;
-			elmbyval = false;
-			elmalign = 'i';
-			break;
-		case MACADDR8OID:
-			elmlen = -1;
-			elmbyval = false;
-			elmalign = 'i';
-			break;
-		case INETOID:
-			elmlen = -1;
-			elmbyval = false;
-			elmalign = 'i';
-			break;
-		case CSTRINGOID:
-			elmlen = -1;
-			elmbyval = false;
-			elmalign = 'c';
-			break;
-		case TIMESTAMPOID:
-			elmlen = sizeof(int64);
-			elmbyval = true;
-			elmalign = 'i';
-			break;
-		case DATEOID:
-			elmlen = sizeof(int32);
-			elmbyval = true;
-			elmalign = 'i';
-			break;
-		case TIMEOID:
-			elmlen = sizeof(int64);
-			elmbyval = true;
-			elmalign = 'i';
-			break;
-		case TIMESTAMPTZOID:
-			elmlen = sizeof(int64);
-			elmbyval = true;
-			elmalign = 'i';
-			break;
-		case INTERVALOID:
-			elmlen = sizeof(Interval);
-			elmbyval = false;
-			elmalign = 'd';
-			break;
-		case NUMERICOID:
-			elmlen = -1;
-			elmbyval = false;
-			elmalign = 'i';
-			break;
-		case TIMETZOID:
-			elmlen = -1;
-			elmbyval = false;
-			elmalign = 'i';
-			break;
-		case BITOID:
-			elmlen = -1;
-			elmbyval = false;
-			elmalign = 'i';
-			break;
-		case VARBITOID:
-			elmlen = -1;
-			elmbyval = false;
-			elmalign = 'i';
-			break;
-		case REGPROCEDUREOID:
-			elmlen = sizeof(Oid);
-			elmbyval = true;
-			elmalign = 'i';
-			break;
-		case REGOPEROID:
-			elmlen = sizeof(Oid);
-			elmbyval = true;
-			elmalign = 'i';
-			break;
-		case REGOPERATOROID:
-			elmlen = sizeof(Oid);
-			elmbyval = true;
-			elmalign = 'i';
-			break;
-		case REGCLASSOID:
-			elmlen = sizeof(Oid);
-			elmbyval = true;
-			elmalign = 'i';
-			break;
-		case REGTYPEOID:
-			elmlen = sizeof(Oid);
-			elmbyval = true;
-			elmalign = 'i';
-			break;
-		case REGROLEOID:
-			elmlen = sizeof(Oid);
-			elmbyval = true;
-			elmalign = 'i';
-			break;
-		case REGNAMESPACEOID:
-			elmlen = sizeof(Oid);
-			elmbyval = true;
-			elmalign = 'i';
-			break;
-		case UUIDOID:
-			elmlen = -1;
-			elmbyval = false;
-			elmalign = 'i';
-			break;
-		case LSNOID:
-			elmlen = sizeof(uint64);
-			elmbyval = true;
-			elmalign = 'i';
-			break;
-		case TSVECTOROID:
-			elmlen = -1;
-			elmbyval = false;
-			elmalign = 'i';
-			break;
-		case GTSVECTOROID:
-			elmlen = -1;
-			elmbyval = false;
-			elmalign = 'i';
-			break;
-		case TSQUERYOID:
-			elmlen = -1;
-			elmbyval = false;
-			elmalign = 'i';
-			break;
-		case REGCONFIGOID:
-			elmlen = sizeof(Oid);
-			elmbyval = true;
-			elmalign = 'i';
-			break;
-		case REGDICTIONARYOID:
-			elmlen = sizeof(Oid);
-			elmbyval = true;
-			elmalign = 'i';
-			break;
-		case JSONBOID:
-			elmlen = -1;
-			elmbyval = false;
-			elmalign = 'i';
-			break;
-		case TXID_SNAPSHOTOID:
-			elmlen = -1;
-			elmbyval = false;
-			elmalign = 'i';
-			break;
-		case RECORDOID:
-			elmlen = -1;
-			elmbyval = false;
-			elmalign = 'i';
-			break;
-		case ANYOID:
-			elmlen = sizeof(int32);
-			elmbyval = true;
-			elmalign = 'i';
-			break;
-		/* TODO: Extend support to other types as well. */
-		default:
-			return YbgStatusCreateError(
-					"Only Text type supported for split of datum of array types",
-					__FILE__, __LINE__);
-=======
 		return YbgStatusCreateError(
 				"Only Text type supported for split of datum of array types",
 				__FILE__, __LINE__);
->>>>>>> d5d843f6
 	}
 	deconstruct_array(arr, type, elmlen, elmbyval, elmalign,
 			  (Datum**)result_datum_array, NULL /* nullsp */, nelems);
