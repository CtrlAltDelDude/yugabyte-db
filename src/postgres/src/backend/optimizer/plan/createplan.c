--- conflicted
+++ resolved
@@ -4933,7 +4933,6 @@
 		plan->plan_width = 0;	/* meaningless */
 		plan->parallel_aware = false;
 		plan->parallel_safe = ipath->path.parallel_safe;
-<<<<<<< HEAD
 		/* Extract original index clauses, actual index quals, relevant ECs */
 		subquals = NIL;
 		subindexquals = NIL;
@@ -4951,16 +4950,6 @@
 				subindexECs = lappend(subindexECs, rinfo->parent_ec);
 		}
 		/* We can add any index predicate conditions, too */
-=======
-		*qual = get_actual_clauses(ipath->indexclauses);
-		*indexqual = get_actual_clauses(ipath->indexquals);
-
-		if (indexpushdownquals)
-			*indexpushdownquals = ipath->indexinfo->rel->is_yb_relation
-				? ((YbBitmapIndexScan *) plan)->yb_idx_pushdown.quals
-				: NIL;
-
->>>>>>> 6d1729d4
 		foreach(l, ipath->indexinfo->indpred)
 		{
 			Expr	   *pred = (Expr *) lfirst(l);
@@ -4981,9 +4970,10 @@
 		*indexqual = subindexquals;
 		*indexECs = subindexECs;
 
-		if (indexpushdownquals && ipath->indexinfo->rel->is_yb_relation)
-			*indexpushdownquals = ((YbBitmapIndexScan *) plan)
-									->yb_idx_pushdown.quals;
+		if (indexpushdownquals)
+			*indexpushdownquals = ipath->indexinfo->rel->is_yb_relation
+				? ((YbBitmapIndexScan *) plan)->yb_idx_pushdown.quals
+				: NIL;
 	}
 	else
 	{
