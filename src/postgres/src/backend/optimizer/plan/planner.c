/*-------------------------------------------------------------------------
 *
 * planner.c
 *	  The query optimizer external interface.
 *
 * Portions Copyright (c) 1996-2022, PostgreSQL Global Development Group
 * Portions Copyright (c) 1994, Regents of the University of California
 *
 *
 * IDENTIFICATION
 *	  src/backend/optimizer/plan/planner.c
 *
 *-------------------------------------------------------------------------
 */

#include "postgres.h"
#include "pg_yb_utils.h"

#include <limits.h>
#include <math.h>

#include "access/genam.h"
#include "access/htup_details.h"
#include "access/parallel.h"
#include "access/sysattr.h"
#include "access/table.h"
#include "access/xact.h"
#include "catalog/pg_constraint.h"
#include "catalog/pg_inherits.h"
#include "catalog/pg_proc.h"
#include "catalog/pg_type.h"
#include "executor/executor.h"
#include "executor/nodeAgg.h"
#include "foreign/fdwapi.h"
#include "jit/jit.h"
#include "lib/bipartite_match.h"
#include "lib/knapsack.h"
#include "miscadmin.h"
#include "nodes/makefuncs.h"
#include "nodes/nodeFuncs.h"
#include "pg_yb_utils.h"
#ifdef OPTIMIZER_DEBUG
#include "nodes/print.h"
#endif
#include "optimizer/appendinfo.h"
#include "optimizer/clauses.h"
#include "optimizer/cost.h"
#include "optimizer/inherit.h"
#include "optimizer/optimizer.h"
#include "optimizer/paramassign.h"
#include "optimizer/pathnode.h"
#include "optimizer/paths.h"
#include "optimizer/plancat.h"
#include "optimizer/planmain.h"
#include "optimizer/planner.h"
#include "optimizer/prep.h"
#include "optimizer/subselect.h"
#include "optimizer/tlist.h"
#include "parser/analyze.h"
#include "parser/parse_agg.h"
#include "parser/parsetree.h"
#include "partitioning/partdesc.h"
#include "rewrite/rewriteManip.h"
#include "storage/dsm_impl.h"
#include "utils/lsyscache.h"
#include "utils/rel.h"
#include "utils/selfuncs.h"
#include "utils/syscache.h"

/* GUC parameters */
double		cursor_tuple_fraction = DEFAULT_CURSOR_TUPLE_FRACTION;
int			force_parallel_mode = FORCE_PARALLEL_OFF;
bool		parallel_leader_participation = true;

/* GUC flag, whether to attempt single RPC lock+select in RR and RC levels. */
bool yb_lock_pk_single_rpc = true;

/* Hook for plugins to get control in planner() */
planner_hook_type planner_hook = NULL;

/* Hook for plugins to get control when grouping_planner() plans upper rels */
create_upper_paths_hook_type create_upper_paths_hook = NULL;


/* Expression kind codes for preprocess_expression */
#define EXPRKIND_QUAL				0
#define EXPRKIND_TARGET				1
#define EXPRKIND_RTFUNC				2
#define EXPRKIND_RTFUNC_LATERAL		3
#define EXPRKIND_VALUES				4
#define EXPRKIND_VALUES_LATERAL		5
#define EXPRKIND_LIMIT				6
#define EXPRKIND_APPINFO			7
#define EXPRKIND_PHV				8
#define EXPRKIND_TABLESAMPLE		9
#define EXPRKIND_ARBITER_ELEM		10
#define EXPRKIND_TABLEFUNC			11
#define EXPRKIND_TABLEFUNC_LATERAL	12

/* Passthrough data for standard_qp_callback */
typedef struct
{
	List	   *activeWindows;	/* active windows, if any */
	List	   *groupClause;	/* overrides parse->groupClause */
} standard_qp_extra;

/*
 * Data specific to grouping sets
 */

typedef struct
{
	List	   *rollups;
	List	   *hash_sets_idx;
	double		dNumHashGroups;
	bool		any_hashable;
	Bitmapset  *unsortable_refs;
	Bitmapset  *unhashable_refs;
	List	   *unsortable_sets;
	int		   *tleref_to_colnum_map;
} grouping_sets_data;

/*
 * Temporary structure for use during WindowClause reordering in order to be
 * able to sort WindowClauses on partitioning/ordering prefix.
 */
typedef struct
{
	WindowClause *wc;
	List	   *uniqueOrder;	/* A List of unique ordering/partitioning
								 * clauses per Window */
} WindowClauseSortData;

/* Local functions */
static Node *preprocess_expression(PlannerInfo *root, Node *expr, int kind);
static void preprocess_qual_conditions(PlannerInfo *root, Node *jtnode);
static void grouping_planner(PlannerInfo *root, double tuple_fraction);
static grouping_sets_data *preprocess_grouping_sets(PlannerInfo *root);
static List *remap_to_groupclause_idx(List *groupClause, List *gsets,
									  int *tleref_to_colnum_map);
static void preprocess_rowmarks(PlannerInfo *root);
static double preprocess_limit(PlannerInfo *root,
							   double tuple_fraction,
							   int64 *offset_est, int64 *count_est);
static void remove_useless_groupby_columns(PlannerInfo *root);
static List *preprocess_groupclause(PlannerInfo *root, List *force);
static List *extract_rollup_sets(List *groupingSets);
static List *reorder_grouping_sets(List *groupingSets, List *sortclause);
static void standard_qp_callback(PlannerInfo *root, void *extra);
static double get_number_of_groups(PlannerInfo *root,
								   double path_rows,
								   grouping_sets_data *gd,
								   List *target_list);
static RelOptInfo *create_grouping_paths(PlannerInfo *root,
										 RelOptInfo *input_rel,
										 PathTarget *target,
										 bool target_parallel_safe,
										 grouping_sets_data *gd);
static bool is_degenerate_grouping(PlannerInfo *root);
static void create_degenerate_grouping_paths(PlannerInfo *root,
											 RelOptInfo *input_rel,
											 RelOptInfo *grouped_rel);
static RelOptInfo *make_grouping_rel(PlannerInfo *root, RelOptInfo *input_rel,
									 PathTarget *target, bool target_parallel_safe,
									 Node *havingQual);
static void create_ordinary_grouping_paths(PlannerInfo *root,
										   RelOptInfo *input_rel,
										   RelOptInfo *grouped_rel,
										   const AggClauseCosts *agg_costs,
										   grouping_sets_data *gd,
										   GroupPathExtraData *extra,
										   RelOptInfo **partially_grouped_rel_p);
static void consider_groupingsets_paths(PlannerInfo *root,
										RelOptInfo *grouped_rel,
										Path *path,
										bool is_sorted,
										bool can_hash,
										grouping_sets_data *gd,
										const AggClauseCosts *agg_costs,
										double dNumGroups);
static RelOptInfo *create_window_paths(PlannerInfo *root,
									   RelOptInfo *input_rel,
									   PathTarget *input_target,
									   PathTarget *output_target,
									   bool output_target_parallel_safe,
									   WindowFuncLists *wflists,
									   List *activeWindows);
static void create_one_window_path(PlannerInfo *root,
								   RelOptInfo *window_rel,
								   Path *path,
								   PathTarget *input_target,
								   PathTarget *output_target,
								   WindowFuncLists *wflists,
								   List *activeWindows);
static RelOptInfo *create_distinct_paths(PlannerInfo *root,
										 RelOptInfo *input_rel);
static void create_partial_distinct_paths(PlannerInfo *root,
										  RelOptInfo *input_rel,
										  RelOptInfo *final_distinct_rel);
static RelOptInfo *create_final_distinct_paths(PlannerInfo *root,
											   RelOptInfo *input_rel,
											   RelOptInfo *distinct_rel);
static RelOptInfo *create_ordered_paths(PlannerInfo *root,
										RelOptInfo *input_rel,
										PathTarget *target,
										bool target_parallel_safe,
										double limit_tuples);
static PathTarget *make_group_input_target(PlannerInfo *root,
										   PathTarget *final_target);
static PathTarget *make_partial_grouping_target(PlannerInfo *root,
												PathTarget *grouping_target,
												Node *havingQual);
static List *postprocess_setop_tlist(List *new_tlist, List *orig_tlist);
static List *select_active_windows(PlannerInfo *root, WindowFuncLists *wflists);
static PathTarget *make_window_input_target(PlannerInfo *root,
											PathTarget *final_target,
											List *activeWindows);
static List *make_pathkeys_for_window(PlannerInfo *root, WindowClause *wc,
									  List *tlist);
static PathTarget *make_sort_input_target(PlannerInfo *root,
										  PathTarget *final_target,
										  bool *have_postponed_srfs);
static void adjust_paths_for_srfs(PlannerInfo *root, RelOptInfo *rel,
								  List *targets, List *targets_contain_srfs);
static void add_paths_to_grouping_rel(PlannerInfo *root, RelOptInfo *input_rel,
									  RelOptInfo *grouped_rel,
									  RelOptInfo *partially_grouped_rel,
									  const AggClauseCosts *agg_costs,
									  grouping_sets_data *gd,
									  double dNumGroups,
									  GroupPathExtraData *extra);
static RelOptInfo *create_partial_grouping_paths(PlannerInfo *root,
												 RelOptInfo *grouped_rel,
												 RelOptInfo *input_rel,
												 grouping_sets_data *gd,
												 GroupPathExtraData *extra,
												 bool force_rel_creation);
static void gather_grouping_paths(PlannerInfo *root, RelOptInfo *rel);
static bool can_partial_agg(PlannerInfo *root);
static void apply_scanjoin_target_to_paths(PlannerInfo *root,
										   RelOptInfo *rel,
										   List *scanjoin_targets,
										   List *scanjoin_targets_contain_srfs,
										   bool scanjoin_target_parallel_safe,
										   bool tlist_same_exprs);
static void create_partitionwise_grouping_paths(PlannerInfo *root,
												RelOptInfo *input_rel,
												RelOptInfo *grouped_rel,
												RelOptInfo *partially_grouped_rel,
												const AggClauseCosts *agg_costs,
												grouping_sets_data *gd,
												PartitionwiseAggregateType patype,
												GroupPathExtraData *extra);
static bool group_by_has_partkey(RelOptInfo *input_rel,
								 List *targetList,
								 List *groupClause);
static int	common_prefix_cmp(const void *a, const void *b);


/*****************************************************************************
 *
 *	   Query optimizer entry point
 *
 * To support loadable plugins that monitor or modify planner behavior,
 * we provide a hook variable that lets a plugin get control before and
 * after the standard planning process.  The plugin would normally call
 * standard_planner().
 *
 * Note to plugin authors: standard_planner() scribbles on its Query input,
 * so you'd better copy that data structure if you want to plan more than once.
 *
 *****************************************************************************/
PlannedStmt *
planner(Query *parse, const char *query_string, int cursorOptions,
		ParamListInfo boundParams)
{
	PlannedStmt *result;

	if (planner_hook)
		result = (*planner_hook) (parse, query_string, cursorOptions, boundParams);
	else
		result = standard_planner(parse, query_string, cursorOptions, boundParams);
	return result;
}

PlannedStmt *
standard_planner(Query *parse, const char *query_string, int cursorOptions,
				 ParamListInfo boundParams)
{
	PlannedStmt *result;
	PlannerGlobal *glob;
	double		tuple_fraction;
	PlannerInfo *root;
	RelOptInfo *final_rel;
	Path	   *best_path;
	Plan	   *top_plan;
	ListCell   *lp,
			   *lr;

	/*
	 * Set up global state for this planner invocation.  This data is needed
	 * across all levels of sub-Query that might exist in the given command,
	 * so we keep it in a separate struct that's linked to by each per-Query
	 * PlannerInfo.
	 */
	glob = makeNode(PlannerGlobal);

	glob->boundParams = boundParams;
	glob->subplans = NIL;
	glob->subroots = NIL;
	glob->rewindPlanIDs = NULL;
	glob->finalrtable = NIL;
	glob->finalrowmarks = NIL;
	glob->resultRelations = NIL;
	glob->appendRelations = NIL;
	glob->relationOids = NIL;
	glob->invalItems = NIL;
	glob->paramExecTypes = NIL;
	glob->lastPHId = 0;
	glob->lastRowMarkId = 0;
	glob->lastPlanNodeId = 0;
	glob->transientPlan = false;
	glob->dependsOnRole = false;

	/*
	 * Assess whether it's feasible to use parallel mode for this query. We
	 * can't do this in a standalone backend, or if the command will try to
	 * modify any data, or if this is a cursor operation, or if GUCs are set
	 * to values that don't permit parallelism, or if parallel-unsafe
	 * functions are present in the query tree.
	 *
	 * (Note that we do allow CREATE TABLE AS, SELECT INTO, and CREATE
	 * MATERIALIZED VIEW to use parallel plans, but as of now, only the leader
	 * backend writes into a completely new table.  In the future, we can
	 * extend it to allow workers to write into the table.  However, to allow
	 * parallel updates and deletes, we have to solve other problems,
	 * especially around combo CIDs.)
	 *
	 * For now, we don't try to use parallel mode if we're running inside a
	 * parallel worker.  We might eventually be able to relax this
	 * restriction, but for now it seems best not to have parallel workers
	 * trying to create their own parallel workers.
	 */
	if ((cursorOptions & CURSOR_OPT_PARALLEL_OK) != 0 &&
		IsUnderPostmaster &&
		parse->commandType == CMD_SELECT &&
		!parse->hasModifyingCTE &&
		max_parallel_workers_per_gather > 0 &&
		!IsParallelWorker())
	{
		/* all the cheap tests pass, so scan the query tree */
		glob->maxParallelHazard = max_parallel_hazard(parse);
		glob->parallelModeOK = (glob->maxParallelHazard != PROPARALLEL_UNSAFE);
	}
	else
	{
		/* skip the query tree scan, just assume it's unsafe */
		glob->maxParallelHazard = PROPARALLEL_UNSAFE;
		glob->parallelModeOK = false;
	}

	/*
	 * glob->parallelModeNeeded is normally set to false here and changed to
	 * true during plan creation if a Gather or Gather Merge plan is actually
	 * created (cf. create_gather_plan, create_gather_merge_plan).
	 *
	 * However, if force_parallel_mode = on or force_parallel_mode = regress,
	 * then we impose parallel mode whenever it's safe to do so, even if the
	 * final plan doesn't use parallelism.  It's not safe to do so if the
	 * query contains anything parallel-unsafe; parallelModeOK will be false
	 * in that case.  Note that parallelModeOK can't change after this point.
	 * Otherwise, everything in the query is either parallel-safe or
	 * parallel-restricted, and in either case it should be OK to impose
	 * parallel-mode restrictions.  If that ends up breaking something, then
	 * either some function the user included in the query is incorrectly
	 * labeled as parallel-safe or parallel-restricted when in reality it's
	 * parallel-unsafe, or else the query planner itself has a bug.
	 */
	glob->parallelModeNeeded = glob->parallelModeOK &&
		(force_parallel_mode != FORCE_PARALLEL_OFF);

	/* Determine what fraction of the plan is likely to be scanned */
	if (cursorOptions & CURSOR_OPT_FAST_PLAN)
	{
		/*
		 * We have no real idea how many tuples the user will ultimately FETCH
		 * from a cursor, but it is often the case that he doesn't want 'em
		 * all, or would prefer a fast-start plan anyway so that he can
		 * process some of the tuples sooner.  Use a GUC parameter to decide
		 * what fraction to optimize for.
		 */
		tuple_fraction = cursor_tuple_fraction;

		/*
		 * We document cursor_tuple_fraction as simply being a fraction, which
		 * means the edge cases 0 and 1 have to be treated specially here.  We
		 * convert 1 to 0 ("all the tuples") and 0 to a very small fraction.
		 */
		if (tuple_fraction >= 1.0)
			tuple_fraction = 0.0;
		else if (tuple_fraction <= 0.0)
			tuple_fraction = 1e-10;
	}
	else
	{
		/* Default assumption is we need all the tuples */
		tuple_fraction = 0.0;
	}

	/* primary planning entry point (may recurse for subqueries) */
	root = subquery_planner(glob, parse, NULL,
							false, tuple_fraction);

	/* Select best Path and turn it into a Plan */
	final_rel = fetch_upper_rel(root, UPPERREL_FINAL, NULL);
	best_path = get_cheapest_fractional_path(final_rel, tuple_fraction);

	top_plan = create_plan(root, best_path);

	/*
	 * If creating a plan for a scrollable cursor, make sure it can run
	 * backwards on demand.  Add a Material node at the top at need.
	 */
	if (cursorOptions & CURSOR_OPT_SCROLL)
	{
		if (!ExecSupportsBackwardScan(top_plan))
			top_plan = materialize_finished_plan(top_plan);
	}

	/*
	 * Optionally add a Gather node for testing purposes, provided this is
	 * actually a safe thing to do.
	 */
	if (force_parallel_mode != FORCE_PARALLEL_OFF && top_plan->parallel_safe)
	{
		Gather	   *gather = makeNode(Gather);

		/*
		 * If there are any initPlans attached to the formerly-top plan node,
		 * move them up to the Gather node; same as we do for Material node in
		 * materialize_finished_plan.
		 */
		gather->plan.initPlan = top_plan->initPlan;
		top_plan->initPlan = NIL;

		gather->plan.targetlist = top_plan->targetlist;
		gather->plan.qual = NIL;
		gather->plan.lefttree = top_plan;
		gather->plan.righttree = NULL;
		gather->num_workers = 1;
		gather->single_copy = true;
		gather->invisible = (force_parallel_mode == FORCE_PARALLEL_REGRESS);

		/*
		 * Since this Gather has no parallel-aware descendants to signal to,
		 * we don't need a rescan Param.
		 */
		gather->rescan_param = -1;

		/*
		 * Ideally we'd use cost_gather here, but setting up dummy path data
		 * to satisfy it doesn't seem much cleaner than knowing what it does.
		 */
		gather->plan.startup_cost = top_plan->startup_cost +
			parallel_setup_cost;
		gather->plan.total_cost = top_plan->total_cost +
			parallel_setup_cost + parallel_tuple_cost * top_plan->plan_rows;
		gather->plan.plan_rows = top_plan->plan_rows;
		gather->plan.plan_width = top_plan->plan_width;
		gather->plan.parallel_aware = false;
		gather->plan.parallel_safe = false;

		/* use parallel mode for parallel plans. */
		root->glob->parallelModeNeeded = true;

		top_plan = &gather->plan;
	}

	/*
	 * If any Params were generated, run through the plan tree and compute
	 * each plan node's extParam/allParam sets.  Ideally we'd merge this into
	 * set_plan_references' tree traversal, but for now it has to be separate
	 * because we need to visit subplans before not after main plan.
	 */
	if (glob->paramExecTypes != NIL)
	{
		Assert(list_length(glob->subplans) == list_length(glob->subroots));
		forboth(lp, glob->subplans, lr, glob->subroots)
		{
			Plan	   *subplan = (Plan *) lfirst(lp);
			PlannerInfo *subroot = lfirst_node(PlannerInfo, lr);

			SS_finalize_plan(subroot, subplan);
		}
		SS_finalize_plan(root, top_plan);
	}

	/* final cleanup of the plan */
	Assert(glob->finalrtable == NIL);
	Assert(glob->finalrowmarks == NIL);
	Assert(glob->resultRelations == NIL);
	Assert(glob->appendRelations == NIL);
	top_plan = set_plan_references(root, top_plan);
	/* ... and the subplans (both regular subplans and initplans) */
	Assert(list_length(glob->subplans) == list_length(glob->subroots));
	forboth(lp, glob->subplans, lr, glob->subroots)
	{
		Plan	   *subplan = (Plan *) lfirst(lp);
		PlannerInfo *subroot = lfirst_node(PlannerInfo, lr);

		lfirst(lp) = set_plan_references(subroot, subplan);
	}

	/* build the PlannedStmt result */
	result = makeNode(PlannedStmt);

	result->commandType = parse->commandType;
	result->queryId = parse->queryId;
	result->hasReturning = (parse->returningList != NIL);
	result->hasModifyingCTE = parse->hasModifyingCTE;
	result->canSetTag = parse->canSetTag;
	result->transientPlan = glob->transientPlan;
	result->dependsOnRole = glob->dependsOnRole;
	result->parallelModeNeeded = glob->parallelModeNeeded;
	result->planTree = top_plan;
	result->rtable = glob->finalrtable;
	result->resultRelations = glob->resultRelations;
	result->appendRelations = glob->appendRelations;
	result->subplans = glob->subplans;
	result->rewindPlanIDs = glob->rewindPlanIDs;
	result->rowMarks = glob->finalrowmarks;
	result->relationOids = glob->relationOids;
	result->invalItems = glob->invalItems;
	result->paramExecTypes = glob->paramExecTypes;
	/* utilityStmt should be null, but we might as well copy it */
	result->utilityStmt = parse->utilityStmt;
	result->stmt_location = parse->stmt_location;
	result->stmt_len = parse->stmt_len;
	result->yb_num_referenced_relations = root->yb_num_referenced_relations;

	result->jitFlags = PGJIT_NONE;
	if (jit_enabled && jit_above_cost >= 0 &&
		top_plan->total_cost > jit_above_cost)
	{
		result->jitFlags |= PGJIT_PERFORM;

		/*
		 * Decide how much effort should be put into generating better code.
		 */
		if (jit_optimize_above_cost >= 0 &&
			top_plan->total_cost > jit_optimize_above_cost)
			result->jitFlags |= PGJIT_OPT3;
		if (jit_inline_above_cost >= 0 &&
			top_plan->total_cost > jit_inline_above_cost)
			result->jitFlags |= PGJIT_INLINE;

		/*
		 * Decide which operations should be JITed.
		 */
		if (jit_expressions)
			result->jitFlags |= PGJIT_EXPR;
		if (jit_tuple_deforming)
			result->jitFlags |= PGJIT_DEFORM;
	}

	if (glob->partition_directory != NULL)
		DestroyPartitionDirectory(glob->partition_directory);

	return result;
}


/*--------------------
 * subquery_planner
 *	  Invokes the planner on a subquery.  We recurse to here for each
 *	  sub-SELECT found in the query tree.
 *
 * glob is the global state for the current planner run.
 * parse is the querytree produced by the parser & rewriter.
 * parent_root is the immediate parent Query's info (NULL at the top level).
 * hasRecursion is true if this is a recursive WITH query.
 * tuple_fraction is the fraction of tuples we expect will be retrieved.
 * tuple_fraction is interpreted as explained for grouping_planner, below.
 *
 * Basically, this routine does the stuff that should only be done once
 * per Query object.  It then calls grouping_planner.  At one time,
 * grouping_planner could be invoked recursively on the same Query object;
 * that's not currently true, but we keep the separation between the two
 * routines anyway, in case we need it again someday.
 *
 * subquery_planner will be called recursively to handle sub-Query nodes
 * found within the query's expressions and rangetable.
 *
 * Returns the PlannerInfo struct ("root") that contains all data generated
 * while planning the subquery.  In particular, the Path(s) attached to
 * the (UPPERREL_FINAL, NULL) upperrel represent our conclusions about the
 * cheapest way(s) to implement the query.  The top level will select the
 * best Path and pass it through createplan.c to produce a finished Plan.
 *--------------------
 */
PlannerInfo *
subquery_planner(PlannerGlobal *glob, Query *parse,
				 PlannerInfo *parent_root,
				 bool hasRecursion, double tuple_fraction)
{
	PlannerInfo *root;
	List	   *newWithCheckOptions;
	List	   *newHaving;
	bool		hasOuterJoins;
	bool		hasResultRTEs;
	RelOptInfo *final_rel;
	ListCell   *l;

	/* Create a PlannerInfo data structure for this subquery */
	root = makeNode(PlannerInfo);
	root->parse = parse;
	root->glob = glob;
	root->query_level = parent_root ? parent_root->query_level + 1 : 1;
	root->parent_root = parent_root;
	root->plan_params = NIL;
	root->outer_params = NULL;
	root->planner_cxt = GetCurrentMemoryContext();
	root->init_plans = NIL;
	root->cte_plan_ids = NIL;
	root->multiexpr_params = NIL;
	root->eq_classes = NIL;
	root->ec_merging_done = false;
	root->all_result_relids =
		parse->resultRelation ? bms_make_singleton(parse->resultRelation) : NULL;
	root->leaf_result_relids = NULL;	/* we'll find out leaf-ness later */
	root->append_rel_list = NIL;
	root->row_identity_vars = NIL;
	root->rowMarks = NIL;
	memset(root->upper_rels, 0, sizeof(root->upper_rels));
	memset(root->upper_targets, 0, sizeof(root->upper_targets));
	root->processed_tlist = NIL;
	root->update_colnos = NIL;
	root->grouping_map = NULL;
	root->minmax_aggs = NIL;
	root->qual_security_level = 0;
	root->hasPseudoConstantQuals = false;
	root->hasAlternativeSubPlans = false;
	root->hasRecursion = hasRecursion;
	root->yb_cur_batched_relids =
		parent_root ? parent_root->yb_cur_batched_relids
					: NULL;
	root->yb_cur_unbatched_relids =
		parent_root ? parent_root->yb_cur_unbatched_relids : NULL;
	root->yb_availBatchedRelids =
		parent_root ? parent_root->yb_availBatchedRelids : NULL;
	root->yb_cur_batch_no = -1;
	if (hasRecursion)
		root->wt_param_id = assign_special_exec_param(root);
	else
		root->wt_param_id = -1;
	root->non_recursive_path = NULL;
	root->partColsUpdated = false;
	root->yb_num_referenced_relations = 0;

	/*
	 * If there is a WITH list, process each WITH query and either convert it
	 * to RTE_SUBQUERY RTE(s) or build an initplan SubPlan structure for it.
	 */
	if (parse->cteList)
		SS_process_ctes(root);

	/*
	 * If it's a MERGE command, transform the joinlist as appropriate.
	 */
	transform_MERGE_to_join(parse);

	/*
	 * If the FROM clause is empty, replace it with a dummy RTE_RESULT RTE, so
	 * that we don't need so many special cases to deal with that situation.
	 */
	replace_empty_jointree(parse);

	/*
	 * Look for ANY and EXISTS SubLinks in WHERE and JOIN/ON clauses, and try
	 * to transform them into joins.  Note that this step does not descend
	 * into subqueries; if we pull up any subqueries below, their SubLinks are
	 * processed just before pulling them up.
	 */
	if (parse->hasSubLinks)
		pull_up_sublinks(root);

	/*
	 * Scan the rangetable for function RTEs, do const-simplification on them,
	 * and then inline them if possible (producing subqueries that might get
	 * pulled up next).  Recursion issues here are handled in the same way as
	 * for SubLinks.
	 */
	preprocess_function_rtes(root);

	/*
	 * Check to see if any subqueries in the jointree can be merged into this
	 * query.
	 */
	pull_up_subqueries(root);

	/*
	 * If this is a simple UNION ALL query, flatten it into an appendrel. We
	 * do this now because it requires applying pull_up_subqueries to the leaf
	 * queries of the UNION ALL, which weren't touched above because they
	 * weren't referenced by the jointree (they will be after we do this).
	 */
	if (parse->setOperations)
		flatten_simple_union_all(root);

	/*
	 * Survey the rangetable to see what kinds of entries are present.  We can
	 * skip some later processing if relevant SQL features are not used; for
	 * example if there are no JOIN RTEs we can avoid the expense of doing
	 * flatten_join_alias_vars().  This must be done after we have finished
	 * adding rangetable entries, of course.  (Note: actually, processing of
	 * inherited or partitioned rels can cause RTEs for their child tables to
	 * get added later; but those must all be RTE_RELATION entries, so they
	 * don't invalidate the conclusions drawn here.)
	 */
	root->hasJoinRTEs = false;
	root->hasLateralRTEs = false;
	hasOuterJoins = false;
	hasResultRTEs = false;
	foreach(l, parse->rtable)
	{
		RangeTblEntry *rte = lfirst_node(RangeTblEntry, l);

		switch (rte->rtekind)
		{
			case RTE_RELATION:
				if (rte->inh)
				{
					/*
					 * Check to see if the relation actually has any children;
					 * if not, clear the inh flag so we can treat it as a
					 * plain base relation.
					 *
					 * Note: this could give a false-positive result, if the
					 * rel once had children but no longer does.  We used to
					 * be able to clear rte->inh later on when we discovered
					 * that, but no more; we have to handle such cases as
					 * full-fledged inheritance.
					 */
					rte->inh = has_subclass(rte->relid);
				}
				break;
			case RTE_JOIN:
				root->hasJoinRTEs = true;
				if (IS_OUTER_JOIN(rte->jointype))
					hasOuterJoins = true;
				break;
			case RTE_RESULT:
				hasResultRTEs = true;
				break;
			default:
				/* No work here for other RTE types */
				break;
		}

		if (rte->lateral)
			root->hasLateralRTEs = true;

		/*
		 * We can also determine the maximum security level required for any
		 * securityQuals now.  Addition of inheritance-child RTEs won't affect
		 * this, because child tables don't have their own securityQuals; see
		 * expand_single_inheritance_child().
		 */
		if (rte->securityQuals)
			root->qual_security_level = Max(root->qual_security_level,
											list_length(rte->securityQuals));
	}

	/*
	 * If we have now verified that the query target relation is
	 * non-inheriting, mark it as a leaf target.
	 */
	if (parse->resultRelation)
	{
		RangeTblEntry *rte = rt_fetch(parse->resultRelation, parse->rtable);

		if (!rte->inh)
			root->leaf_result_relids =
				bms_make_singleton(parse->resultRelation);
	}

	/*
	 * Preprocess RowMark information.  We need to do this after subquery
	 * pullup, so that all base relations are present.
	 */
	preprocess_rowmarks(root);

	/*
	 * Set hasHavingQual to remember if HAVING clause is present.  Needed
	 * because preprocess_expression will reduce a constant-true condition to
	 * an empty qual list ... but "HAVING TRUE" is not a semantic no-op.
	 */
	root->hasHavingQual = (parse->havingQual != NULL);

	/*
	 * Do expression preprocessing on targetlist and quals, as well as other
	 * random expressions in the querytree.  Note that we do not need to
	 * handle sort/group expressions explicitly, because they are actually
	 * part of the targetlist.
	 */
	parse->targetList = (List *)
		preprocess_expression(root, (Node *) parse->targetList,
							  EXPRKIND_TARGET);

	/* Constant-folding might have removed all set-returning functions */
	if (parse->hasTargetSRFs)
		parse->hasTargetSRFs = expression_returns_set((Node *) parse->targetList);

	newWithCheckOptions = NIL;
	foreach(l, parse->withCheckOptions)
	{
		WithCheckOption *wco = lfirst_node(WithCheckOption, l);

		wco->qual = preprocess_expression(root, wco->qual,
										  EXPRKIND_QUAL);
		if (wco->qual != NULL)
			newWithCheckOptions = lappend(newWithCheckOptions, wco);
	}
	parse->withCheckOptions = newWithCheckOptions;

	parse->returningList = (List *)
		preprocess_expression(root, (Node *) parse->returningList,
							  EXPRKIND_TARGET);

	preprocess_qual_conditions(root, (Node *) parse->jointree);

	parse->havingQual = preprocess_expression(root, parse->havingQual,
											  EXPRKIND_QUAL);

	foreach(l, parse->windowClause)
	{
		WindowClause *wc = lfirst_node(WindowClause, l);

		/* partitionClause/orderClause are sort/group expressions */
		wc->startOffset = preprocess_expression(root, wc->startOffset,
												EXPRKIND_LIMIT);
		wc->endOffset = preprocess_expression(root, wc->endOffset,
											  EXPRKIND_LIMIT);
		wc->runCondition = (List *) preprocess_expression(root,
														  (Node *) wc->runCondition,
														  EXPRKIND_TARGET);
	}

	parse->limitOffset = preprocess_expression(root, parse->limitOffset,
											   EXPRKIND_LIMIT);
	parse->limitCount = preprocess_expression(root, parse->limitCount,
											  EXPRKIND_LIMIT);

	if (parse->onConflict)
	{
		parse->onConflict->arbiterElems = (List *)
			preprocess_expression(root,
								  (Node *) parse->onConflict->arbiterElems,
								  EXPRKIND_ARBITER_ELEM);
		parse->onConflict->arbiterWhere =
			preprocess_expression(root,
								  parse->onConflict->arbiterWhere,
								  EXPRKIND_QUAL);
		parse->onConflict->onConflictSet = (List *)
			preprocess_expression(root,
								  (Node *) parse->onConflict->onConflictSet,
								  EXPRKIND_TARGET);
		parse->onConflict->onConflictWhere =
			preprocess_expression(root,
								  parse->onConflict->onConflictWhere,
								  EXPRKIND_QUAL);
		/* exclRelTlist contains only Vars, so no preprocessing needed */
	}

	foreach(l, parse->mergeActionList)
	{
		MergeAction *action = (MergeAction *) lfirst(l);

		action->targetList = (List *)
			preprocess_expression(root,
								  (Node *) action->targetList,
								  EXPRKIND_TARGET);
		action->qual =
			preprocess_expression(root,
								  (Node *) action->qual,
								  EXPRKIND_QUAL);
	}

	root->append_rel_list = (List *)
		preprocess_expression(root, (Node *) root->append_rel_list,
							  EXPRKIND_APPINFO);

	/* Also need to preprocess expressions within RTEs */
	foreach(l, parse->rtable)
	{
		RangeTblEntry *rte = lfirst_node(RangeTblEntry, l);
		int			kind;
		ListCell   *lcsq;

		if (rte->rtekind == RTE_RELATION)
		{
			if (rte->tablesample)
				rte->tablesample = (TableSampleClause *)
					preprocess_expression(root,
										  (Node *) rte->tablesample,
										  EXPRKIND_TABLESAMPLE);
		}
		else if (rte->rtekind == RTE_SUBQUERY)
		{
			/*
			 * We don't want to do all preprocessing yet on the subquery's
			 * expressions, since that will happen when we plan it.  But if it
			 * contains any join aliases of our level, those have to get
			 * expanded now, because planning of the subquery won't do it.
			 * That's only possible if the subquery is LATERAL.
			 */
			if (rte->lateral && root->hasJoinRTEs)
				rte->subquery = (Query *)
					flatten_join_alias_vars(root->parse,
											(Node *) rte->subquery);
		}
		else if (rte->rtekind == RTE_FUNCTION)
		{
			/* Preprocess the function expression(s) fully */
			kind = rte->lateral ? EXPRKIND_RTFUNC_LATERAL : EXPRKIND_RTFUNC;
			rte->functions = (List *)
				preprocess_expression(root, (Node *) rte->functions, kind);
		}
		else if (rte->rtekind == RTE_TABLEFUNC)
		{
			/* Preprocess the function expression(s) fully */
			kind = rte->lateral ? EXPRKIND_TABLEFUNC_LATERAL : EXPRKIND_TABLEFUNC;
			rte->tablefunc = (TableFunc *)
				preprocess_expression(root, (Node *) rte->tablefunc, kind);
		}
		else if (rte->rtekind == RTE_VALUES)
		{
			/* Preprocess the values lists fully */
			kind = rte->lateral ? EXPRKIND_VALUES_LATERAL : EXPRKIND_VALUES;
			rte->values_lists = (List *)
				preprocess_expression(root, (Node *) rte->values_lists, kind);
		}

		/*
		 * Process each element of the securityQuals list as if it were a
		 * separate qual expression (as indeed it is).  We need to do it this
		 * way to get proper canonicalization of AND/OR structure.  Note that
		 * this converts each element into an implicit-AND sublist.
		 */
		foreach(lcsq, rte->securityQuals)
		{
			lfirst(lcsq) = preprocess_expression(root,
												 (Node *) lfirst(lcsq),
												 EXPRKIND_QUAL);
		}
	}

	/*
	 * Now that we are done preprocessing expressions, and in particular done
	 * flattening join alias variables, get rid of the joinaliasvars lists.
	 * They no longer match what expressions in the rest of the tree look
	 * like, because we have not preprocessed expressions in those lists (and
	 * do not want to; for example, expanding a SubLink there would result in
	 * a useless unreferenced subplan).  Leaving them in place simply creates
	 * a hazard for later scans of the tree.  We could try to prevent that by
	 * using QTW_IGNORE_JOINALIASES in every tree scan done after this point,
	 * but that doesn't sound very reliable.
	 */
	if (root->hasJoinRTEs)
	{
		foreach(l, parse->rtable)
		{
			RangeTblEntry *rte = lfirst_node(RangeTblEntry, l);

			rte->joinaliasvars = NIL;
		}
	}

	/*
	 * In some cases we may want to transfer a HAVING clause into WHERE. We
	 * cannot do so if the HAVING clause contains aggregates (obviously) or
	 * volatile functions (since a HAVING clause is supposed to be executed
	 * only once per group).  We also can't do this if there are any nonempty
	 * grouping sets; moving such a clause into WHERE would potentially change
	 * the results, if any referenced column isn't present in all the grouping
	 * sets.  (If there are only empty grouping sets, then the HAVING clause
	 * must be degenerate as discussed below.)
	 *
	 * Also, it may be that the clause is so expensive to execute that we're
	 * better off doing it only once per group, despite the loss of
	 * selectivity.  This is hard to estimate short of doing the entire
	 * planning process twice, so we use a heuristic: clauses containing
	 * subplans are left in HAVING.  Otherwise, we move or copy the HAVING
	 * clause into WHERE, in hopes of eliminating tuples before aggregation
	 * instead of after.
	 *
	 * If the query has explicit grouping then we can simply move such a
	 * clause into WHERE; any group that fails the clause will not be in the
	 * output because none of its tuples will reach the grouping or
	 * aggregation stage.  Otherwise we must have a degenerate (variable-free)
	 * HAVING clause, which we put in WHERE so that query_planner() can use it
	 * in a gating Result node, but also keep in HAVING to ensure that we
	 * don't emit a bogus aggregated row. (This could be done better, but it
	 * seems not worth optimizing.)
	 *
	 * Note that both havingQual and parse->jointree->quals are in
	 * implicitly-ANDed-list form at this point, even though they are declared
	 * as Node *.
	 */
	newHaving = NIL;
	foreach(l, (List *) parse->havingQual)
	{
		Node	   *havingclause = (Node *) lfirst(l);

		if ((parse->groupClause && parse->groupingSets) ||
			contain_agg_clause(havingclause) ||
			contain_volatile_functions(havingclause) ||
			contain_subplans(havingclause))
		{
			/* keep it in HAVING */
			newHaving = lappend(newHaving, havingclause);
		}
		else if (parse->groupClause && !parse->groupingSets)
		{
			/* move it to WHERE */
			parse->jointree->quals = (Node *)
				lappend((List *) parse->jointree->quals, havingclause);
		}
		else
		{
			/* put a copy in WHERE, keep it in HAVING */
			parse->jointree->quals = (Node *)
				lappend((List *) parse->jointree->quals,
						copyObject(havingclause));
			newHaving = lappend(newHaving, havingclause);
		}
	}
	parse->havingQual = (Node *) newHaving;

	/* Remove any redundant GROUP BY columns */
	remove_useless_groupby_columns(root);

	/*
	 * If we have any outer joins, try to reduce them to plain inner joins.
	 * This step is most easily done after we've done expression
	 * preprocessing.
	 */
	if (hasOuterJoins)
		reduce_outer_joins(root);

	/*
	 * If we have any RTE_RESULT relations, see if they can be deleted from
	 * the jointree.  This step is most effectively done after we've done
	 * expression preprocessing and outer join reduction.
	 */
	if (hasResultRTEs)
		remove_useless_result_rtes(root);

	/*
	 * Do the main planning.
	 */
	grouping_planner(root, tuple_fraction);

	/*
	 * Capture the set of outer-level param IDs we have access to, for use in
	 * extParam/allParam calculations later.
	 */
	SS_identify_outer_params(root);

	/*
	 * If any initPlans were created in this query level, adjust the surviving
	 * Paths' costs and parallel-safety flags to account for them.  The
	 * initPlans won't actually get attached to the plan tree till
	 * create_plan() runs, but we must include their effects now.
	 */
	final_rel = fetch_upper_rel(root, UPPERREL_FINAL, NULL);
	SS_charge_for_initplans(root, final_rel);

	/*
	 * Make sure we've identified the cheapest Path for the final rel.  (By
	 * doing this here not in grouping_planner, we include initPlan costs in
	 * the decision, though it's unlikely that will change anything.)
	 */
	set_cheapest(final_rel);

	/*
	 * For the top-level query, parent_root is NULL. In all other cases,
	 * update the number of relations that survived constraint exclusion
	 * and partition pruning.
	 */
	if (parent_root)
		parent_root->yb_num_referenced_relations +=
			root->yb_num_referenced_relations;
	return root;
}

/*
 * preprocess_expression
 *		Do subquery_planner's preprocessing work for an expression,
 *		which can be a targetlist, a WHERE clause (including JOIN/ON
 *		conditions), a HAVING clause, or a few other things.
 */
static Node *
preprocess_expression(PlannerInfo *root, Node *expr, int kind)
{
	/*
	 * Fall out quickly if expression is empty.  This occurs often enough to
	 * be worth checking.  Note that null->null is the correct conversion for
	 * implicit-AND result format, too.
	 */
	if (expr == NULL)
		return NULL;

	/*
	 * If the query has any join RTEs, replace join alias variables with
	 * base-relation variables.  We must do this first, since any expressions
	 * we may extract from the joinaliasvars lists have not been preprocessed.
	 * For example, if we did this after sublink processing, sublinks expanded
	 * out from join aliases would not get processed.  But we can skip this in
	 * non-lateral RTE functions, VALUES lists, and TABLESAMPLE clauses, since
	 * they can't contain any Vars of the current query level.
	 */
	if (root->hasJoinRTEs &&
		!(kind == EXPRKIND_RTFUNC ||
		  kind == EXPRKIND_VALUES ||
		  kind == EXPRKIND_TABLESAMPLE ||
		  kind == EXPRKIND_TABLEFUNC))
		expr = flatten_join_alias_vars(root->parse, expr);

	/*
	 * Simplify constant expressions.  For function RTEs, this was already
	 * done by preprocess_function_rtes.  (But note we must do it again for
	 * EXPRKIND_RTFUNC_LATERAL, because those might by now contain
	 * un-simplified subexpressions inserted by flattening of subqueries or
	 * join alias variables.)
	 *
	 * Note: an essential effect of this is to convert named-argument function
	 * calls to positional notation and insert the current actual values of
	 * any default arguments for functions.  To ensure that happens, we *must*
	 * process all expressions here.  Previous PG versions sometimes skipped
	 * const-simplification if it didn't seem worth the trouble, but we can't
	 * do that anymore.
	 *
	 * Note: this also flattens nested AND and OR expressions into N-argument
	 * form.  All processing of a qual expression after this point must be
	 * careful to maintain AND/OR flatness --- that is, do not generate a tree
	 * with AND directly under AND, nor OR directly under OR.
	 */
	if (kind != EXPRKIND_RTFUNC)
		expr = eval_const_expressions(root, expr);

	/*
	 * If it's a qual or havingQual, canonicalize it.
	 */
	if (kind == EXPRKIND_QUAL)
	{
		expr = (Node *) canonicalize_qual((Expr *) expr, false);

#ifdef OPTIMIZER_DEBUG
		printf("After canonicalize_qual()\n");
		pprint(expr);
#endif
	}

	/*
	 * Check for ANY ScalarArrayOpExpr with Const arrays and set the
	 * hashfuncid of any that might execute more quickly by using hash lookups
	 * instead of a linear search.
	 */
	if (kind == EXPRKIND_QUAL || kind == EXPRKIND_TARGET)
	{
		convert_saop_to_hashed_saop(expr);
	}

	/* Expand SubLinks to SubPlans */
	if (root->parse->hasSubLinks)
		expr = SS_process_sublinks(root, expr, (kind == EXPRKIND_QUAL));

	/*
	 * XXX do not insert anything here unless you have grokked the comments in
	 * SS_replace_correlation_vars ...
	 */

	/* Replace uplevel vars with Param nodes (this IS possible in VALUES) */
	if (root->query_level > 1)
		expr = SS_replace_correlation_vars(root, expr);

	/*
	 * If it's a qual or havingQual, convert it to implicit-AND format. (We
	 * don't want to do this before eval_const_expressions, since the latter
	 * would be unable to simplify a top-level AND correctly. Also,
	 * SS_process_sublinks expects explicit-AND format.)
	 */
	if (kind == EXPRKIND_QUAL)
		expr = (Node *) make_ands_implicit((Expr *) expr);

	return expr;
}

/*
 * preprocess_qual_conditions
 *		Recursively scan the query's jointree and do subquery_planner's
 *		preprocessing work on each qual condition found therein.
 */
static void
preprocess_qual_conditions(PlannerInfo *root, Node *jtnode)
{
	if (jtnode == NULL)
		return;
	if (IsA(jtnode, RangeTblRef))
	{
		/* nothing to do here */
	}
	else if (IsA(jtnode, FromExpr))
	{
		FromExpr   *f = (FromExpr *) jtnode;
		ListCell   *l;

		foreach(l, f->fromlist)
			preprocess_qual_conditions(root, lfirst(l));

		f->quals = preprocess_expression(root, f->quals, EXPRKIND_QUAL);
	}
	else if (IsA(jtnode, JoinExpr))
	{
		JoinExpr   *j = (JoinExpr *) jtnode;

		preprocess_qual_conditions(root, j->larg);
		preprocess_qual_conditions(root, j->rarg);

		j->quals = preprocess_expression(root, j->quals, EXPRKIND_QUAL);
	}
	else
		elog(ERROR, "unrecognized node type: %d",
			 (int) nodeTag(jtnode));
}

/*
 * preprocess_phv_expression
 *	  Do preprocessing on a PlaceHolderVar expression that's been pulled up.
 *
 * If a LATERAL subquery references an output of another subquery, and that
 * output must be wrapped in a PlaceHolderVar because of an intermediate outer
 * join, then we'll push the PlaceHolderVar expression down into the subquery
 * and later pull it back up during find_lateral_references, which runs after
 * subquery_planner has preprocessed all the expressions that were in the
 * current query level to start with.  So we need to preprocess it then.
 */
Expr *
preprocess_phv_expression(PlannerInfo *root, Expr *expr)
{
	return (Expr *) preprocess_expression(root, (Node *) expr, EXPRKIND_PHV);
}

/*--------------------
 * grouping_planner
 *	  Perform planning steps related to grouping, aggregation, etc.
 *
 * This function adds all required top-level processing to the scan/join
 * Path(s) produced by query_planner.
 *
 * tuple_fraction is the fraction of tuples we expect will be retrieved.
 * tuple_fraction is interpreted as follows:
 *	  0: expect all tuples to be retrieved (normal case)
 *	  0 < tuple_fraction < 1: expect the given fraction of tuples available
 *		from the plan to be retrieved
 *	  tuple_fraction >= 1: tuple_fraction is the absolute number of tuples
 *		expected to be retrieved (ie, a LIMIT specification)
 *
 * Returns nothing; the useful output is in the Paths we attach to the
 * (UPPERREL_FINAL, NULL) upperrel in *root.  In addition,
 * root->processed_tlist contains the final processed targetlist.
 *
 * Note that we have not done set_cheapest() on the final rel; it's convenient
 * to leave this to the caller.
 *--------------------
 */
static void
grouping_planner(PlannerInfo *root, double tuple_fraction)
{
	Query	   *parse = root->parse;
	int64		offset_est = 0;
	int64		count_est = 0;
	double		limit_tuples = -1.0;
	bool		have_postponed_srfs = false;
	PathTarget *final_target;
	List	   *final_targets;
	List	   *final_targets_contain_srfs;
	bool		final_target_parallel_safe;
	RelOptInfo *current_rel;
	RelOptInfo *final_rel;
	FinalPathExtraData extra;
	ListCell   *lc;

	/* Tweak caller-supplied tuple_fraction if have LIMIT/OFFSET */
	if (parse->limitCount || parse->limitOffset)
	{
		tuple_fraction = preprocess_limit(root, tuple_fraction,
										  &offset_est, &count_est);

		/*
		 * If we have a known LIMIT, and don't have an unknown OFFSET, we can
		 * estimate the effects of using a bounded sort.
		 */
		if (count_est > 0 && offset_est >= 0)
			limit_tuples = (double) count_est + (double) offset_est;
	}

	/* Make tuple_fraction accessible to lower-level routines */
	root->tuple_fraction = tuple_fraction;

	if (parse->setOperations)
	{
		/*
		 * If there's a top-level ORDER BY, assume we have to fetch all the
		 * tuples.  This might be too simplistic given all the hackery below
		 * to possibly avoid the sort; but the odds of accurate estimates here
		 * are pretty low anyway.  XXX try to get rid of this in favor of
		 * letting plan_set_operations generate both fast-start and
		 * cheapest-total paths.
		 */
		if (parse->sortClause)
			root->tuple_fraction = 0.0;

		/*
		 * Construct Paths for set operations.  The results will not need any
		 * work except perhaps a top-level sort and/or LIMIT.  Note that any
		 * special work for recursive unions is the responsibility of
		 * plan_set_operations.
		 */
		current_rel = plan_set_operations(root);

		/*
		 * We should not need to call preprocess_targetlist, since we must be
		 * in a SELECT query node.  Instead, use the processed_tlist returned
		 * by plan_set_operations (since this tells whether it returned any
		 * resjunk columns!), and transfer any sort key information from the
		 * original tlist.
		 */
		Assert(parse->commandType == CMD_SELECT);

		/* for safety, copy processed_tlist instead of modifying in-place */
		root->processed_tlist =
			postprocess_setop_tlist(copyObject(root->processed_tlist),
									parse->targetList);

		/* Also extract the PathTarget form of the setop result tlist */
		final_target = current_rel->cheapest_total_path->pathtarget;

		/* And check whether it's parallel safe */
		final_target_parallel_safe =
			is_parallel_safe(root, (Node *) final_target->exprs);

		/* The setop result tlist couldn't contain any SRFs */
		Assert(!parse->hasTargetSRFs);
		final_targets = final_targets_contain_srfs = NIL;

		/*
		 * Can't handle FOR [KEY] UPDATE/SHARE here (parser should have
		 * checked already, but let's make sure).
		 */
		if (parse->rowMarks)
			ereport(ERROR,
					(errcode(ERRCODE_FEATURE_NOT_SUPPORTED),
			/*------
			  translator: %s is a SQL row locking clause such as FOR UPDATE */
					 errmsg("%s is not allowed with UNION/INTERSECT/EXCEPT",
							LCS_asString(linitial_node(RowMarkClause,
													   parse->rowMarks)->strength))));

		/*
		 * Calculate pathkeys that represent result ordering requirements
		 */
		Assert(parse->distinctClause == NIL);
		root->sort_pathkeys = make_pathkeys_for_sortclauses(root,
															parse->sortClause,
															root->processed_tlist);
	}
	else
	{
		/* No set operations, do regular planning */
		PathTarget *sort_input_target;
		List	   *sort_input_targets;
		List	   *sort_input_targets_contain_srfs;
		bool		sort_input_target_parallel_safe;
		PathTarget *grouping_target;
		List	   *grouping_targets;
		List	   *grouping_targets_contain_srfs;
		bool		grouping_target_parallel_safe;
		PathTarget *scanjoin_target;
		List	   *scanjoin_targets;
		List	   *scanjoin_targets_contain_srfs;
		bool		scanjoin_target_parallel_safe;
		bool		scanjoin_target_same_exprs;
		bool		have_grouping;
		WindowFuncLists *wflists = NULL;
		List	   *activeWindows = NIL;
		grouping_sets_data *gset_data = NULL;
		standard_qp_extra qp_extra;

		/* A recursive query should always have setOperations */
		Assert(!root->hasRecursion);

		/* Preprocess grouping sets and GROUP BY clause, if any */
		if (parse->groupingSets)
		{
			gset_data = preprocess_grouping_sets(root);
		}
		else
		{
			/* Preprocess regular GROUP BY clause, if any */
			if (parse->groupClause)
				parse->groupClause = preprocess_groupclause(root, NIL);
		}

		/*
		 * Preprocess targetlist.  Note that much of the remaining planning
		 * work will be done with the PathTarget representation of tlists, but
		 * we must also maintain the full representation of the final tlist so
		 * that we can transfer its decoration (resnames etc) to the topmost
		 * tlist of the finished Plan.  This is kept in processed_tlist.
		 */
		preprocess_targetlist(root);

		/* YB_TODO(Deepthi@yugabyte)
		 * Need to reintroduce the following code for PG13 which reimplement this function.
		 *   	root->yb_num_referenced_relations++;
		 */

		/*
<<<<<<< HEAD
		 * Mark all the aggregates with resolved aggtranstypes, and detect
		 * aggregates that are duplicates or can share transition state.  We
		 * must do this before slicing and dicing the tlist into various
		 * pathtargets, else some copies of the Aggref nodes might escape
		 * being marked.
=======
		 * The append_rel_list likewise might contain references to subquery
		 * RTEs (if any subqueries were flattenable UNION ALLs).  So prepare
		 * to apply ChangeVarNodes to that, too.  As explained above, we only
		 * want to copy items that actually contain such references; the rest
		 * can just get linked into the subroot's append_rel_list.
		 *
		 * If we know there are no such references, we can just use the outer
		 * append_rel_list unmodified.
		 */
		if (modifiableARIindexes != NULL)
		{
			ListCell   *lc2;

			subroot->append_rel_list = NIL;
			foreach(lc2, parent_root->append_rel_list)
			{
				AppendRelInfo *appinfo2 = lfirst_node(AppendRelInfo, lc2);

				if (bms_is_member(appinfo2->child_relid, modifiableARIindexes))
					appinfo2 = copyObject(appinfo2);

				subroot->append_rel_list = lappend(subroot->append_rel_list,
												   appinfo2);
			}
		}

		/*
		 * Add placeholders to the child Query's rangetable list to fill the
		 * RT indexes already reserved for subqueries in previous children.
		 * These won't be referenced, so there's no need to make them very
		 * valid-looking.
		 */
		while (list_length(subroot->parse->rtable) < list_length(final_rtable))
			subroot->parse->rtable = lappend(subroot->parse->rtable,
											 makeNode(RangeTblEntry));

		/*
		 * If this isn't the first child Query, generate duplicates of all
		 * subquery RTEs, and adjust Var numbering to reference the
		 * duplicates. To simplify the loop logic, we scan the original rtable
		 * not the copy just made by adjust_appendrel_attrs; that should be OK
		 * since subquery RTEs couldn't contain any references to the target
		 * rel.
		 */
		if (final_rtable != NIL && subqueryRTindexes != NULL)
		{
			ListCell   *lr;

			rti = 1;
			foreach(lr, parent_parse->rtable)
			{
				RangeTblEntry *rte = lfirst_node(RangeTblEntry, lr);

				if (bms_is_member(rti, subqueryRTindexes))
				{
					Index		newrti;

					/*
					 * The RTE can't contain any references to its own RT
					 * index, except in its securityQuals, so we can save a
					 * few cycles by applying ChangeVarNodes to the rest of
					 * the rangetable before we append the RTE to it.
					 */
					newrti = list_length(subroot->parse->rtable) + 1;
					ChangeVarNodes((Node *) subroot->parse, rti, newrti, 0);
					ChangeVarNodes((Node *) subroot->rowMarks, rti, newrti, 0);
					/* Skip processing unchanging parts of append_rel_list */
					if (modifiableARIindexes != NULL)
					{
						ListCell   *lc2;

						foreach(lc2, subroot->append_rel_list)
						{
							AppendRelInfo *appinfo2 = lfirst_node(AppendRelInfo, lc2);

							if (bms_is_member(appinfo2->child_relid,
											  modifiableARIindexes))
								ChangeVarNodes((Node *) appinfo2, rti, newrti, 0);
						}
					}
					rte = copyObject(rte);
					ChangeVarNodes((Node *) rte->securityQuals, rti, newrti, 0);
					subroot->parse->rtable = lappend(subroot->parse->rtable,
													 rte);
				}
				rti++;
			}
		}

		/* There shouldn't be any OJ info to translate, as yet */
		Assert(subroot->join_info_list == NIL);
		/* and we haven't created PlaceHolderInfos, either */
		Assert(subroot->placeholder_list == NIL);

		/* Generate Path(s) for accessing this result relation */
		grouping_planner(subroot, true, 0.0 /* retrieve all tuples */ );

		/*
		 * Select cheapest path in case there's more than one.  We always run
		 * modification queries to conclusion, so we care only for the
		 * cheapest-total path.
		 */
		sub_final_rel = fetch_upper_rel(subroot, UPPERREL_FINAL, NULL);
		set_cheapest(sub_final_rel);
		subpath = sub_final_rel->cheapest_total_path;

		/*
		 * If this child rel was excluded by constraint exclusion, exclude it
		 * from the result plan.
		 */
		if (IS_DUMMY_PATH(subpath))
			continue;

		root->yb_num_referenced_relations++;

		/*
		 * Add the current parent's RT index to the partitioned_relids set if
		 * we're creating the ModifyTable path for a partitioned root table.
		 * (We only care about parents of non-excluded children.)
		 */
		if (partitioned_relids)
			partitioned_relids = bms_add_member(partitioned_relids,
												appinfo->parent_relid);

		/*
		 * If this is the first non-excluded child, its post-planning rtable
		 * becomes the initial contents of final_rtable; otherwise, append
		 * just its modified subquery RTEs to final_rtable.
		 */
		if (final_rtable == NIL)
			final_rtable = subroot->parse->rtable;
		else
			final_rtable = list_concat(final_rtable,
									   list_copy_tail(subroot->parse->rtable,
													  list_length(final_rtable)));

		/*
		 * We need to collect all the RelOptInfos from all child plans into
		 * the main PlannerInfo, since setrefs.c will need them.  We use the
		 * last child's simple_rel_array (previous ones are too short), so we
		 * have to propagate forward the RelOptInfos that were already built
		 * in previous children.
		 */
		Assert(subroot->simple_rel_array_size >= save_rel_array_size);
		for (rti = 1; rti < save_rel_array_size; rti++)
		{
			RelOptInfo *brel = save_rel_array[rti];

			if (brel)
				subroot->simple_rel_array[rti] = brel;
		}
		save_rel_array_size = subroot->simple_rel_array_size;
		save_rel_array = subroot->simple_rel_array;
		save_append_rel_array = subroot->append_rel_array;

		/* Make sure any initplans from this rel get into the outer list */
		root->init_plans = subroot->init_plans;

		/* Build list of sub-paths */
		subpaths = lappend(subpaths, subpath);

		/* Build list of modified subroots, too */
		subroots = lappend(subroots, subroot);

		/* Build list of target-relation RT indexes */
		resultRelations = lappend_int(resultRelations, appinfo->child_relid);

		/* Build lists of per-relation WCO and RETURNING targetlists */
		if (parse->withCheckOptions)
			withCheckOptionLists = lappend(withCheckOptionLists,
										   subroot->parse->withCheckOptions);
		if (parse->returningList)
			returningLists = lappend(returningLists,
									 subroot->parse->returningList);

		Assert(!parse->onConflict);
	}

	/* Result path must go into outer query's FINAL upperrel */
	final_rel = fetch_upper_rel(root, UPPERREL_FINAL, NULL);

	/*
	 * We don't currently worry about setting final_rel's consider_parallel
	 * flag in this case, nor about allowing FDWs or create_upper_paths_hook
	 * to get control here.
	 */

	/*
	 * If we managed to exclude every child rel, return a dummy plan; it
	 * doesn't even need a ModifyTable node.
	 */
	if (subpaths == NIL)
	{
		set_dummy_rel_pathlist(final_rel);
		return;
	}

	/*
	 * Put back the final adjusted rtable into the master copy of the Query.
	 * (We mustn't do this if we found no non-excluded children.)
	 */
	parse->rtable = final_rtable;
	root->simple_rel_array_size = save_rel_array_size;
	root->simple_rel_array = save_rel_array;
	root->append_rel_array = save_append_rel_array;

	/* Must reconstruct master's simple_rte_array, too */
	root->simple_rte_array = (RangeTblEntry **)
		palloc0((list_length(final_rtable) + 1) * sizeof(RangeTblEntry *));
	rti = 1;
	foreach(lc, final_rtable)
	{
		RangeTblEntry *rte = lfirst_node(RangeTblEntry, lc);

		root->simple_rte_array[rti++] = rte;
	}

	/*
	 * If there was a FOR [KEY] UPDATE/SHARE clause, the LockRows node will
	 * have dealt with fetching non-locked marked rows, else we need to have
	 * ModifyTable do that.
	 */
	if (parse->rowMarks)
		rowMarks = NIL;
	else
		rowMarks = root->rowMarks;

	if (partitioned_relids)
	{
		int			i;

		i = -1;
		while ((i = bms_next_member(partitioned_relids, i)) >= 0)
			partitioned_rels = lappend_int(partitioned_rels, i);

		/*
		 * If we're going to create ModifyTable at all, the list should
		 * contain at least one member, that is, the root parent's index.
		 */
		Assert(list_length(partitioned_rels) >= 1);
		partitioned_rels = list_make1(partitioned_rels);
	}

	/* Create Path representing a ModifyTable to do the UPDATE/DELETE work */
	add_path(final_rel, (Path *)
			 create_modifytable_path(root, final_rel,
									 parse->commandType,
									 parse->canSetTag,
									 nominalRelation,
									 partitioned_rels,
									 root->partColsUpdated,
									 resultRelations,
									 subpaths,
									 subroots,
									 withCheckOptionLists,
									 returningLists,
									 rowMarks,
									 NULL,
									 assign_special_exec_param(root)));
}

/*
 * Returns whether the given IndexOptInfo represents the primary index in
 * YugabyteDB (i.e., contains the primary source of truth for the data).
 */
static bool
yb_is_main_table(IndexOptInfo *indexinfo)
{
	Relation indrel;
	bool is_main_table = false;

	if (!IsYugaByteEnabled())
		return false;

	if (indexinfo->rel->reloptkind != RELOPT_BASEREL)
		return false;

	indrel = RelationIdGetRelation(indexinfo->indexoid);
	if (indrel != NULL && indrel->rd_index != NULL)
		is_main_table = indrel->rd_index->indisprimary;
	if (indrel != NULL)
		RelationClose(indrel);
	return is_main_table;
}

/* Returns whether the given index_path matches the primary key exactly. */
static bool
yb_ipath_matches_pk(IndexPath *index_path) {
	ListCell   *values;
	Bitmapset  *primary_key_attrs = NULL;
	List	   *qinfos = NIL;
	ListCell   *lc = NULL;

	/*
	 * Verify no non-primary-key filters are specified. There is one
	 * indrestrictinfo per query term.
	 */
	foreach(values, index_path->indexinfo->indrestrictinfo)
	{
		RestrictInfo *rinfo = lfirst_node(RestrictInfo, values);

		/*
		 * There is one indexquals per key that has a query term. Note this
		 * means we can't simply compare indrestrictinfo count to indexquals,
		 * because if there is only one query term, both structures will contain
		 * one item, even if there are more columns in the primary key.
		 */
		if (!list_member_ptr(index_path->indexquals, rinfo))
			return false;
	}

	/*
	 * Check that all WHERE clause conditions in the query use the equality
	 * operator, and count the number of primary keys used.
	 */
	qinfos = deconstruct_indexquals(index_path);
	foreach(lc, qinfos)
	{
		IndexQualInfo *qinfo = (IndexQualInfo *) lfirst(lc);
		RestrictInfo *rinfo = qinfo->rinfo;
		Expr	   *clause = rinfo->clause;
		Oid			clause_op;
		int			op_strategy;

		if (!IsA(clause, OpExpr))
			return false;

		clause_op = qinfo->clause_op;
		if (!OidIsValid(clause_op))
			return false;

		op_strategy = get_op_opfamily_strategy(
			clause_op, index_path->indexinfo->opfamily[qinfo->indexcol]);
		Assert(op_strategy != 0);  /* not a member of opfamily?? */
		if (op_strategy != BTEqualStrategyNumber)
			return false;
		/* Just used for counting, not matching. */
		primary_key_attrs = bms_add_member(primary_key_attrs, qinfo->indexcol);
	}

	/*
	 * After checking all queries are for equality on primary keys, now we just
	 * have to ensure we've covered all the primary keys.
	 */
	return bms_num_members(primary_key_attrs) ==
		   index_path->indexinfo->nkeycolumns;
}

/*
 * Checks if conditions are suitable to create a path with a single-RPC
 * lock+select, and creates that path.
 */
static void
yb_consider_locking_scan(PlannerInfo *root, RelOptInfo *final_rel)
{
	IndexPath  *new_path = NULL;
	ListCell   *lc;

	/*
	 * This optimization only happens if there are rowMarks in the parse
	 * (meaning locking).
	 */
	if (!root->parse->rowMarks)
		return;

	/* Isolation level SERIALIZABLE is handled by checking for the level. */
	if (IsolationIsSerializable())
		return;

	foreach(lc, final_rel->pathlist)
	{
		Path	   *path = (Path *) lfirst(lc);
		LockRowsPath *lr_path;
		IndexPath *original_index_path;
		if (!IsA(path, LockRowsPath))
			continue;
		lr_path = castNode(LockRowsPath, path);
		if (!IsA(lr_path->subpath, IndexPath))
			continue;
		original_index_path = castNode(IndexPath, lr_path->subpath);
		if (original_index_path->indexclauses != NIL && yb_lock_pk_single_rpc &&
			yb_is_main_table(original_index_path->indexinfo) &&
			yb_ipath_matches_pk(original_index_path))
		{
			/*
			 * We can't use create_index_path directly, Instead we do a
			 * hack as in reparameterize_paths: flat-copy the path node,
			 * add the lock mechanism, and redo the cost estimate.
			 */
			new_path = makeNode(IndexPath);
			memcpy(new_path, original_index_path, sizeof(IndexPath));
			new_path->yb_index_path_info.yb_lock_mechanism = YB_LOCK_CLAUSE_ON_PK;
			cost_index(new_path, root, /*loop_count=*/ 1.0, false);
		}
	}

	/* The new path should dominate the old one because LockRows adds cost. */
	if (new_path)
		add_path(final_rel, (Path *) new_path);
}

/*--------------------
 * grouping_planner
 *	  Perform planning steps related to grouping, aggregation, etc.
 *
 * This function adds all required top-level processing to the scan/join
 * Path(s) produced by query_planner.
 *
 * If inheritance_update is true, we're being called from inheritance_planner
 * and should not include a ModifyTable step in the resulting Path(s).
 * (inheritance_planner will create a single ModifyTable node covering all the
 * target tables.)
 *
 * tuple_fraction is the fraction of tuples we expect will be retrieved.
 * tuple_fraction is interpreted as follows:
 *	  0: expect all tuples to be retrieved (normal case)
 *	  0 < tuple_fraction < 1: expect the given fraction of tuples available
 *		from the plan to be retrieved
 *	  tuple_fraction >= 1: tuple_fraction is the absolute number of tuples
 *		expected to be retrieved (ie, a LIMIT specification)
 *
 * Returns nothing; the useful output is in the Paths we attach to the
 * (UPPERREL_FINAL, NULL) upperrel in *root.  In addition,
 * root->processed_tlist contains the final processed targetlist.
 *
 * Note that we have not done set_cheapest() on the final rel; it's convenient
 * to leave this to the caller.
 *--------------------
 */
static void
grouping_planner(PlannerInfo *root, bool inheritance_update,
				 double tuple_fraction)
{
	Query	   *parse = root->parse;
	List	   *tlist;
	int64		offset_est = 0;
	int64		count_est = 0;
	double		limit_tuples = -1.0;
	bool		have_postponed_srfs = false;
	PathTarget *final_target;
	List	   *final_targets;
	List	   *final_targets_contain_srfs;
	bool		final_target_parallel_safe;
	RelOptInfo *current_rel;
	RelOptInfo *final_rel;
	ListCell   *lc;

	/* Tweak caller-supplied tuple_fraction if have LIMIT/OFFSET */
	if (parse->limitCount || parse->limitOffset)
	{
		tuple_fraction = preprocess_limit(root, tuple_fraction,
										  &offset_est, &count_est);

		/*
		 * If we have a known LIMIT, and don't have an unknown OFFSET, we can
		 * estimate the effects of using a bounded sort.
		 */
		if (count_est > 0 && offset_est >= 0)
			limit_tuples = (double) count_est + (double) offset_est;
	}

	/* Make tuple_fraction accessible to lower-level routines */
	root->tuple_fraction = tuple_fraction;

	if (parse->setOperations)
	{
		/*
		 * If there's a top-level ORDER BY, assume we have to fetch all the
		 * tuples.  This might be too simplistic given all the hackery below
		 * to possibly avoid the sort; but the odds of accurate estimates here
		 * are pretty low anyway.  XXX try to get rid of this in favor of
		 * letting plan_set_operations generate both fast-start and
		 * cheapest-total paths.
		 */
		if (parse->sortClause)
			root->tuple_fraction = 0.0;

		/*
		 * Construct Paths for set operations.  The results will not need any
		 * work except perhaps a top-level sort and/or LIMIT.  Note that any
		 * special work for recursive unions is the responsibility of
		 * plan_set_operations.
		 */
		current_rel = plan_set_operations(root);

		/*
		 * We should not need to call preprocess_targetlist, since we must be
		 * in a SELECT query node.  Instead, use the targetlist returned by
		 * plan_set_operations (since this tells whether it returned any
		 * resjunk columns!), and transfer any sort key information from the
		 * original tlist.
		 */
		Assert(parse->commandType == CMD_SELECT);

		tlist = root->processed_tlist;	/* from plan_set_operations */

		/* for safety, copy processed_tlist instead of modifying in-place */
		tlist = postprocess_setop_tlist(copyObject(tlist), parse->targetList);

		/* Save aside the final decorated tlist */
		root->processed_tlist = tlist;

		/* Also extract the PathTarget form of the setop result tlist */
		final_target = current_rel->cheapest_total_path->pathtarget;

		/* And check whether it's parallel safe */
		final_target_parallel_safe =
			is_parallel_safe(root, (Node *) final_target->exprs);

		/* The setop result tlist couldn't contain any SRFs */
		Assert(!parse->hasTargetSRFs);
		final_targets = final_targets_contain_srfs = NIL;

		/*
		 * Can't handle FOR [KEY] UPDATE/SHARE here (parser should have
		 * checked already, but let's make sure).
		 */
		if (parse->rowMarks)
			ereport(ERROR,
					(errcode(ERRCODE_FEATURE_NOT_SUPPORTED),
			/*------
			  translator: %s is a SQL row locking clause such as FOR UPDATE */
					 errmsg("%s is not allowed with UNION/INTERSECT/EXCEPT",
							LCS_asString(linitial_node(RowMarkClause,
													   parse->rowMarks)->strength))));

		/*
		 * Calculate pathkeys that represent result ordering requirements
		 */
		Assert(parse->distinctClause == NIL);
		root->sort_pathkeys = make_pathkeys_for_sortclauses(root,
															parse->sortClause,
															tlist);
	}
	else
	{
		/* No set operations, do regular planning */
		PathTarget *sort_input_target;
		List	   *sort_input_targets;
		List	   *sort_input_targets_contain_srfs;
		bool		sort_input_target_parallel_safe;
		PathTarget *grouping_target;
		List	   *grouping_targets;
		List	   *grouping_targets_contain_srfs;
		bool		grouping_target_parallel_safe;
		PathTarget *scanjoin_target;
		List	   *scanjoin_targets;
		List	   *scanjoin_targets_contain_srfs;
		bool		scanjoin_target_parallel_safe;
		bool		scanjoin_target_same_exprs;
		bool		have_grouping;
		AggClauseCosts agg_costs;
		WindowFuncLists *wflists = NULL;
		List	   *activeWindows = NIL;
		grouping_sets_data *gset_data = NULL;
		standard_qp_extra qp_extra;

		/* A recursive query should always have setOperations */
		Assert(!root->hasRecursion);

		/* Preprocess grouping sets and GROUP BY clause, if any */
		if (parse->groupingSets)
		{
			gset_data = preprocess_grouping_sets(root);
		}
		else
		{
			/* Preprocess regular GROUP BY clause, if any */
			if (parse->groupClause)
				parse->groupClause = preprocess_groupclause(root, NIL);
		}

		/* Preprocess targetlist */
		tlist = preprocess_targetlist(root);

		/*
		 * We are now done hacking up the query's targetlist.  Most of the
		 * remaining planning work will be done with the PathTarget
		 * representation of tlists, but save aside the full representation so
		 * that we can transfer its decoration (resnames etc) to the topmost
		 * tlist of the finished Plan.
		 */
		root->processed_tlist = tlist;

		/*
		 * Collect statistics about aggregates for estimating costs, and mark
		 * all the aggregates with resolved aggtranstypes.  We must do this
		 * before slicing and dicing the tlist into various pathtargets, else
		 * some copies of the Aggref nodes might escape being marked with the
		 * correct transtypes.
		 *
		 * Note: currently, we do not detect duplicate aggregates here.  This
		 * may result in somewhat-overestimated cost, which is fine for our
		 * purposes since all Paths will get charged the same.  But at some
		 * point we might wish to do that detection in the planner, rather
		 * than during executor startup.
>>>>>>> fc3e8796
		 */
		if (parse->hasAggs)
		{
			preprocess_aggrefs(root, (Node *) root->processed_tlist);
			preprocess_aggrefs(root, (Node *) parse->havingQual);
		}

		/*
		 * Locate any window functions in the tlist.  (We don't need to look
		 * anywhere else, since expressions used in ORDER BY will be in there
		 * too.)  Note that they could all have been eliminated by constant
		 * folding, in which case we don't need to do any more work.
		 */
		if (parse->hasWindowFuncs)
		{
			wflists = find_window_functions((Node *) root->processed_tlist,
											list_length(parse->windowClause));
			if (wflists->numWindowFuncs > 0)
				activeWindows = select_active_windows(root, wflists);
			else
				parse->hasWindowFuncs = false;
		}

		/*
		 * Preprocess MIN/MAX aggregates, if any.  Note: be careful about
		 * adding logic between here and the query_planner() call.  Anything
		 * that is needed in MIN/MAX-optimizable cases will have to be
		 * duplicated in planagg.c.
		 */
		if (parse->hasAggs)
			preprocess_minmax_aggregates(root);

		/*
		 * Figure out whether there's a hard limit on the number of rows that
		 * query_planner's result subplan needs to return.  Even if we know a
		 * hard limit overall, it doesn't apply if the query has any
		 * grouping/aggregation operations, or SRFs in the tlist.
		 */
		if (parse->groupClause ||
			parse->groupingSets ||
			parse->distinctClause ||
			parse->hasAggs ||
			parse->hasWindowFuncs ||
			parse->hasTargetSRFs ||
			root->hasHavingQual)
			root->limit_tuples = -1.0;
		else
			root->limit_tuples = limit_tuples;

		/* Set up data needed by standard_qp_callback */
		qp_extra.activeWindows = activeWindows;
		qp_extra.groupClause = (gset_data
								? (gset_data->rollups ? linitial_node(RollupData, gset_data->rollups)->groupClause : NIL)
								: parse->groupClause);

		/*
		 * Generate the best unsorted and presorted paths for the scan/join
		 * portion of this Query, ie the processing represented by the
		 * FROM/WHERE clauses.  (Note there may not be any presorted paths.)
		 * We also generate (in standard_qp_callback) pathkey representations
		 * of the query's sort clause, distinct clause, etc.
		 */
		current_rel = query_planner(root, standard_qp_callback, &qp_extra);

		/*
		 * Convert the query's result tlist into PathTarget format.
		 *
		 * Note: this cannot be done before query_planner() has performed
		 * appendrel expansion, because that might add resjunk entries to
		 * root->processed_tlist.  Waiting till afterwards is also helpful
		 * because the target width estimates can use per-Var width numbers
		 * that were obtained within query_planner().
		 */
		final_target = create_pathtarget(root, root->processed_tlist);
		final_target_parallel_safe =
			is_parallel_safe(root, (Node *) final_target->exprs);

		/*
		 * If ORDER BY was given, consider whether we should use a post-sort
		 * projection, and compute the adjusted target for preceding steps if
		 * so.
		 */
		if (parse->sortClause)
		{
			sort_input_target = make_sort_input_target(root,
													   final_target,
													   &have_postponed_srfs);
			sort_input_target_parallel_safe =
				is_parallel_safe(root, (Node *) sort_input_target->exprs);
		}
		else
		{
			sort_input_target = final_target;
			sort_input_target_parallel_safe = final_target_parallel_safe;
		}

		/*
		 * If we have window functions to deal with, the output from any
		 * grouping step needs to be what the window functions want;
		 * otherwise, it should be sort_input_target.
		 */
		if (activeWindows)
		{
			grouping_target = make_window_input_target(root,
													   final_target,
													   activeWindows);
			grouping_target_parallel_safe =
				is_parallel_safe(root, (Node *) grouping_target->exprs);
		}
		else
		{
			grouping_target = sort_input_target;
			grouping_target_parallel_safe = sort_input_target_parallel_safe;
		}

		/*
		 * If we have grouping or aggregation to do, the topmost scan/join
		 * plan node must emit what the grouping step wants; otherwise, it
		 * should emit grouping_target.
		 */
		have_grouping = (parse->groupClause || parse->groupingSets ||
						 parse->hasAggs || root->hasHavingQual);
		if (have_grouping)
		{
			scanjoin_target = make_group_input_target(root, final_target);
			scanjoin_target_parallel_safe =
				is_parallel_safe(root, (Node *) scanjoin_target->exprs);
		}
		else
		{
			scanjoin_target = grouping_target;
			scanjoin_target_parallel_safe = grouping_target_parallel_safe;
		}

		/*
		 * If there are any SRFs in the targetlist, we must separate each of
		 * these PathTargets into SRF-computing and SRF-free targets.  Replace
		 * each of the named targets with a SRF-free version, and remember the
		 * list of additional projection steps we need to add afterwards.
		 */
		if (parse->hasTargetSRFs)
		{
			/* final_target doesn't recompute any SRFs in sort_input_target */
			split_pathtarget_at_srfs(root, final_target, sort_input_target,
									 &final_targets,
									 &final_targets_contain_srfs);
			final_target = linitial_node(PathTarget, final_targets);
			Assert(!linitial_int(final_targets_contain_srfs));
			/* likewise for sort_input_target vs. grouping_target */
			split_pathtarget_at_srfs(root, sort_input_target, grouping_target,
									 &sort_input_targets,
									 &sort_input_targets_contain_srfs);
			sort_input_target = linitial_node(PathTarget, sort_input_targets);
			Assert(!linitial_int(sort_input_targets_contain_srfs));
			/* likewise for grouping_target vs. scanjoin_target */
			split_pathtarget_at_srfs(root, grouping_target, scanjoin_target,
									 &grouping_targets,
									 &grouping_targets_contain_srfs);
			grouping_target = linitial_node(PathTarget, grouping_targets);
			Assert(!linitial_int(grouping_targets_contain_srfs));
			/* scanjoin_target will not have any SRFs precomputed for it */
			split_pathtarget_at_srfs(root, scanjoin_target, NULL,
									 &scanjoin_targets,
									 &scanjoin_targets_contain_srfs);
			scanjoin_target = linitial_node(PathTarget, scanjoin_targets);
			Assert(!linitial_int(scanjoin_targets_contain_srfs));
		}
		else
		{
			/* initialize lists; for most of these, dummy values are OK */
			final_targets = final_targets_contain_srfs = NIL;
			sort_input_targets = sort_input_targets_contain_srfs = NIL;
			grouping_targets = grouping_targets_contain_srfs = NIL;
			scanjoin_targets = list_make1(scanjoin_target);
			scanjoin_targets_contain_srfs = NIL;
		}

		/* Apply scan/join target. */
		scanjoin_target_same_exprs = list_length(scanjoin_targets) == 1
			&& equal(scanjoin_target->exprs, current_rel->reltarget->exprs);
		apply_scanjoin_target_to_paths(root, current_rel, scanjoin_targets,
									   scanjoin_targets_contain_srfs,
									   scanjoin_target_parallel_safe,
									   scanjoin_target_same_exprs);

		/*
		 * Save the various upper-rel PathTargets we just computed into
		 * root->upper_targets[].  The core code doesn't use this, but it
		 * provides a convenient place for extensions to get at the info.  For
		 * consistency, we save all the intermediate targets, even though some
		 * of the corresponding upperrels might not be needed for this query.
		 */
		root->upper_targets[UPPERREL_FINAL] = final_target;
		root->upper_targets[UPPERREL_ORDERED] = final_target;
		root->upper_targets[UPPERREL_PARTIAL_DISTINCT] = sort_input_target;
		root->upper_targets[UPPERREL_DISTINCT] = sort_input_target;
		root->upper_targets[UPPERREL_WINDOW] = sort_input_target;
		root->upper_targets[UPPERREL_GROUP_AGG] = grouping_target;

		/*
		 * If we have grouping and/or aggregation, consider ways to implement
		 * that.  We build a new upperrel representing the output of this
		 * phase.
		 */
		if (have_grouping)
		{
			current_rel = create_grouping_paths(root,
												current_rel,
												grouping_target,
												grouping_target_parallel_safe,
												gset_data);
			/* Fix things up if grouping_target contains SRFs */
			if (parse->hasTargetSRFs)
				adjust_paths_for_srfs(root, current_rel,
									  grouping_targets,
									  grouping_targets_contain_srfs);
		}

		/*
		 * If we have window functions, consider ways to implement those.  We
		 * build a new upperrel representing the output of this phase.
		 */
		if (activeWindows)
		{
			current_rel = create_window_paths(root,
											  current_rel,
											  grouping_target,
											  sort_input_target,
											  sort_input_target_parallel_safe,
											  wflists,
											  activeWindows);
			/* Fix things up if sort_input_target contains SRFs */
			if (parse->hasTargetSRFs)
				adjust_paths_for_srfs(root, current_rel,
									  sort_input_targets,
									  sort_input_targets_contain_srfs);
		}

		/*
		 * If there is a DISTINCT clause, consider ways to implement that. We
		 * build a new upperrel representing the output of this phase.
		 */
		if (parse->distinctClause)
		{
			current_rel = create_distinct_paths(root,
												current_rel);
		}
	}							/* end of if (setOperations) */

	/*
	 * If ORDER BY was given, consider ways to implement that, and generate a
	 * new upperrel containing only paths that emit the correct ordering and
	 * project the correct final_target.  We can apply the original
	 * limit_tuples limit in sort costing here, but only if there are no
	 * postponed SRFs.
	 */
	if (parse->sortClause)
	{
		current_rel = create_ordered_paths(root,
										   current_rel,
										   final_target,
										   final_target_parallel_safe,
										   have_postponed_srfs ? -1.0 :
										   limit_tuples);
		/* Fix things up if final_target contains SRFs */
		if (parse->hasTargetSRFs)
			adjust_paths_for_srfs(root, current_rel,
								  final_targets,
								  final_targets_contain_srfs);
	}

	/*
	 * Now we are prepared to build the final-output upperrel.
	 */
	final_rel = fetch_upper_rel(root, UPPERREL_FINAL, NULL);

	/*
	 * If the input rel is marked consider_parallel and there's nothing that's
	 * not parallel-safe in the LIMIT clause, then the final_rel can be marked
	 * consider_parallel as well.  Note that if the query has rowMarks or is
	 * not a SELECT, consider_parallel will be false for every relation in the
	 * query.
	 */
	if (current_rel->consider_parallel &&
		is_parallel_safe(root, parse->limitOffset) &&
		is_parallel_safe(root, parse->limitCount))
		final_rel->consider_parallel = true;

	/*
	 * If the current_rel belongs to a single FDW, so does the final_rel.
	 */
	final_rel->serverid = current_rel->serverid;
	final_rel->userid = current_rel->userid;
	final_rel->useridiscurrent = current_rel->useridiscurrent;
	final_rel->fdwroutine = current_rel->fdwroutine;

	/*
	 * Generate paths for the final_rel.  Insert all surviving paths, with
	 * LockRows, Limit, and/or ModifyTable steps added if needed.
	 */
	foreach(lc, current_rel->pathlist)
	{
		Path	   *path = (Path *) lfirst(lc);

		/*
		 * If there is a FOR [KEY] UPDATE/SHARE clause, add the LockRows node.
		 * (Note: we intentionally test parse->rowMarks not root->rowMarks
		 * here.  If there are only non-locking rowmarks, they should be
		 * handled by the ModifyTable node instead.  However, root->rowMarks
		 * is what goes into the LockRows node.)
		 *
		 * In isolation level SERIALIZABLE, locking is done in the scans.
		 */
		if (parse->rowMarks && !IsolationIsSerializable())
		{
			path = (Path *) create_lockrows_path(root, final_rel, path,
												 root->rowMarks,
												 assign_special_exec_param(root));
		}

		/*
		 * If there is a LIMIT/OFFSET clause, add the LIMIT node.
		 */
		if (limit_needed(parse))
		{
			path = (Path *) create_limit_path(root, final_rel, path,
											  parse->limitOffset,
											  parse->limitCount,
											  parse->limitOption,
											  offset_est, count_est);
		}

		/*
		 * If this is an INSERT/UPDATE/DELETE/MERGE, add the ModifyTable node.
		 */
		if (parse->commandType != CMD_SELECT)
		{
			Index		rootRelation;
			List	   *resultRelations = NIL;
			List	   *updateColnosLists = NIL;
			List	   *withCheckOptionLists = NIL;
			List	   *returningLists = NIL;
			List	   *mergeActionLists = NIL;
			List	   *rowMarks;

			if (bms_membership(root->all_result_relids) == BMS_MULTIPLE)
			{
				/* Inherited UPDATE/DELETE/MERGE */
				RelOptInfo *top_result_rel = find_base_rel(root,
														   parse->resultRelation);
				int			resultRelation = -1;

				/* Add only leaf children to ModifyTable. */
				while ((resultRelation = bms_next_member(root->leaf_result_relids,
														 resultRelation)) >= 0)
				{
					RelOptInfo *this_result_rel = find_base_rel(root,
																resultRelation);

					/*
					 * Also exclude any leaf rels that have turned dummy since
					 * being added to the list, for example, by being excluded
					 * by constraint exclusion.
					 */
					if (IS_DUMMY_REL(this_result_rel))
						continue;

					/* Build per-target-rel lists needed by ModifyTable */
					resultRelations = lappend_int(resultRelations,
												  resultRelation);
					if (parse->commandType == CMD_UPDATE)
					{
						List	   *update_colnos = root->update_colnos;

						if (this_result_rel != top_result_rel)
							update_colnos =
								adjust_inherited_attnums_multilevel(root,
																	update_colnos,
																	this_result_rel->relid,
																	top_result_rel->relid);
						updateColnosLists = lappend(updateColnosLists,
													update_colnos);
					}
					if (parse->withCheckOptions)
					{
						List	   *withCheckOptions = parse->withCheckOptions;

						if (this_result_rel != top_result_rel)
							withCheckOptions = (List *)
								adjust_appendrel_attrs_multilevel(root,
																  (Node *) withCheckOptions,
																  this_result_rel->relids,
																  top_result_rel->relids);
						withCheckOptionLists = lappend(withCheckOptionLists,
													   withCheckOptions);
					}
					if (parse->returningList)
					{
						List	   *returningList = parse->returningList;

						if (this_result_rel != top_result_rel)
							returningList = (List *)
								adjust_appendrel_attrs_multilevel(root,
																  (Node *) returningList,
																  this_result_rel->relids,
																  top_result_rel->relids);
						returningLists = lappend(returningLists,
												 returningList);
					}
					if (parse->mergeActionList)
					{
						ListCell   *l;
						List	   *mergeActionList = NIL;

						/*
						 * Copy MergeActions and translate stuff that
						 * references attribute numbers.
						 */
						foreach(l, parse->mergeActionList)
						{
							MergeAction *action = lfirst(l),
									   *leaf_action = copyObject(action);

							leaf_action->qual =
								adjust_appendrel_attrs_multilevel(root,
																  (Node *) action->qual,
																  this_result_rel->relids,
																  top_result_rel->relids);
							leaf_action->targetList = (List *)
								adjust_appendrel_attrs_multilevel(root,
																  (Node *) action->targetList,
																  this_result_rel->relids,
																  top_result_rel->relids);
							if (leaf_action->commandType == CMD_UPDATE)
								leaf_action->updateColnos =
									adjust_inherited_attnums_multilevel(root,
																		action->updateColnos,
																		this_result_rel->relid,
																		top_result_rel->relid);
							mergeActionList = lappend(mergeActionList,
													  leaf_action);
						}

						mergeActionLists = lappend(mergeActionLists,
												   mergeActionList);
					}
				}

				if (resultRelations == NIL)
				{
					/*
					 * We managed to exclude every child rel, so generate a
					 * dummy one-relation plan using info for the top target
					 * rel (even though that may not be a leaf target).
					 * Although it's clear that no data will be updated or
					 * deleted, we still need to have a ModifyTable node so
					 * that any statement triggers will be executed.  (This
					 * could be cleaner if we fixed nodeModifyTable.c to allow
					 * zero target relations, but that probably wouldn't be a
					 * net win.)
					 */
					resultRelations = list_make1_int(parse->resultRelation);
					if (parse->commandType == CMD_UPDATE)
						updateColnosLists = list_make1(root->update_colnos);
					if (parse->withCheckOptions)
						withCheckOptionLists = list_make1(parse->withCheckOptions);
					if (parse->returningList)
						returningLists = list_make1(parse->returningList);
					if (parse->mergeActionList)
						mergeActionLists = list_make1(parse->mergeActionList);
				}
			}
			else
			{
				/* Single-relation INSERT/UPDATE/DELETE/MERGE. */
				resultRelations = list_make1_int(parse->resultRelation);
				if (parse->commandType == CMD_UPDATE)
					updateColnosLists = list_make1(root->update_colnos);
				if (parse->withCheckOptions)
					withCheckOptionLists = list_make1(parse->withCheckOptions);
				if (parse->returningList)
					returningLists = list_make1(parse->returningList);
				if (parse->mergeActionList)
					mergeActionLists = list_make1(parse->mergeActionList);
			}

			/*
			 * If target is a partition root table, we need to mark the
			 * ModifyTable node appropriately for that.
			 */
			if (rt_fetch(parse->resultRelation, parse->rtable)->relkind ==
				RELKIND_PARTITIONED_TABLE)
				rootRelation = parse->resultRelation;
			else
				rootRelation = 0;

			/*
			 * If there was a FOR [KEY] UPDATE/SHARE clause, the LockRows node
			 * will have dealt with fetching non-locked marked rows, else we
			 * need to have ModifyTable do that.
			 */
			if (parse->rowMarks)
				rowMarks = NIL;
			else
				rowMarks = root->rowMarks;

			path = (Path *)
				create_modifytable_path(root, final_rel,
										path,
										parse->commandType,
										parse->canSetTag,
										parse->resultRelation,
										rootRelation,
										root->partColsUpdated,
										resultRelations,
										updateColnosLists,
										withCheckOptionLists,
										returningLists,
										rowMarks,
										parse->onConflict,
										mergeActionLists,
										assign_special_exec_param(root));
		}

		/* And shove it into final_rel */
		add_path(final_rel, path);
	}

	/*
	 * Generate partial paths for final_rel, too, if outer query levels might
	 * be able to make use of them.
	 */
	if (final_rel->consider_parallel && root->query_level > 1 &&
		!limit_needed(parse))
	{
		Assert(!parse->rowMarks && parse->commandType == CMD_SELECT);
		foreach(lc, current_rel->partial_pathlist)
		{
			Path	   *partial_path = (Path *) lfirst(lc);

			add_partial_path(final_rel, partial_path);
		}
	}

	extra.limit_needed = limit_needed(parse);
	extra.limit_tuples = limit_tuples;
	extra.count_est = count_est;
	extra.offset_est = offset_est;

	/*
	 * If there is an FDW that's responsible for all baserels of the query,
	 * let it consider adding ForeignPaths.
	 */
	if (final_rel->fdwroutine &&
		final_rel->fdwroutine->GetForeignUpperPaths)
		final_rel->fdwroutine->GetForeignUpperPaths(root, UPPERREL_FINAL,
													current_rel, final_rel,
													&extra);

	/*
	 * If YugabyteDB can create a more efficient path, let it do so.
	 */
	if (IsYugaByteEnabled())
		yb_consider_locking_scan(root, final_rel);

	/* Let extensions possibly add some more paths */
	if (create_upper_paths_hook)
		(*create_upper_paths_hook) (root, UPPERREL_FINAL,
									current_rel, final_rel, &extra);

	/* Note: currently, we leave it to callers to do set_cheapest() */
}

/*
 * Do preprocessing for groupingSets clause and related data.  This handles the
 * preliminary steps of expanding the grouping sets, organizing them into lists
 * of rollups, and preparing annotations which will later be filled in with
 * size estimates.
 */
static grouping_sets_data *
preprocess_grouping_sets(PlannerInfo *root)
{
	Query	   *parse = root->parse;
	List	   *sets;
	int			maxref = 0;
	ListCell   *lc;
	ListCell   *lc_set;
	grouping_sets_data *gd = palloc0(sizeof(grouping_sets_data));

	parse->groupingSets = expand_grouping_sets(parse->groupingSets, parse->groupDistinct, -1);

	gd->any_hashable = false;
	gd->unhashable_refs = NULL;
	gd->unsortable_refs = NULL;
	gd->unsortable_sets = NIL;

	if (parse->groupClause)
	{
		ListCell   *lc;

		foreach(lc, parse->groupClause)
		{
			SortGroupClause *gc = lfirst_node(SortGroupClause, lc);
			Index		ref = gc->tleSortGroupRef;

			if (ref > maxref)
				maxref = ref;

			if (!gc->hashable)
				gd->unhashable_refs = bms_add_member(gd->unhashable_refs, ref);

			if (!OidIsValid(gc->sortop))
				gd->unsortable_refs = bms_add_member(gd->unsortable_refs, ref);
		}
	}

	/* Allocate workspace array for remapping */
	gd->tleref_to_colnum_map = (int *) palloc((maxref + 1) * sizeof(int));

	/*
	 * If we have any unsortable sets, we must extract them before trying to
	 * prepare rollups. Unsortable sets don't go through
	 * reorder_grouping_sets, so we must apply the GroupingSetData annotation
	 * here.
	 */
	if (!bms_is_empty(gd->unsortable_refs))
	{
		List	   *sortable_sets = NIL;

		foreach(lc, parse->groupingSets)
		{
			List	   *gset = (List *) lfirst(lc);

			if (bms_overlap_list(gd->unsortable_refs, gset))
			{
				GroupingSetData *gs = makeNode(GroupingSetData);

				gs->set = gset;
				gd->unsortable_sets = lappend(gd->unsortable_sets, gs);

				/*
				 * We must enforce here that an unsortable set is hashable;
				 * later code assumes this.  Parse analysis only checks that
				 * every individual column is either hashable or sortable.
				 *
				 * Note that passing this test doesn't guarantee we can
				 * generate a plan; there might be other showstoppers.
				 */
				if (bms_overlap_list(gd->unhashable_refs, gset))
					ereport(ERROR,
							(errcode(ERRCODE_FEATURE_NOT_SUPPORTED),
							 errmsg("could not implement GROUP BY"),
							 errdetail("Some of the datatypes only support hashing, while others only support sorting.")));
			}
			else
				sortable_sets = lappend(sortable_sets, gset);
		}

		if (sortable_sets)
			sets = extract_rollup_sets(sortable_sets);
		else
			sets = NIL;
	}
	else
		sets = extract_rollup_sets(parse->groupingSets);

	foreach(lc_set, sets)
	{
		List	   *current_sets = (List *) lfirst(lc_set);
		RollupData *rollup = makeNode(RollupData);
		GroupingSetData *gs;

		/*
		 * Reorder the current list of grouping sets into correct prefix
		 * order.  If only one aggregation pass is needed, try to make the
		 * list match the ORDER BY clause; if more than one pass is needed, we
		 * don't bother with that.
		 *
		 * Note that this reorders the sets from smallest-member-first to
		 * largest-member-first, and applies the GroupingSetData annotations,
		 * though the data will be filled in later.
		 */
		current_sets = reorder_grouping_sets(current_sets,
											 (list_length(sets) == 1
											  ? parse->sortClause
											  : NIL));

		/*
		 * Get the initial (and therefore largest) grouping set.
		 */
		gs = linitial_node(GroupingSetData, current_sets);

		/*
		 * Order the groupClause appropriately.  If the first grouping set is
		 * empty, then the groupClause must also be empty; otherwise we have
		 * to force the groupClause to match that grouping set's order.
		 *
		 * (The first grouping set can be empty even though parse->groupClause
		 * is not empty only if all non-empty grouping sets are unsortable.
		 * The groupClauses for hashed grouping sets are built later on.)
		 */
		if (gs->set)
			rollup->groupClause = preprocess_groupclause(root, gs->set);
		else
			rollup->groupClause = NIL;

		/*
		 * Is it hashable? We pretend empty sets are hashable even though we
		 * actually force them not to be hashed later. But don't bother if
		 * there's nothing but empty sets (since in that case we can't hash
		 * anything).
		 */
		if (gs->set &&
			!bms_overlap_list(gd->unhashable_refs, gs->set))
		{
			rollup->hashable = true;
			gd->any_hashable = true;
		}

		/*
		 * Now that we've pinned down an order for the groupClause for this
		 * list of grouping sets, we need to remap the entries in the grouping
		 * sets from sortgrouprefs to plain indices (0-based) into the
		 * groupClause for this collection of grouping sets. We keep the
		 * original form for later use, though.
		 */
		rollup->gsets = remap_to_groupclause_idx(rollup->groupClause,
												 current_sets,
												 gd->tleref_to_colnum_map);
		rollup->gsets_data = current_sets;

		gd->rollups = lappend(gd->rollups, rollup);
	}

	if (gd->unsortable_sets)
	{
		/*
		 * We have not yet pinned down a groupclause for this, but we will
		 * need index-based lists for estimation purposes. Construct
		 * hash_sets_idx based on the entire original groupclause for now.
		 */
		gd->hash_sets_idx = remap_to_groupclause_idx(parse->groupClause,
													 gd->unsortable_sets,
													 gd->tleref_to_colnum_map);
		gd->any_hashable = true;
	}

	return gd;
}

/*
 * Given a groupclause and a list of GroupingSetData, return equivalent sets
 * (without annotation) mapped to indexes into the given groupclause.
 */
static List *
remap_to_groupclause_idx(List *groupClause,
						 List *gsets,
						 int *tleref_to_colnum_map)
{
	int			ref = 0;
	List	   *result = NIL;
	ListCell   *lc;

	foreach(lc, groupClause)
	{
		SortGroupClause *gc = lfirst_node(SortGroupClause, lc);

		tleref_to_colnum_map[gc->tleSortGroupRef] = ref++;
	}

	foreach(lc, gsets)
	{
		List	   *set = NIL;
		ListCell   *lc2;
		GroupingSetData *gs = lfirst_node(GroupingSetData, lc);

		foreach(lc2, gs->set)
		{
			set = lappend_int(set, tleref_to_colnum_map[lfirst_int(lc2)]);
		}

		result = lappend(result, set);
	}

	return result;
}


/*
 * preprocess_rowmarks - set up PlanRowMarks if needed
 */
static void
preprocess_rowmarks(PlannerInfo *root)
{
	Query	   *parse = root->parse;
	Bitmapset  *rels;
	List	   *prowmarks;
	ListCell   *l;
	int			i;

	if (parse->rowMarks)
	{
		/*
		 * We've got trouble if FOR [KEY] UPDATE/SHARE appears inside
		 * grouping, since grouping renders a reference to individual tuple
		 * CTIDs invalid.  This is also checked at parse time, but that's
		 * insufficient because of rule substitution, query pullup, etc.
		 */
		CheckSelectLocking(parse, linitial_node(RowMarkClause,
												parse->rowMarks)->strength);
	}
	else
	{
		/*
		 * We only need rowmarks for UPDATE, DELETE, or FOR [KEY]
		 * UPDATE/SHARE.
		 */
		if (parse->commandType != CMD_UPDATE &&
			parse->commandType != CMD_DELETE)
			return;
	}

	/*
	 * We need to have rowmarks for all base relations except the target. We
	 * make a bitmapset of all base rels and then remove the items we don't
	 * need or have FOR [KEY] UPDATE/SHARE marks for.
	 */
	rels = get_relids_in_jointree((Node *) parse->jointree, false);
	if (parse->resultRelation)
		rels = bms_del_member(rels, parse->resultRelation);

	/*
	 * Convert RowMarkClauses to PlanRowMark representation.
	 */
	prowmarks = NIL;
	foreach(l, parse->rowMarks)
	{
		RowMarkClause *rc = lfirst_node(RowMarkClause, l);
		RangeTblEntry *rte = rt_fetch(rc->rti, parse->rtable);
		PlanRowMark *newrc;

		/*
		 * Currently, it is syntactically impossible to have FOR UPDATE et al
		 * applied to an update/delete target rel.  If that ever becomes
		 * possible, we should drop the target from the PlanRowMark list.
		 */
		Assert(rc->rti != parse->resultRelation);

		/*
		 * Ignore RowMarkClauses for subqueries; they aren't real tables and
		 * can't support true locking.  Subqueries that got flattened into the
		 * main query should be ignored completely.  Any that didn't will get
		 * ROW_MARK_COPY items in the next loop.
		 */
		if (rte->rtekind != RTE_RELATION)
			continue;

		rels = bms_del_member(rels, rc->rti);

		newrc = makeNode(PlanRowMark);
		newrc->rti = newrc->prti = rc->rti;
		newrc->rowmarkId = ++(root->glob->lastRowMarkId);
		newrc->markType = select_rowmark_type(rte, rc->strength);
		newrc->allMarkTypes = (1 << newrc->markType);
		newrc->strength = rc->strength;
		newrc->waitPolicy = rc->waitPolicy;
		newrc->isParent = false;

		prowmarks = lappend(prowmarks, newrc);
	}

	/*
	 * Now, add rowmarks for any non-target, non-locked base relations.
	 */
	i = 0;
	foreach(l, parse->rtable)
	{
		RangeTblEntry *rte = lfirst_node(RangeTblEntry, l);
		PlanRowMark *newrc;

		i++;
		if (!bms_is_member(i, rels))
			continue;

		newrc = makeNode(PlanRowMark);
		newrc->rti = newrc->prti = i;
		newrc->rowmarkId = ++(root->glob->lastRowMarkId);
		newrc->markType = select_rowmark_type(rte, LCS_NONE);
		newrc->allMarkTypes = (1 << newrc->markType);
		newrc->strength = LCS_NONE;
		newrc->waitPolicy = LockWaitBlock;	/* doesn't matter */
		newrc->isParent = false;

		prowmarks = lappend(prowmarks, newrc);
	}

	root->rowMarks = prowmarks;
}

/*
 * Select RowMarkType to use for a given table
 */
RowMarkType
select_rowmark_type(RangeTblEntry *rte, LockClauseStrength strength)
{
	if (rte->rtekind != RTE_RELATION)
	{
		/* If it's not a table at all, use ROW_MARK_COPY */
		return ROW_MARK_COPY;
	}
	else if (rte->relkind == RELKIND_FOREIGN_TABLE)
	{
		/* Let the FDW select the rowmark type, if it wants to */
		FdwRoutine *fdwroutine = GetFdwRoutineByRelId(rte->relid);

		if (fdwroutine->GetForeignRowMarkType != NULL)
			return fdwroutine->GetForeignRowMarkType(rte, strength);
		/* Otherwise, use ROW_MARK_COPY by default */
		return ROW_MARK_COPY;
	}
	else
	{
		/* Regular table, apply the appropriate lock type */
		switch (strength)
		{
			case LCS_NONE:

				/*
				 * We don't need a tuple lock, only the ability to re-fetch
				 * the row.
				 */
				return ROW_MARK_REFERENCE;
				break;
			case LCS_FORKEYSHARE:
				return ROW_MARK_KEYSHARE;
				break;
			case LCS_FORSHARE:
				return ROW_MARK_SHARE;
				break;
			case LCS_FORNOKEYUPDATE:
				return ROW_MARK_NOKEYEXCLUSIVE;
				break;
			case LCS_FORUPDATE:
				return ROW_MARK_EXCLUSIVE;
				break;
		}
		elog(ERROR, "unrecognized LockClauseStrength %d", (int) strength);
		return ROW_MARK_EXCLUSIVE;	/* keep compiler quiet */
	}
}

/*
 * preprocess_limit - do pre-estimation for LIMIT and/or OFFSET clauses
 *
 * We try to estimate the values of the LIMIT/OFFSET clauses, and pass the
 * results back in *count_est and *offset_est.  These variables are set to
 * 0 if the corresponding clause is not present, and -1 if it's present
 * but we couldn't estimate the value for it.  (The "0" convention is OK
 * for OFFSET but a little bit bogus for LIMIT: effectively we estimate
 * LIMIT 0 as though it were LIMIT 1.  But this is in line with the planner's
 * usual practice of never estimating less than one row.)  These values will
 * be passed to create_limit_path, which see if you change this code.
 *
 * The return value is the suitably adjusted tuple_fraction to use for
 * planning the query.  This adjustment is not overridable, since it reflects
 * plan actions that grouping_planner() will certainly take, not assumptions
 * about context.
 */
static double
preprocess_limit(PlannerInfo *root, double tuple_fraction,
				 int64 *offset_est, int64 *count_est)
{
	Query	   *parse = root->parse;
	Node	   *est;
	double		limit_fraction;

	/* Should not be called unless LIMIT or OFFSET */
	Assert(parse->limitCount || parse->limitOffset);

	/*
	 * Try to obtain the clause values.  We use estimate_expression_value
	 * primarily because it can sometimes do something useful with Params.
	 */
	if (parse->limitCount)
	{
		est = estimate_expression_value(root, parse->limitCount);
		if (est && IsA(est, Const))
		{
			if (((Const *) est)->constisnull)
			{
				/* NULL indicates LIMIT ALL, ie, no limit */
				*count_est = 0; /* treat as not present */
			}
			else
			{
				*count_est = DatumGetInt64(((Const *) est)->constvalue);
				if (*count_est <= 0)
					*count_est = 1; /* force to at least 1 */
			}
		}
		else
			*count_est = -1;	/* can't estimate */
	}
	else
		*count_est = 0;			/* not present */

	if (parse->limitOffset)
	{
		est = estimate_expression_value(root, parse->limitOffset);
		if (est && IsA(est, Const))
		{
			if (((Const *) est)->constisnull)
			{
				/* Treat NULL as no offset; the executor will too */
				*offset_est = 0;	/* treat as not present */
			}
			else
			{
				*offset_est = DatumGetInt64(((Const *) est)->constvalue);
				if (*offset_est < 0)
					*offset_est = 0;	/* treat as not present */
			}
		}
		else
			*offset_est = -1;	/* can't estimate */
	}
	else
		*offset_est = 0;		/* not present */

	if (*count_est != 0)
	{
		/*
		 * A LIMIT clause limits the absolute number of tuples returned.
		 * However, if it's not a constant LIMIT then we have to guess; for
		 * lack of a better idea, assume 10% of the plan's result is wanted.
		 */
		if (*count_est < 0 || *offset_est < 0)
		{
			/* LIMIT or OFFSET is an expression ... punt ... */
			limit_fraction = 0.10;
		}
		else
		{
			/* LIMIT (plus OFFSET, if any) is max number of tuples needed */
			limit_fraction = (double) *count_est + (double) *offset_est;
		}

		/*
		 * If we have absolute limits from both caller and LIMIT, use the
		 * smaller value; likewise if they are both fractional.  If one is
		 * fractional and the other absolute, we can't easily determine which
		 * is smaller, but we use the heuristic that the absolute will usually
		 * be smaller.
		 */
		if (tuple_fraction >= 1.0)
		{
			if (limit_fraction >= 1.0)
			{
				/* both absolute */
				tuple_fraction = Min(tuple_fraction, limit_fraction);
			}
			else
			{
				/* caller absolute, limit fractional; use caller's value */
			}
		}
		else if (tuple_fraction > 0.0)
		{
			if (limit_fraction >= 1.0)
			{
				/* caller fractional, limit absolute; use limit */
				tuple_fraction = limit_fraction;
			}
			else
			{
				/* both fractional */
				tuple_fraction = Min(tuple_fraction, limit_fraction);
			}
		}
		else
		{
			/* no info from caller, just use limit */
			tuple_fraction = limit_fraction;
		}
	}
	else if (*offset_est != 0 && tuple_fraction > 0.0)
	{
		/*
		 * We have an OFFSET but no LIMIT.  This acts entirely differently
		 * from the LIMIT case: here, we need to increase rather than decrease
		 * the caller's tuple_fraction, because the OFFSET acts to cause more
		 * tuples to be fetched instead of fewer.  This only matters if we got
		 * a tuple_fraction > 0, however.
		 *
		 * As above, use 10% if OFFSET is present but unestimatable.
		 */
		if (*offset_est < 0)
			limit_fraction = 0.10;
		else
			limit_fraction = (double) *offset_est;

		/*
		 * If we have absolute counts from both caller and OFFSET, add them
		 * together; likewise if they are both fractional.  If one is
		 * fractional and the other absolute, we want to take the larger, and
		 * we heuristically assume that's the fractional one.
		 */
		if (tuple_fraction >= 1.0)
		{
			if (limit_fraction >= 1.0)
			{
				/* both absolute, so add them together */
				tuple_fraction += limit_fraction;
			}
			else
			{
				/* caller absolute, limit fractional; use limit */
				tuple_fraction = limit_fraction;
			}
		}
		else
		{
			if (limit_fraction >= 1.0)
			{
				/* caller fractional, limit absolute; use caller's value */
			}
			else
			{
				/* both fractional, so add them together */
				tuple_fraction += limit_fraction;
				if (tuple_fraction >= 1.0)
					tuple_fraction = 0.0;	/* assume fetch all */
			}
		}
	}

	return tuple_fraction;
}

/*
 * limit_needed - do we actually need a Limit plan node?
 *
 * If we have constant-zero OFFSET and constant-null LIMIT, we can skip adding
 * a Limit node.  This is worth checking for because "OFFSET 0" is a common
 * locution for an optimization fence.  (Because other places in the planner
 * merely check whether parse->limitOffset isn't NULL, it will still work as
 * an optimization fence --- we're just suppressing unnecessary run-time
 * overhead.)
 *
 * This might look like it could be merged into preprocess_limit, but there's
 * a key distinction: here we need hard constants in OFFSET/LIMIT, whereas
 * in preprocess_limit it's good enough to consider estimated values.
 */
bool
limit_needed(Query *parse)
{
	Node	   *node;

	node = parse->limitCount;
	if (node)
	{
		if (IsA(node, Const))
		{
			/* NULL indicates LIMIT ALL, ie, no limit */
			if (!((Const *) node)->constisnull)
				return true;	/* LIMIT with a constant value */
		}
		else
			return true;		/* non-constant LIMIT */
	}

	node = parse->limitOffset;
	if (node)
	{
		if (IsA(node, Const))
		{
			/* Treat NULL as no offset; the executor would too */
			if (!((Const *) node)->constisnull)
			{
				int64		offset = DatumGetInt64(((Const *) node)->constvalue);

				if (offset != 0)
					return true;	/* OFFSET with a nonzero value */
			}
		}
		else
			return true;		/* non-constant OFFSET */
	}

	return false;				/* don't need a Limit plan node */
}


/*
 * remove_useless_groupby_columns
 *		Remove any columns in the GROUP BY clause that are redundant due to
 *		being functionally dependent on other GROUP BY columns.
 *
 * Since some other DBMSes do not allow references to ungrouped columns, it's
 * not unusual to find all columns listed in GROUP BY even though listing the
 * primary-key columns would be sufficient.  Deleting such excess columns
 * avoids redundant sorting work, so it's worth doing.
 *
 * Relcache invalidations will ensure that cached plans become invalidated
 * when the underlying index of the pkey constraint is dropped.
 *
 * Currently, we only make use of pkey constraints for this, however, we may
 * wish to take this further in the future and also use unique constraints
 * which have NOT NULL columns.  In that case, plan invalidation will still
 * work since relations will receive a relcache invalidation when a NOT NULL
 * constraint is dropped.
 */
static void
remove_useless_groupby_columns(PlannerInfo *root)
{
	Query	   *parse = root->parse;
	Bitmapset **groupbyattnos;
	Bitmapset **surplusvars;
	ListCell   *lc;
	int			relid;

	/* No chance to do anything if there are less than two GROUP BY items */
	if (list_length(parse->groupClause) < 2)
		return;

	/* Don't fiddle with the GROUP BY clause if the query has grouping sets */
	if (parse->groupingSets)
		return;

	/*
	 * Scan the GROUP BY clause to find GROUP BY items that are simple Vars.
	 * Fill groupbyattnos[k] with a bitmapset of the column attnos of RTE k
	 * that are GROUP BY items.
	 */
	groupbyattnos = (Bitmapset **) palloc0(sizeof(Bitmapset *) *
										   (list_length(parse->rtable) + 1));
	foreach(lc, parse->groupClause)
	{
		SortGroupClause *sgc = lfirst_node(SortGroupClause, lc);
		TargetEntry *tle = get_sortgroupclause_tle(sgc, parse->targetList);
		Var		   *var = (Var *) tle->expr;

		/*
		 * Ignore non-Vars and Vars from other query levels.
		 *
		 * XXX in principle, stable expressions containing Vars could also be
		 * removed, if all the Vars are functionally dependent on other GROUP
		 * BY items.  But it's not clear that such cases occur often enough to
		 * be worth troubling over.
		 */
		if (!IsA(var, Var) ||
			var->varlevelsup > 0)
			continue;

		/* OK, remember we have this Var */
		relid = var->varno;
		Assert(relid <= list_length(parse->rtable));
		groupbyattnos[relid] = bms_add_member(groupbyattnos[relid],
											  var->varattno - FirstLowInvalidHeapAttributeNumber);
	}

	/*
	 * Consider each relation and see if it is possible to remove some of its
	 * Vars from GROUP BY.  For simplicity and speed, we do the actual removal
	 * in a separate pass.  Here, we just fill surplusvars[k] with a bitmapset
	 * of the column attnos of RTE k that are removable GROUP BY items.
	 */
	surplusvars = NULL;			/* don't allocate array unless required */
	relid = 0;
	foreach(lc, parse->rtable)
	{
		RangeTblEntry *rte = lfirst_node(RangeTblEntry, lc);
		Bitmapset  *relattnos;
		Bitmapset  *pkattnos;
		Oid			constraintOid;

		relid++;

		/* Only plain relations could have primary-key constraints */
		if (rte->rtekind != RTE_RELATION)
			continue;

		/*
		 * We must skip inheritance parent tables as some of the child rels
		 * may cause duplicate rows.  This cannot happen with partitioned
		 * tables, however.
		 */
		if (rte->inh && rte->relkind != RELKIND_PARTITIONED_TABLE)
			continue;

		/* Nothing to do unless this rel has multiple Vars in GROUP BY */
		relattnos = groupbyattnos[relid];
		if (bms_membership(relattnos) != BMS_MULTIPLE)
			continue;

		/*
		 * Can't remove any columns for this rel if there is no suitable
		 * (i.e., nondeferrable) primary key constraint.
		 */
		pkattnos = get_primary_key_attnos(rte->relid, false, &constraintOid);
		if (pkattnos == NULL)
			continue;

		/*
		 * If the primary key is a proper subset of relattnos then we have
		 * some items in the GROUP BY that can be removed.
		 */
		if (bms_subset_compare(pkattnos, relattnos) == BMS_SUBSET1)
		{
			/*
			 * To easily remember whether we've found anything to do, we don't
			 * allocate the surplusvars[] array until we find something.
			 */
			if (surplusvars == NULL)
				surplusvars = (Bitmapset **) palloc0(sizeof(Bitmapset *) *
													 (list_length(parse->rtable) + 1));

			/* Remember the attnos of the removable columns */
			surplusvars[relid] = bms_difference(relattnos, pkattnos);
		}
	}

	/*
	 * If we found any surplus Vars, build a new GROUP BY clause without them.
	 * (Note: this may leave some TLEs with unreferenced ressortgroupref
	 * markings, but that's harmless.)
	 */
	if (surplusvars != NULL)
	{
		List	   *new_groupby = NIL;

		foreach(lc, parse->groupClause)
		{
			SortGroupClause *sgc = lfirst_node(SortGroupClause, lc);
			TargetEntry *tle = get_sortgroupclause_tle(sgc, parse->targetList);
			Var		   *var = (Var *) tle->expr;

			/*
			 * New list must include non-Vars, outer Vars, and anything not
			 * marked as surplus.
			 */
			if (!IsA(var, Var) ||
				var->varlevelsup > 0 ||
				!bms_is_member(var->varattno - FirstLowInvalidHeapAttributeNumber,
							   surplusvars[var->varno]))
				new_groupby = lappend(new_groupby, sgc);
		}

		parse->groupClause = new_groupby;
	}
}

/*
 * preprocess_groupclause - do preparatory work on GROUP BY clause
 *
 * The idea here is to adjust the ordering of the GROUP BY elements
 * (which in itself is semantically insignificant) to match ORDER BY,
 * thereby allowing a single sort operation to both implement the ORDER BY
 * requirement and set up for a Unique step that implements GROUP BY.
 *
 * In principle it might be interesting to consider other orderings of the
 * GROUP BY elements, which could match the sort ordering of other
 * possible plans (eg an indexscan) and thereby reduce cost.  We don't
 * bother with that, though.  Hashed grouping will frequently win anyway.
 *
 * Note: we need no comparable processing of the distinctClause because
 * the parser already enforced that that matches ORDER BY.
 *
 * For grouping sets, the order of items is instead forced to agree with that
 * of the grouping set (and items not in the grouping set are skipped). The
 * work of sorting the order of grouping set elements to match the ORDER BY if
 * possible is done elsewhere.
 */
static List *
preprocess_groupclause(PlannerInfo *root, List *force)
{
	Query	   *parse = root->parse;
	List	   *new_groupclause = NIL;
	bool		partial_match;
	ListCell   *sl;
	ListCell   *gl;

	/* For grouping sets, we need to force the ordering */
	if (force)
	{
		foreach(sl, force)
		{
			Index		ref = lfirst_int(sl);
			SortGroupClause *cl = get_sortgroupref_clause(ref, parse->groupClause);

			new_groupclause = lappend(new_groupclause, cl);
		}

		return new_groupclause;
	}

	/* If no ORDER BY, nothing useful to do here */
	if (parse->sortClause == NIL)
		return parse->groupClause;

	/*
	 * Scan the ORDER BY clause and construct a list of matching GROUP BY
	 * items, but only as far as we can make a matching prefix.
	 *
	 * This code assumes that the sortClause contains no duplicate items.
	 */
	foreach(sl, parse->sortClause)
	{
		SortGroupClause *sc = lfirst_node(SortGroupClause, sl);

		foreach(gl, parse->groupClause)
		{
			SortGroupClause *gc = lfirst_node(SortGroupClause, gl);

			if (equal(gc, sc))
			{
				new_groupclause = lappend(new_groupclause, gc);
				break;
			}
		}
		if (gl == NULL)
			break;				/* no match, so stop scanning */
	}

	/* Did we match all of the ORDER BY list, or just some of it? */
	partial_match = (sl != NULL);

	/* If no match at all, no point in reordering GROUP BY */
	if (new_groupclause == NIL)
		return parse->groupClause;

	/*
	 * Add any remaining GROUP BY items to the new list, but only if we were
	 * able to make a complete match.  In other words, we only rearrange the
	 * GROUP BY list if the result is that one list is a prefix of the other
	 * --- otherwise there's no possibility of a common sort.  Also, give up
	 * if there are any non-sortable GROUP BY items, since then there's no
	 * hope anyway.
	 */
	foreach(gl, parse->groupClause)
	{
		SortGroupClause *gc = lfirst_node(SortGroupClause, gl);

		if (list_member_ptr(new_groupclause, gc))
			continue;			/* it matched an ORDER BY item */
		if (partial_match)
			return parse->groupClause;	/* give up, no common sort possible */
		if (!OidIsValid(gc->sortop))
			return parse->groupClause;	/* give up, GROUP BY can't be sorted */
		new_groupclause = lappend(new_groupclause, gc);
	}

	/* Success --- install the rearranged GROUP BY list */
	Assert(list_length(parse->groupClause) == list_length(new_groupclause));
	return new_groupclause;
}

/*
 * Extract lists of grouping sets that can be implemented using a single
 * rollup-type aggregate pass each. Returns a list of lists of grouping sets.
 *
 * Input must be sorted with smallest sets first. Result has each sublist
 * sorted with smallest sets first.
 *
 * We want to produce the absolute minimum possible number of lists here to
 * avoid excess sorts. Fortunately, there is an algorithm for this; the problem
 * of finding the minimal partition of a partially-ordered set into chains
 * (which is what we need, taking the list of grouping sets as a poset ordered
 * by set inclusion) can be mapped to the problem of finding the maximum
 * cardinality matching on a bipartite graph, which is solvable in polynomial
 * time with a worst case of no worse than O(n^2.5) and usually much
 * better. Since our N is at most 4096, we don't need to consider fallbacks to
 * heuristic or approximate methods.  (Planning time for a 12-d cube is under
 * half a second on my modest system even with optimization off and assertions
 * on.)
 */
static List *
extract_rollup_sets(List *groupingSets)
{
	int			num_sets_raw = list_length(groupingSets);
	int			num_empty = 0;
	int			num_sets = 0;	/* distinct sets */
	int			num_chains = 0;
	List	   *result = NIL;
	List	  **results;
	List	  **orig_sets;
	Bitmapset **set_masks;
	int		   *chains;
	short	  **adjacency;
	short	   *adjacency_buf;
	BipartiteMatchState *state;
	int			i;
	int			j;
	int			j_size;
	ListCell   *lc1 = list_head(groupingSets);
	ListCell   *lc;

	/*
	 * Start by stripping out empty sets.  The algorithm doesn't require this,
	 * but the planner currently needs all empty sets to be returned in the
	 * first list, so we strip them here and add them back after.
	 */
	while (lc1 && lfirst(lc1) == NIL)
	{
		++num_empty;
		lc1 = lnext(groupingSets, lc1);
	}

	/* bail out now if it turns out that all we had were empty sets. */
	if (!lc1)
		return list_make1(groupingSets);

	/*----------
	 * We don't strictly need to remove duplicate sets here, but if we don't,
	 * they tend to become scattered through the result, which is a bit
	 * confusing (and irritating if we ever decide to optimize them out).
	 * So we remove them here and add them back after.
	 *
	 * For each non-duplicate set, we fill in the following:
	 *
	 * orig_sets[i] = list of the original set lists
	 * set_masks[i] = bitmapset for testing inclusion
	 * adjacency[i] = array [n, v1, v2, ... vn] of adjacency indices
	 *
	 * chains[i] will be the result group this set is assigned to.
	 *
	 * We index all of these from 1 rather than 0 because it is convenient
	 * to leave 0 free for the NIL node in the graph algorithm.
	 *----------
	 */
	orig_sets = palloc0((num_sets_raw + 1) * sizeof(List *));
	set_masks = palloc0((num_sets_raw + 1) * sizeof(Bitmapset *));
	adjacency = palloc0((num_sets_raw + 1) * sizeof(short *));
	adjacency_buf = palloc((num_sets_raw + 1) * sizeof(short));

	j_size = 0;
	j = 0;
	i = 1;

	for_each_cell(lc, groupingSets, lc1)
	{
		List	   *candidate = (List *) lfirst(lc);
		Bitmapset  *candidate_set = NULL;
		ListCell   *lc2;
		int			dup_of = 0;

		foreach(lc2, candidate)
		{
			candidate_set = bms_add_member(candidate_set, lfirst_int(lc2));
		}

		/* we can only be a dup if we're the same length as a previous set */
		if (j_size == list_length(candidate))
		{
			int			k;

			for (k = j; k < i; ++k)
			{
				if (bms_equal(set_masks[k], candidate_set))
				{
					dup_of = k;
					break;
				}
			}
		}
		else if (j_size < list_length(candidate))
		{
			j_size = list_length(candidate);
			j = i;
		}

		if (dup_of > 0)
		{
			orig_sets[dup_of] = lappend(orig_sets[dup_of], candidate);
			bms_free(candidate_set);
		}
		else
		{
			int			k;
			int			n_adj = 0;

			orig_sets[i] = list_make1(candidate);
			set_masks[i] = candidate_set;

			/* fill in adjacency list; no need to compare equal-size sets */

			for (k = j - 1; k > 0; --k)
			{
				if (bms_is_subset(set_masks[k], candidate_set))
					adjacency_buf[++n_adj] = k;
			}

			if (n_adj > 0)
			{
				adjacency_buf[0] = n_adj;
				adjacency[i] = palloc((n_adj + 1) * sizeof(short));
				memcpy(adjacency[i], adjacency_buf, (n_adj + 1) * sizeof(short));
			}
			else
				adjacency[i] = NULL;

			++i;
		}
	}

	num_sets = i - 1;

	/*
	 * Apply the graph matching algorithm to do the work.
	 */
	state = BipartiteMatch(num_sets, num_sets, adjacency);

	/*
	 * Now, the state->pair* fields have the info we need to assign sets to
	 * chains. Two sets (u,v) belong to the same chain if pair_uv[u] = v or
	 * pair_vu[v] = u (both will be true, but we check both so that we can do
	 * it in one pass)
	 */
	chains = palloc0((num_sets + 1) * sizeof(int));

	for (i = 1; i <= num_sets; ++i)
	{
		int			u = state->pair_vu[i];
		int			v = state->pair_uv[i];

		if (u > 0 && u < i)
			chains[i] = chains[u];
		else if (v > 0 && v < i)
			chains[i] = chains[v];
		else
			chains[i] = ++num_chains;
	}

	/* build result lists. */
	results = palloc0((num_chains + 1) * sizeof(List *));

	for (i = 1; i <= num_sets; ++i)
	{
		int			c = chains[i];

		Assert(c > 0);

		results[c] = list_concat(results[c], orig_sets[i]);
	}

	/* push any empty sets back on the first list. */
	while (num_empty-- > 0)
		results[1] = lcons(NIL, results[1]);

	/* make result list */
	for (i = 1; i <= num_chains; ++i)
		result = lappend(result, results[i]);

	/*
	 * Free all the things.
	 *
	 * (This is over-fussy for small sets but for large sets we could have
	 * tied up a nontrivial amount of memory.)
	 */
	BipartiteMatchFree(state);
	pfree(results);
	pfree(chains);
	for (i = 1; i <= num_sets; ++i)
		if (adjacency[i])
			pfree(adjacency[i]);
	pfree(adjacency);
	pfree(adjacency_buf);
	pfree(orig_sets);
	for (i = 1; i <= num_sets; ++i)
		bms_free(set_masks[i]);
	pfree(set_masks);

	return result;
}

/*
 * Reorder the elements of a list of grouping sets such that they have correct
 * prefix relationships. Also inserts the GroupingSetData annotations.
 *
 * The input must be ordered with smallest sets first; the result is returned
 * with largest sets first.  Note that the result shares no list substructure
 * with the input, so it's safe for the caller to modify it later.
 *
 * If we're passed in a sortclause, we follow its order of columns to the
 * extent possible, to minimize the chance that we add unnecessary sorts.
 * (We're trying here to ensure that GROUPING SETS ((a,b,c),(c)) ORDER BY c,b,a
 * gets implemented in one pass.)
 */
static List *
reorder_grouping_sets(List *groupingsets, List *sortclause)
{
	ListCell   *lc;
	List	   *previous = NIL;
	List	   *result = NIL;

	foreach(lc, groupingsets)
	{
		List	   *candidate = (List *) lfirst(lc);
		List	   *new_elems = list_difference_int(candidate, previous);
		GroupingSetData *gs = makeNode(GroupingSetData);

		while (list_length(sortclause) > list_length(previous) &&
			   list_length(new_elems) > 0)
		{
			SortGroupClause *sc = list_nth(sortclause, list_length(previous));
			int			ref = sc->tleSortGroupRef;

			if (list_member_int(new_elems, ref))
			{
				previous = lappend_int(previous, ref);
				new_elems = list_delete_int(new_elems, ref);
			}
			else
			{
				/* diverged from the sortclause; give up on it */
				sortclause = NIL;
				break;
			}
		}

		previous = list_concat(previous, new_elems);

		gs->set = list_copy(previous);
		result = lcons(gs, result);
	}

	list_free(previous);

	return result;
}

/*
 * Compute query_pathkeys and other pathkeys during plan generation
 */
static void
standard_qp_callback(PlannerInfo *root, void *extra)
{
	Query	   *parse = root->parse;
	standard_qp_extra *qp_extra = (standard_qp_extra *) extra;
	List	   *tlist = root->processed_tlist;
	List	   *activeWindows = qp_extra->activeWindows;

	/*
	 * Calculate pathkeys that represent grouping/ordering requirements.  The
	 * sortClause is certainly sort-able, but GROUP BY and DISTINCT might not
	 * be, in which case we just leave their pathkeys empty.
	 */
	if (qp_extra->groupClause &&
		grouping_is_sortable(qp_extra->groupClause))
		root->group_pathkeys =
			make_pathkeys_for_sortclauses(root,
										  qp_extra->groupClause,
										  tlist);
	else
		root->group_pathkeys = NIL;

	/* We consider only the first (bottom) window in pathkeys logic */
	if (activeWindows != NIL)
	{
		WindowClause *wc = linitial_node(WindowClause, activeWindows);

		root->window_pathkeys = make_pathkeys_for_window(root,
														 wc,
														 tlist);
	}
	else
		root->window_pathkeys = NIL;

	if (parse->distinctClause &&
		grouping_is_sortable(parse->distinctClause))
		root->distinct_pathkeys =
			make_pathkeys_for_sortclauses(root,
										  parse->distinctClause,
										  tlist);
	else
		root->distinct_pathkeys = NIL;

	root->sort_pathkeys =
		make_pathkeys_for_sortclauses(root,
									  parse->sortClause,
									  tlist);

	/*
	 * Figure out whether we want a sorted result from query_planner.
	 *
	 * If we have a sortable GROUP BY clause, then we want a result sorted
	 * properly for grouping.  Otherwise, if we have window functions to
	 * evaluate, we try to sort for the first window.  Otherwise, if there's a
	 * sortable DISTINCT clause that's more rigorous than the ORDER BY clause,
	 * we try to produce output that's sufficiently well sorted for the
	 * DISTINCT.  Otherwise, if there is an ORDER BY clause, we want to sort
	 * by the ORDER BY clause.
	 *
	 * Note: if we have both ORDER BY and GROUP BY, and ORDER BY is a superset
	 * of GROUP BY, it would be tempting to request sort by ORDER BY --- but
	 * that might just leave us failing to exploit an available sort order at
	 * all.  Needs more thought.  The choice for DISTINCT versus ORDER BY is
	 * much easier, since we know that the parser ensured that one is a
	 * superset of the other.
	 */
	if (root->group_pathkeys)
		root->query_pathkeys = root->group_pathkeys;
	else if (root->window_pathkeys)
		root->query_pathkeys = root->window_pathkeys;
	else if (list_length(root->distinct_pathkeys) >
			 list_length(root->sort_pathkeys))
		root->query_pathkeys = root->distinct_pathkeys;
	else if (root->sort_pathkeys)
		root->query_pathkeys = root->sort_pathkeys;
	else
		root->query_pathkeys = NIL;
}

/*
 * Estimate number of groups produced by grouping clauses (1 if not grouping)
 *
 * path_rows: number of output rows from scan/join step
 * gd: grouping sets data including list of grouping sets and their clauses
 * target_list: target list containing group clause references
 *
 * If doing grouping sets, we also annotate the gsets data with the estimates
 * for each set and each individual rollup list, with a view to later
 * determining whether some combination of them could be hashed instead.
 */
static double
get_number_of_groups(PlannerInfo *root,
					 double path_rows,
					 grouping_sets_data *gd,
					 List *target_list)
{
	Query	   *parse = root->parse;
	double		dNumGroups;

	if (parse->groupClause)
	{
		List	   *groupExprs;

		if (parse->groupingSets)
		{
			/* Add up the estimates for each grouping set */
			ListCell   *lc;
			ListCell   *lc2;

			Assert(gd);			/* keep Coverity happy */

			dNumGroups = 0;

			foreach(lc, gd->rollups)
			{
				RollupData *rollup = lfirst_node(RollupData, lc);
				ListCell   *lc;

				groupExprs = get_sortgrouplist_exprs(rollup->groupClause,
													 target_list);

				rollup->numGroups = 0.0;

				forboth(lc, rollup->gsets, lc2, rollup->gsets_data)
				{
					List	   *gset = (List *) lfirst(lc);
					GroupingSetData *gs = lfirst_node(GroupingSetData, lc2);
					double		numGroups = estimate_num_groups(root,
																groupExprs,
																path_rows,
																&gset,
																NULL);

					gs->numGroups = numGroups;
					rollup->numGroups += numGroups;
				}

				dNumGroups += rollup->numGroups;
			}

			if (gd->hash_sets_idx)
			{
				ListCell   *lc;

				gd->dNumHashGroups = 0;

				groupExprs = get_sortgrouplist_exprs(parse->groupClause,
													 target_list);

				forboth(lc, gd->hash_sets_idx, lc2, gd->unsortable_sets)
				{
					List	   *gset = (List *) lfirst(lc);
					GroupingSetData *gs = lfirst_node(GroupingSetData, lc2);
					double		numGroups = estimate_num_groups(root,
																groupExprs,
																path_rows,
																&gset,
																NULL);

					gs->numGroups = numGroups;
					gd->dNumHashGroups += numGroups;
				}

				dNumGroups += gd->dNumHashGroups;
			}
		}
		else
		{
			/* Plain GROUP BY */
			groupExprs = get_sortgrouplist_exprs(parse->groupClause,
												 target_list);

			dNumGroups = estimate_num_groups(root, groupExprs, path_rows,
											 NULL, NULL);
		}
	}
	else if (parse->groupingSets)
	{
		/* Empty grouping sets ... one result row for each one */
		dNumGroups = list_length(parse->groupingSets);
	}
	else if (parse->hasAggs || root->hasHavingQual)
	{
		/* Plain aggregation, one result row */
		dNumGroups = 1;
	}
	else
	{
		/* Not grouping */
		dNumGroups = 1;
	}

	return dNumGroups;
}

/*
 * create_grouping_paths
 *
 * Build a new upperrel containing Paths for grouping and/or aggregation.
 * Along the way, we also build an upperrel for Paths which are partially
 * grouped and/or aggregated.  A partially grouped and/or aggregated path
 * needs a FinalizeAggregate node to complete the aggregation.  Currently,
 * the only partially grouped paths we build are also partial paths; that
 * is, they need a Gather and then a FinalizeAggregate.
 *
 * input_rel: contains the source-data Paths
 * target: the pathtarget for the result Paths to compute
 * gd: grouping sets data including list of grouping sets and their clauses
 *
 * Note: all Paths in input_rel are expected to return the target computed
 * by make_group_input_target.
 */
static RelOptInfo *
create_grouping_paths(PlannerInfo *root,
					  RelOptInfo *input_rel,
					  PathTarget *target,
					  bool target_parallel_safe,
					  grouping_sets_data *gd)
{
	Query	   *parse = root->parse;
	RelOptInfo *grouped_rel;
	RelOptInfo *partially_grouped_rel;
	AggClauseCosts agg_costs;

	MemSet(&agg_costs, 0, sizeof(AggClauseCosts));
	get_agg_clause_costs(root, AGGSPLIT_SIMPLE, &agg_costs);

	/*
	 * Create grouping relation to hold fully aggregated grouping and/or
	 * aggregation paths.
	 */
	grouped_rel = make_grouping_rel(root, input_rel, target,
									target_parallel_safe, parse->havingQual);

	/*
	 * Create either paths for a degenerate grouping or paths for ordinary
	 * grouping, as appropriate.
	 */
	if (is_degenerate_grouping(root))
		create_degenerate_grouping_paths(root, input_rel, grouped_rel);
	else
	{
		int			flags = 0;
		GroupPathExtraData extra;

		/*
		 * Determine whether it's possible to perform sort-based
		 * implementations of grouping.  (Note that if groupClause is empty,
		 * grouping_is_sortable() is trivially true, and all the
		 * pathkeys_contained_in() tests will succeed too, so that we'll
		 * consider every surviving input path.)
		 *
		 * If we have grouping sets, we might be able to sort some but not all
		 * of them; in this case, we need can_sort to be true as long as we
		 * must consider any sorted-input plan.
		 */
		if ((gd && gd->rollups != NIL)
			|| grouping_is_sortable(parse->groupClause))
			flags |= GROUPING_CAN_USE_SORT;

		/*
		 * Determine whether we should consider hash-based implementations of
		 * grouping.
		 *
		 * Hashed aggregation only applies if we're grouping. If we have
		 * grouping sets, some groups might be hashable but others not; in
		 * this case we set can_hash true as long as there is nothing globally
		 * preventing us from hashing (and we should therefore consider plans
		 * with hashes).
		 *
		 * Executor doesn't support hashed aggregation with DISTINCT or ORDER
		 * BY aggregates.  (Doing so would imply storing *all* the input
		 * values in the hash table, and/or running many sorts in parallel,
		 * either of which seems like a certain loser.)  We similarly don't
		 * support ordered-set aggregates in hashed aggregation, but that case
		 * is also included in the numOrderedAggs count.
		 *
		 * Note: grouping_is_hashable() is much more expensive to check than
		 * the other gating conditions, so we want to do it last.
		 */
		if ((parse->groupClause != NIL &&
			 root->numOrderedAggs == 0 &&
			 (gd ? gd->any_hashable : grouping_is_hashable(parse->groupClause))))
			flags |= GROUPING_CAN_USE_HASH;

		/*
		 * Determine whether partial aggregation is possible.
		 */
		if (can_partial_agg(root))
			flags |= GROUPING_CAN_PARTIAL_AGG;

		extra.flags = flags;
		extra.target_parallel_safe = target_parallel_safe;
		extra.havingQual = parse->havingQual;
		extra.targetList = parse->targetList;
		extra.partial_costs_set = false;

		/*
		 * Determine whether partitionwise aggregation is in theory possible.
		 * It can be disabled by the user, and for now, we don't try to
		 * support grouping sets.  create_ordinary_grouping_paths() will check
		 * additional conditions, such as whether input_rel is partitioned.
		 */
		if (enable_partitionwise_aggregate && !parse->groupingSets)
			extra.patype = PARTITIONWISE_AGGREGATE_FULL;
		else
			extra.patype = PARTITIONWISE_AGGREGATE_NONE;

		create_ordinary_grouping_paths(root, input_rel, grouped_rel,
									   &agg_costs, gd, &extra,
									   &partially_grouped_rel);
	}

	set_cheapest(grouped_rel);
	return grouped_rel;
}

/*
 * make_grouping_rel
 *
 * Create a new grouping rel and set basic properties.
 *
 * input_rel represents the underlying scan/join relation.
 * target is the output expected from the grouping relation.
 */
static RelOptInfo *
make_grouping_rel(PlannerInfo *root, RelOptInfo *input_rel,
				  PathTarget *target, bool target_parallel_safe,
				  Node *havingQual)
{
	RelOptInfo *grouped_rel;

	if (IS_OTHER_REL(input_rel))
	{
		grouped_rel = fetch_upper_rel(root, UPPERREL_GROUP_AGG,
									  input_rel->relids);
		grouped_rel->reloptkind = RELOPT_OTHER_UPPER_REL;
	}
	else
	{
		/*
		 * By tradition, the relids set for the main grouping relation is
		 * NULL.  (This could be changed, but might require adjustments
		 * elsewhere.)
		 */
		grouped_rel = fetch_upper_rel(root, UPPERREL_GROUP_AGG, NULL);
	}

	/* Set target. */
	grouped_rel->reltarget = target;

	/*
	 * If the input relation is not parallel-safe, then the grouped relation
	 * can't be parallel-safe, either.  Otherwise, it's parallel-safe if the
	 * target list and HAVING quals are parallel-safe.
	 */
	if (input_rel->consider_parallel && target_parallel_safe &&
		is_parallel_safe(root, (Node *) havingQual))
		grouped_rel->consider_parallel = true;

	/*
	 * If the input rel belongs to a single FDW, so does the grouped rel.
	 */
	grouped_rel->serverid = input_rel->serverid;
	grouped_rel->userid = input_rel->userid;
	grouped_rel->useridiscurrent = input_rel->useridiscurrent;
	grouped_rel->fdwroutine = input_rel->fdwroutine;

	return grouped_rel;
}

/*
 * is_degenerate_grouping
 *
 * A degenerate grouping is one in which the query has a HAVING qual and/or
 * grouping sets, but no aggregates and no GROUP BY (which implies that the
 * grouping sets are all empty).
 */
static bool
is_degenerate_grouping(PlannerInfo *root)
{
	Query	   *parse = root->parse;

	return (root->hasHavingQual || parse->groupingSets) &&
		!parse->hasAggs && parse->groupClause == NIL;
}

/*
 * create_degenerate_grouping_paths
 *
 * When the grouping is degenerate (see is_degenerate_grouping), we are
 * supposed to emit either zero or one row for each grouping set depending on
 * whether HAVING succeeds.  Furthermore, there cannot be any variables in
 * either HAVING or the targetlist, so we actually do not need the FROM table
 * at all! We can just throw away the plan-so-far and generate a Result node.
 * This is a sufficiently unusual corner case that it's not worth contorting
 * the structure of this module to avoid having to generate the earlier paths
 * in the first place.
 */
static void
create_degenerate_grouping_paths(PlannerInfo *root, RelOptInfo *input_rel,
								 RelOptInfo *grouped_rel)
{
	Query	   *parse = root->parse;
	int			nrows;
	Path	   *path;

	nrows = list_length(parse->groupingSets);
	if (nrows > 1)
	{
		/*
		 * Doesn't seem worthwhile writing code to cons up a generate_series
		 * or a values scan to emit multiple rows. Instead just make N clones
		 * and append them.  (With a volatile HAVING clause, this means you
		 * might get between 0 and N output rows. Offhand I think that's
		 * desired.)
		 */
		List	   *paths = NIL;

		while (--nrows >= 0)
		{
			path = (Path *)
				create_group_result_path(root, grouped_rel,
										 grouped_rel->reltarget,
										 (List *) parse->havingQual);
			paths = lappend(paths, path);
		}
		path = (Path *)
			create_append_path(root,
							   grouped_rel,
							   paths,
							   NIL,
							   NIL,
							   NULL,
							   0,
							   false,
							   -1);
	}
	else
	{
		/* No grouping sets, or just one, so one output row */
		path = (Path *)
			create_group_result_path(root, grouped_rel,
									 grouped_rel->reltarget,
									 (List *) parse->havingQual);
	}

	add_path(grouped_rel, path);
}

/*
 * create_ordinary_grouping_paths
 *
 * Create grouping paths for the ordinary (that is, non-degenerate) case.
 *
 * We need to consider sorted and hashed aggregation in the same function,
 * because otherwise (1) it would be harder to throw an appropriate error
 * message if neither way works, and (2) we should not allow hashtable size
 * considerations to dissuade us from using hashing if sorting is not possible.
 *
 * *partially_grouped_rel_p will be set to the partially grouped rel which this
 * function creates, or to NULL if it doesn't create one.
 */
static void
create_ordinary_grouping_paths(PlannerInfo *root, RelOptInfo *input_rel,
							   RelOptInfo *grouped_rel,
							   const AggClauseCosts *agg_costs,
							   grouping_sets_data *gd,
							   GroupPathExtraData *extra,
							   RelOptInfo **partially_grouped_rel_p)
{
	Path	   *cheapest_path = input_rel->cheapest_total_path;
	RelOptInfo *partially_grouped_rel = NULL;
	double		dNumGroups;
	PartitionwiseAggregateType patype = PARTITIONWISE_AGGREGATE_NONE;

	/*
	 * If this is the topmost grouping relation or if the parent relation is
	 * doing some form of partitionwise aggregation, then we may be able to do
	 * it at this level also.  However, if the input relation is not
	 * partitioned, partitionwise aggregate is impossible.
	 */
	if (extra->patype != PARTITIONWISE_AGGREGATE_NONE &&
		IS_PARTITIONED_REL(input_rel))
	{
		/*
		 * If this is the topmost relation or if the parent relation is doing
		 * full partitionwise aggregation, then we can do full partitionwise
		 * aggregation provided that the GROUP BY clause contains all of the
		 * partitioning columns at this level.  Otherwise, we can do at most
		 * partial partitionwise aggregation.  But if partial aggregation is
		 * not supported in general then we can't use it for partitionwise
		 * aggregation either.
		 */
		if (extra->patype == PARTITIONWISE_AGGREGATE_FULL &&
			group_by_has_partkey(input_rel, extra->targetList,
								 root->parse->groupClause))
			patype = PARTITIONWISE_AGGREGATE_FULL;
		else if ((extra->flags & GROUPING_CAN_PARTIAL_AGG) != 0)
			patype = PARTITIONWISE_AGGREGATE_PARTIAL;
		else
			patype = PARTITIONWISE_AGGREGATE_NONE;
	}

	/*
	 * Before generating paths for grouped_rel, we first generate any possible
	 * partially grouped paths; that way, later code can easily consider both
	 * parallel and non-parallel approaches to grouping.
	 */
	if ((extra->flags & GROUPING_CAN_PARTIAL_AGG) != 0)
	{
		bool		force_rel_creation;

		/*
		 * If we're doing partitionwise aggregation at this level, force
		 * creation of a partially_grouped_rel so we can add partitionwise
		 * paths to it.
		 */
		force_rel_creation = (patype == PARTITIONWISE_AGGREGATE_PARTIAL);

		partially_grouped_rel =
			create_partial_grouping_paths(root,
										  grouped_rel,
										  input_rel,
										  gd,
										  extra,
										  force_rel_creation);
	}

	/* Set out parameter. */
	*partially_grouped_rel_p = partially_grouped_rel;

	/* Apply partitionwise aggregation technique, if possible. */
	if (patype != PARTITIONWISE_AGGREGATE_NONE)
		create_partitionwise_grouping_paths(root, input_rel, grouped_rel,
											partially_grouped_rel, agg_costs,
											gd, patype, extra);

	/* If we are doing partial aggregation only, return. */
	if (extra->patype == PARTITIONWISE_AGGREGATE_PARTIAL)
	{
		Assert(partially_grouped_rel);

		if (partially_grouped_rel->pathlist)
			set_cheapest(partially_grouped_rel);

		return;
	}

	/* Gather any partially grouped partial paths. */
	if (partially_grouped_rel && partially_grouped_rel->partial_pathlist)
	{
		gather_grouping_paths(root, partially_grouped_rel);
		set_cheapest(partially_grouped_rel);
	}

	/*
	 * Estimate number of groups.
	 */
	dNumGroups = get_number_of_groups(root,
									  cheapest_path->rows,
									  gd,
									  extra->targetList);

	/* Build final grouping paths */
	add_paths_to_grouping_rel(root, input_rel, grouped_rel,
							  partially_grouped_rel, agg_costs, gd,
							  dNumGroups, extra);

	/* Give a helpful error if we failed to find any implementation */
	if (grouped_rel->pathlist == NIL)
		ereport(ERROR,
				(errcode(ERRCODE_FEATURE_NOT_SUPPORTED),
				 errmsg("could not implement GROUP BY"),
				 errdetail("Some of the datatypes only support hashing, while others only support sorting.")));

	/*
	 * If there is an FDW that's responsible for all baserels of the query,
	 * let it consider adding ForeignPaths.
	 */
	if (grouped_rel->fdwroutine &&
		grouped_rel->fdwroutine->GetForeignUpperPaths)
		grouped_rel->fdwroutine->GetForeignUpperPaths(root, UPPERREL_GROUP_AGG,
													  input_rel, grouped_rel,
													  extra);

	/* Let extensions possibly add some more paths */
	if (create_upper_paths_hook)
		(*create_upper_paths_hook) (root, UPPERREL_GROUP_AGG,
									input_rel, grouped_rel,
									extra);
}

/*
 * For a given input path, consider the possible ways of doing grouping sets on
 * it, by combinations of hashing and sorting.  This can be called multiple
 * times, so it's important that it not scribble on input.  No result is
 * returned, but any generated paths are added to grouped_rel.
 */
static void
consider_groupingsets_paths(PlannerInfo *root,
							RelOptInfo *grouped_rel,
							Path *path,
							bool is_sorted,
							bool can_hash,
							grouping_sets_data *gd,
							const AggClauseCosts *agg_costs,
							double dNumGroups)
{
	Query	   *parse = root->parse;
	Size		hash_mem_limit = get_hash_memory_limit();

	/*
	 * If we're not being offered sorted input, then only consider plans that
	 * can be done entirely by hashing.
	 *
	 * We can hash everything if it looks like it'll fit in hash_mem. But if
	 * the input is actually sorted despite not being advertised as such, we
	 * prefer to make use of that in order to use less memory.
	 *
	 * If none of the grouping sets are sortable, then ignore the hash_mem
	 * limit and generate a path anyway, since otherwise we'll just fail.
	 */
	if (!is_sorted)
	{
		List	   *new_rollups = NIL;
		RollupData *unhashed_rollup = NULL;
		List	   *sets_data;
		List	   *empty_sets_data = NIL;
		List	   *empty_sets = NIL;
		ListCell   *lc;
		ListCell   *l_start = list_head(gd->rollups);
		AggStrategy strat = AGG_HASHED;
		double		hashsize;
		double		exclude_groups = 0.0;

		Assert(can_hash);

		/*
		 * If the input is coincidentally sorted usefully (which can happen
		 * even if is_sorted is false, since that only means that our caller
		 * has set up the sorting for us), then save some hashtable space by
		 * making use of that. But we need to watch out for degenerate cases:
		 *
		 * 1) If there are any empty grouping sets, then group_pathkeys might
		 * be NIL if all non-empty grouping sets are unsortable. In this case,
		 * there will be a rollup containing only empty groups, and the
		 * pathkeys_contained_in test is vacuously true; this is ok.
		 *
		 * XXX: the above relies on the fact that group_pathkeys is generated
		 * from the first rollup. If we add the ability to consider multiple
		 * sort orders for grouping input, this assumption might fail.
		 *
		 * 2) If there are no empty sets and only unsortable sets, then the
		 * rollups list will be empty (and thus l_start == NULL), and
		 * group_pathkeys will be NIL; we must ensure that the vacuously-true
		 * pathkeys_contained_in test doesn't cause us to crash.
		 */
		if (l_start != NULL &&
			pathkeys_contained_in(root->group_pathkeys, path->pathkeys))
		{
			unhashed_rollup = lfirst_node(RollupData, l_start);
			exclude_groups = unhashed_rollup->numGroups;
			l_start = lnext(gd->rollups, l_start);
		}

		hashsize = estimate_hashagg_tablesize(root,
											  path,
											  agg_costs,
											  dNumGroups - exclude_groups);

		/*
		 * gd->rollups is empty if we have only unsortable columns to work
		 * with.  Override hash_mem in that case; otherwise, we'll rely on the
		 * sorted-input case to generate usable mixed paths.
		 */
		if (hashsize > hash_mem_limit && gd->rollups)
			return;				/* nope, won't fit */

		/*
		 * We need to burst the existing rollups list into individual grouping
		 * sets and recompute a groupClause for each set.
		 */
		sets_data = list_copy(gd->unsortable_sets);

		for_each_cell(lc, gd->rollups, l_start)
		{
			RollupData *rollup = lfirst_node(RollupData, lc);

			/*
			 * If we find an unhashable rollup that's not been skipped by the
			 * "actually sorted" check above, we can't cope; we'd need sorted
			 * input (with a different sort order) but we can't get that here.
			 * So bail out; we'll get a valid path from the is_sorted case
			 * instead.
			 *
			 * The mere presence of empty grouping sets doesn't make a rollup
			 * unhashable (see preprocess_grouping_sets), we handle those
			 * specially below.
			 */
			if (!rollup->hashable)
				return;

			sets_data = list_concat(sets_data, rollup->gsets_data);
		}
		foreach(lc, sets_data)
		{
			GroupingSetData *gs = lfirst_node(GroupingSetData, lc);
			List	   *gset = gs->set;
			RollupData *rollup;

			if (gset == NIL)
			{
				/* Empty grouping sets can't be hashed. */
				empty_sets_data = lappend(empty_sets_data, gs);
				empty_sets = lappend(empty_sets, NIL);
			}
			else
			{
				rollup = makeNode(RollupData);

				rollup->groupClause = preprocess_groupclause(root, gset);
				rollup->gsets_data = list_make1(gs);
				rollup->gsets = remap_to_groupclause_idx(rollup->groupClause,
														 rollup->gsets_data,
														 gd->tleref_to_colnum_map);
				rollup->numGroups = gs->numGroups;
				rollup->hashable = true;
				rollup->is_hashed = true;
				new_rollups = lappend(new_rollups, rollup);
			}
		}

		/*
		 * If we didn't find anything nonempty to hash, then bail.  We'll
		 * generate a path from the is_sorted case.
		 */
		if (new_rollups == NIL)
			return;

		/*
		 * If there were empty grouping sets they should have been in the
		 * first rollup.
		 */
		Assert(!unhashed_rollup || !empty_sets);

		if (unhashed_rollup)
		{
			new_rollups = lappend(new_rollups, unhashed_rollup);
			strat = AGG_MIXED;
		}
		else if (empty_sets)
		{
			RollupData *rollup = makeNode(RollupData);

			rollup->groupClause = NIL;
			rollup->gsets_data = empty_sets_data;
			rollup->gsets = empty_sets;
			rollup->numGroups = list_length(empty_sets);
			rollup->hashable = false;
			rollup->is_hashed = false;
			new_rollups = lappend(new_rollups, rollup);
			strat = AGG_MIXED;
		}

		add_path(grouped_rel, (Path *)
				 create_groupingsets_path(root,
										  grouped_rel,
										  path,
										  (List *) parse->havingQual,
										  strat,
										  new_rollups,
										  agg_costs,
										  dNumGroups));
		return;
	}

	/*
	 * If we have sorted input but nothing we can do with it, bail.
	 */
	if (list_length(gd->rollups) == 0)
		return;

	/*
	 * Given sorted input, we try and make two paths: one sorted and one mixed
	 * sort/hash. (We need to try both because hashagg might be disabled, or
	 * some columns might not be sortable.)
	 *
	 * can_hash is passed in as false if some obstacle elsewhere (such as
	 * ordered aggs) means that we shouldn't consider hashing at all.
	 */
	if (can_hash && gd->any_hashable)
	{
		List	   *rollups = NIL;
		List	   *hash_sets = list_copy(gd->unsortable_sets);
		double		availspace = hash_mem_limit;
		ListCell   *lc;

		/*
		 * Account first for space needed for groups we can't sort at all.
		 */
		availspace -= estimate_hashagg_tablesize(root,
												 path,
												 agg_costs,
												 gd->dNumHashGroups);

		if (availspace > 0 && list_length(gd->rollups) > 1)
		{
			double		scale;
			int			num_rollups = list_length(gd->rollups);
			int			k_capacity;
			int		   *k_weights = palloc(num_rollups * sizeof(int));
			Bitmapset  *hash_items = NULL;
			int			i;

			/*
			 * We treat this as a knapsack problem: the knapsack capacity
			 * represents hash_mem, the item weights are the estimated memory
			 * usage of the hashtables needed to implement a single rollup,
			 * and we really ought to use the cost saving as the item value;
			 * however, currently the costs assigned to sort nodes don't
			 * reflect the comparison costs well, and so we treat all items as
			 * of equal value (each rollup we hash instead saves us one sort).
			 *
			 * To use the discrete knapsack, we need to scale the values to a
			 * reasonably small bounded range.  We choose to allow a 5% error
			 * margin; we have no more than 4096 rollups in the worst possible
			 * case, which with a 5% error margin will require a bit over 42MB
			 * of workspace. (Anyone wanting to plan queries that complex had
			 * better have the memory for it.  In more reasonable cases, with
			 * no more than a couple of dozen rollups, the memory usage will
			 * be negligible.)
			 *
			 * k_capacity is naturally bounded, but we clamp the values for
			 * scale and weight (below) to avoid overflows or underflows (or
			 * uselessly trying to use a scale factor less than 1 byte).
			 */
			scale = Max(availspace / (20.0 * num_rollups), 1.0);
			k_capacity = (int) floor(availspace / scale);

			/*
			 * We leave the first rollup out of consideration since it's the
			 * one that matches the input sort order.  We assign indexes "i"
			 * to only those entries considered for hashing; the second loop,
			 * below, must use the same condition.
			 */
			i = 0;
			for_each_from(lc, gd->rollups, 1)
			{
				RollupData *rollup = lfirst_node(RollupData, lc);

				if (rollup->hashable)
				{
					double		sz = estimate_hashagg_tablesize(root,
																path,
																agg_costs,
																rollup->numGroups);

					/*
					 * If sz is enormous, but hash_mem (and hence scale) is
					 * small, avoid integer overflow here.
					 */
					k_weights[i] = (int) Min(floor(sz / scale),
											 k_capacity + 1.0);
					++i;
				}
			}

			/*
			 * Apply knapsack algorithm; compute the set of items which
			 * maximizes the value stored (in this case the number of sorts
			 * saved) while keeping the total size (approximately) within
			 * capacity.
			 */
			if (i > 0)
				hash_items = DiscreteKnapsack(k_capacity, i, k_weights, NULL);

			if (!bms_is_empty(hash_items))
			{
				rollups = list_make1(linitial(gd->rollups));

				i = 0;
				for_each_from(lc, gd->rollups, 1)
				{
					RollupData *rollup = lfirst_node(RollupData, lc);

					if (rollup->hashable)
					{
						if (bms_is_member(i, hash_items))
							hash_sets = list_concat(hash_sets,
													rollup->gsets_data);
						else
							rollups = lappend(rollups, rollup);
						++i;
					}
					else
						rollups = lappend(rollups, rollup);
				}
			}
		}

		if (!rollups && hash_sets)
			rollups = list_copy(gd->rollups);

		foreach(lc, hash_sets)
		{
			GroupingSetData *gs = lfirst_node(GroupingSetData, lc);
			RollupData *rollup = makeNode(RollupData);

			Assert(gs->set != NIL);

			rollup->groupClause = preprocess_groupclause(root, gs->set);
			rollup->gsets_data = list_make1(gs);
			rollup->gsets = remap_to_groupclause_idx(rollup->groupClause,
													 rollup->gsets_data,
													 gd->tleref_to_colnum_map);
			rollup->numGroups = gs->numGroups;
			rollup->hashable = true;
			rollup->is_hashed = true;
			rollups = lcons(rollup, rollups);
		}

		if (rollups)
		{
			add_path(grouped_rel, (Path *)
					 create_groupingsets_path(root,
											  grouped_rel,
											  path,
											  (List *) parse->havingQual,
											  AGG_MIXED,
											  rollups,
											  agg_costs,
											  dNumGroups));
		}
	}

	/*
	 * Now try the simple sorted case.
	 */
	if (!gd->unsortable_sets)
		add_path(grouped_rel, (Path *)
				 create_groupingsets_path(root,
										  grouped_rel,
										  path,
										  (List *) parse->havingQual,
										  AGG_SORTED,
										  gd->rollups,
										  agg_costs,
										  dNumGroups));
}

/*
 * create_window_paths
 *
 * Build a new upperrel containing Paths for window-function evaluation.
 *
 * input_rel: contains the source-data Paths
 * input_target: result of make_window_input_target
 * output_target: what the topmost WindowAggPath should return
 * wflists: result of find_window_functions
 * activeWindows: result of select_active_windows
 *
 * Note: all Paths in input_rel are expected to return input_target.
 */
static RelOptInfo *
create_window_paths(PlannerInfo *root,
					RelOptInfo *input_rel,
					PathTarget *input_target,
					PathTarget *output_target,
					bool output_target_parallel_safe,
					WindowFuncLists *wflists,
					List *activeWindows)
{
	RelOptInfo *window_rel;
	ListCell   *lc;

	/* For now, do all work in the (WINDOW, NULL) upperrel */
	window_rel = fetch_upper_rel(root, UPPERREL_WINDOW, NULL);

	/*
	 * If the input relation is not parallel-safe, then the window relation
	 * can't be parallel-safe, either.  Otherwise, we need to examine the
	 * target list and active windows for non-parallel-safe constructs.
	 */
	if (input_rel->consider_parallel && output_target_parallel_safe &&
		is_parallel_safe(root, (Node *) activeWindows))
		window_rel->consider_parallel = true;

	/*
	 * If the input rel belongs to a single FDW, so does the window rel.
	 */
	window_rel->serverid = input_rel->serverid;
	window_rel->userid = input_rel->userid;
	window_rel->useridiscurrent = input_rel->useridiscurrent;
	window_rel->fdwroutine = input_rel->fdwroutine;

	/*
	 * Consider computing window functions starting from the existing
	 * cheapest-total path (which will likely require a sort) as well as any
	 * existing paths that satisfy or partially satisfy root->window_pathkeys.
	 */
	foreach(lc, input_rel->pathlist)
	{
		Path	   *path = (Path *) lfirst(lc);
		int			presorted_keys;

		if (path == input_rel->cheapest_total_path ||
			pathkeys_count_contained_in(root->window_pathkeys, path->pathkeys,
										&presorted_keys) ||
			presorted_keys > 0)
			create_one_window_path(root,
								   window_rel,
								   path,
								   input_target,
								   output_target,
								   wflists,
								   activeWindows);
	}

	/*
	 * If there is an FDW that's responsible for all baserels of the query,
	 * let it consider adding ForeignPaths.
	 */
	if (window_rel->fdwroutine &&
		window_rel->fdwroutine->GetForeignUpperPaths)
		window_rel->fdwroutine->GetForeignUpperPaths(root, UPPERREL_WINDOW,
													 input_rel, window_rel,
													 NULL);

	/* Let extensions possibly add some more paths */
	if (create_upper_paths_hook)
		(*create_upper_paths_hook) (root, UPPERREL_WINDOW,
									input_rel, window_rel, NULL);

	/* Now choose the best path(s) */
	set_cheapest(window_rel);

	return window_rel;
}

/*
 * Stack window-function implementation steps atop the given Path, and
 * add the result to window_rel.
 *
 * window_rel: upperrel to contain result
 * path: input Path to use (must return input_target)
 * input_target: result of make_window_input_target
 * output_target: what the topmost WindowAggPath should return
 * wflists: result of find_window_functions
 * activeWindows: result of select_active_windows
 */
static void
create_one_window_path(PlannerInfo *root,
					   RelOptInfo *window_rel,
					   Path *path,
					   PathTarget *input_target,
					   PathTarget *output_target,
					   WindowFuncLists *wflists,
					   List *activeWindows)
{
	PathTarget *window_target;
	ListCell   *l;
	List	   *topqual = NIL;

	/*
	 * Since each window clause could require a different sort order, we stack
	 * up a WindowAgg node for each clause, with sort steps between them as
	 * needed.  (We assume that select_active_windows chose a good order for
	 * executing the clauses in.)
	 *
	 * input_target should contain all Vars and Aggs needed for the result.
	 * (In some cases we wouldn't need to propagate all of these all the way
	 * to the top, since they might only be needed as inputs to WindowFuncs.
	 * It's probably not worth trying to optimize that though.)  It must also
	 * contain all window partitioning and sorting expressions, to ensure
	 * they're computed only once at the bottom of the stack (that's critical
	 * for volatile functions).  As we climb up the stack, we'll add outputs
	 * for the WindowFuncs computed at each level.
	 */
	window_target = input_target;

	foreach(l, activeWindows)
	{
		WindowClause *wc = lfirst_node(WindowClause, l);
		List	   *window_pathkeys;
		int			presorted_keys;
		bool		is_sorted;
		bool		topwindow;

		window_pathkeys = make_pathkeys_for_window(root,
												   wc,
												   root->processed_tlist);

		is_sorted = pathkeys_count_contained_in(window_pathkeys,
												path->pathkeys,
												&presorted_keys);

		/* Sort if necessary */
		if (!is_sorted)
		{
			/*
			 * No presorted keys or incremental sort disabled, just perform a
			 * complete sort.
			 */
			if (presorted_keys == 0 || !enable_incremental_sort)
				path = (Path *) create_sort_path(root, window_rel,
												 path,
												 window_pathkeys,
												 -1.0);
			else
			{
				/*
				 * Since we have presorted keys and incremental sort is
				 * enabled, just use incremental sort.
				 */
				path = (Path *) create_incremental_sort_path(root,
															 window_rel,
															 path,
															 window_pathkeys,
															 presorted_keys,
															 -1.0);
			}
		}

		if (lnext(activeWindows, l))
		{
			/*
			 * Add the current WindowFuncs to the output target for this
			 * intermediate WindowAggPath.  We must copy window_target to
			 * avoid changing the previous path's target.
			 *
			 * Note: a WindowFunc adds nothing to the target's eval costs; but
			 * we do need to account for the increase in tlist width.
			 */
			ListCell   *lc2;

			window_target = copy_pathtarget(window_target);
			foreach(lc2, wflists->windowFuncs[wc->winref])
			{
				WindowFunc *wfunc = lfirst_node(WindowFunc, lc2);

				add_column_to_pathtarget(window_target, (Expr *) wfunc, 0);
				window_target->width += get_typavgwidth(wfunc->wintype, -1);
			}
		}
		else
		{
			/* Install the goal target in the topmost WindowAgg */
			window_target = output_target;
		}

		/* mark the final item in the list as the top-level window */
		topwindow = foreach_current_index(l) == list_length(activeWindows) - 1;

		/*
		 * Accumulate all of the runConditions from each intermediate
		 * WindowClause.  The top-level WindowAgg must pass these as a qual so
		 * that it filters out unwanted tuples correctly.
		 */
		if (!topwindow)
			topqual = list_concat(topqual, wc->runCondition);

		path = (Path *)
			create_windowagg_path(root, window_rel, path, window_target,
								  wflists->windowFuncs[wc->winref],
								  wc, topwindow ? topqual : NIL, topwindow);
	}

	add_path(window_rel, path);
}

/*
 * create_distinct_paths
 *
 * Build a new upperrel containing Paths for SELECT DISTINCT evaluation.
 *
 * input_rel: contains the source-data Paths
 *
 * Note: input paths should already compute the desired pathtarget, since
 * Sort/Unique won't project anything.
 */
static RelOptInfo *
create_distinct_paths(PlannerInfo *root, RelOptInfo *input_rel)
{
	RelOptInfo *distinct_rel;
<<<<<<< HEAD
=======
	double		numDistinctRows;
	bool		allow_hash;
	Path	   *path;
	ListCell   *lc;
	List	   *yb_distinct_paths;
>>>>>>> fc3e8796

	/* For now, do all work in the (DISTINCT, NULL) upperrel */
	distinct_rel = fetch_upper_rel(root, UPPERREL_DISTINCT, NULL);

	/*
	 * We don't compute anything at this level, so distinct_rel will be
	 * parallel-safe if the input rel is parallel-safe.  In particular, if
	 * there is a DISTINCT ON (...) clause, any path for the input_rel will
	 * output those expressions, and will not be parallel-safe unless those
	 * expressions are parallel-safe.
	 */
	distinct_rel->consider_parallel = input_rel->consider_parallel;

	/*
	 * If the input rel belongs to a single FDW, so does the distinct_rel.
	 */
	distinct_rel->serverid = input_rel->serverid;
	distinct_rel->userid = input_rel->userid;
	distinct_rel->useridiscurrent = input_rel->useridiscurrent;
	distinct_rel->fdwroutine = input_rel->fdwroutine;

<<<<<<< HEAD
	/* build distinct paths based on input_rel's pathlist */
	create_final_distinct_paths(root, input_rel, distinct_rel);

	/* now build distinct paths based on input_rel's partial_pathlist */
	create_partial_distinct_paths(root, input_rel, distinct_rel);

	/* Give a helpful error if we failed to create any paths */
	if (distinct_rel->pathlist == NIL)
		ereport(ERROR,
				(errcode(ERRCODE_FEATURE_NOT_SUPPORTED),
				 errmsg("could not implement DISTINCT"),
				 errdetail("Some of the datatypes only support hashing, while others only support sorting.")));

	/*
	 * If there is an FDW that's responsible for all baserels of the query,
	 * let it consider adding ForeignPaths.
	 */
	if (distinct_rel->fdwroutine &&
		distinct_rel->fdwroutine->GetForeignUpperPaths)
		distinct_rel->fdwroutine->GetForeignUpperPaths(root,
													   UPPERREL_DISTINCT,
													   input_rel,
													   distinct_rel,
													   NULL);

	/* Let extensions possibly add some more paths */
	if (create_upper_paths_hook)
		(*create_upper_paths_hook) (root, UPPERREL_DISTINCT, input_rel,
									distinct_rel, NULL);

	/* Now choose the best path(s) */
	set_cheapest(distinct_rel);

	return distinct_rel;
}

/*
 * create_partial_distinct_paths
 *
 * Process 'input_rel' partial paths and add unique/aggregate paths to the
 * UPPERREL_PARTIAL_DISTINCT rel.  For paths created, add Gather/GatherMerge
 * paths on top and add a final unique/aggregate path to remove any duplicate
 * produced from combining rows from parallel workers.
 */
static void
create_partial_distinct_paths(PlannerInfo *root, RelOptInfo *input_rel,
							  RelOptInfo *final_distinct_rel)
{
	RelOptInfo *partial_distinct_rel;
	Query	   *parse;
	List	   *distinctExprs;
	double		numDistinctRows;
	Path	   *cheapest_partial_path;
	ListCell   *lc;

	/* nothing to do when there are no partial paths in the input rel */
	if (!input_rel->consider_parallel || input_rel->partial_pathlist == NIL)
		return;

	parse = root->parse;

	/* can't do parallel DISTINCT ON */
	if (parse->hasDistinctOn)
		return;

	partial_distinct_rel = fetch_upper_rel(root, UPPERREL_PARTIAL_DISTINCT,
										   NULL);
	partial_distinct_rel->reltarget = root->upper_targets[UPPERREL_PARTIAL_DISTINCT];
	partial_distinct_rel->consider_parallel = input_rel->consider_parallel;

	/*
	 * If input_rel belongs to a single FDW, so does the partial_distinct_rel.
	 */
	partial_distinct_rel->serverid = input_rel->serverid;
	partial_distinct_rel->userid = input_rel->userid;
	partial_distinct_rel->useridiscurrent = input_rel->useridiscurrent;
	partial_distinct_rel->fdwroutine = input_rel->fdwroutine;

	cheapest_partial_path = linitial(input_rel->partial_pathlist);

	distinctExprs = get_sortgrouplist_exprs(parse->distinctClause,
											parse->targetList);

	/* estimate how many distinct rows we'll get from each worker */
	numDistinctRows = estimate_num_groups(root, distinctExprs,
										  cheapest_partial_path->rows,
										  NULL, NULL);

	/* first try adding unique paths atop of sorted paths */
	if (grouping_is_sortable(parse->distinctClause))
	{
		foreach(lc, input_rel->partial_pathlist)
		{
			Path	   *path = (Path *) lfirst(lc);

			if (pathkeys_contained_in(root->distinct_pathkeys, path->pathkeys))
			{
				add_partial_path(partial_distinct_rel, (Path *)
								 create_upper_unique_path(root,
														  partial_distinct_rel,
														  path,
														  list_length(root->distinct_pathkeys),
														  numDistinctRows));
			}
		}
	}

	/*
	 * Now try hash aggregate paths, if enabled and hashing is possible. Since
	 * we're not on the hook to ensure we do our best to create at least one
	 * path here, we treat enable_hashagg as a hard off-switch rather than the
	 * slightly softer variant in create_final_distinct_paths.
	 */
	if (enable_hashagg && grouping_is_hashable(parse->distinctClause))
	{
		add_partial_path(partial_distinct_rel, (Path *)
						 create_agg_path(root,
										 partial_distinct_rel,
										 cheapest_partial_path,
										 cheapest_partial_path->pathtarget,
										 AGG_HASHED,
										 AGGSPLIT_SIMPLE,
										 parse->distinctClause,
										 NIL,
										 NULL,
										 numDistinctRows));
	}

	/*
	 * If there is an FDW that's responsible for all baserels of the query,
	 * let it consider adding ForeignPaths.
	 */
	if (partial_distinct_rel->fdwroutine &&
		partial_distinct_rel->fdwroutine->GetForeignUpperPaths)
		partial_distinct_rel->fdwroutine->GetForeignUpperPaths(root,
															   UPPERREL_PARTIAL_DISTINCT,
															   input_rel,
															   partial_distinct_rel,
															   NULL);

	/* Let extensions possibly add some more partial paths */
	if (create_upper_paths_hook)
		(*create_upper_paths_hook) (root, UPPERREL_PARTIAL_DISTINCT,
									input_rel, partial_distinct_rel, NULL);

	if (partial_distinct_rel->partial_pathlist != NIL)
	{
		generate_gather_paths(root, partial_distinct_rel, true);
		set_cheapest(partial_distinct_rel);

		/*
		 * Finally, create paths to distinctify the final result.  This step
		 * is needed to remove any duplicates due to combining rows from
		 * parallel workers.
		 */
		create_final_distinct_paths(root, partial_distinct_rel,
									final_distinct_rel);
	}
}

/*
 * create_final_distinct_paths
 *		Create distinct paths in 'distinct_rel' based on 'input_rel' pathlist
 *
 * input_rel: contains the source-data paths
 * distinct_rel: destination relation for storing created paths
 */
static RelOptInfo *
create_final_distinct_paths(PlannerInfo *root, RelOptInfo *input_rel,
							RelOptInfo *distinct_rel)
{
	Query	   *parse = root->parse;
	Path	   *cheapest_input_path = input_rel->cheapest_total_path;
	double		numDistinctRows;
	bool		allow_hash;
	Path	   *path;
	ListCell   *lc;

=======
	/* YB: Figure out paths that are already distinct. */
	yb_distinct_paths = NIL;
	if (IsYugaByteEnabled())
	{
		foreach(lc, input_rel->pathlist)
		{
			Path* path = (Path *) lfirst(lc);

			/*
			 * YB: Do not add these paths to distinct_rel yet because we refer
			 * to them later on in this function and we don't want add_path()
			 * to pfree these paths.
			 */
			if (yb_has_sufficient_uniqkeys(root, path))
				yb_distinct_paths = lappend(yb_distinct_paths, path);
		}
	}

>>>>>>> fc3e8796
	/* Estimate number of distinct rows there will be */
	if (parse->groupClause || parse->groupingSets || parse->hasAggs ||
		root->hasHavingQual)
	{
		/*
		 * If there was grouping or aggregation, use the number of input rows
		 * as the estimated number of DISTINCT rows (ie, assume the input is
		 * already mostly unique).
		 */
		numDistinctRows = cheapest_input_path->rows;
	}
	else
	{
		/*
		 * Otherwise, the UNIQUE filter has effects comparable to GROUP BY.
		 */
		List	   *distinctExprs;

		distinctExprs = get_sortgrouplist_exprs(parse->distinctClause,
												parse->targetList);
		numDistinctRows = estimate_num_groups(root, distinctExprs,
											  cheapest_input_path->rows,
											  NULL, NULL);
	}

	/*
	 * Consider sort-based implementations of DISTINCT, if possible.
	 */
	if (grouping_is_sortable(parse->distinctClause))
	{
		/*
		 * First, if we have any adequately-presorted paths, just stick a
		 * Unique node on those.  Then consider doing an explicit sort of the
		 * cheapest input path and Unique'ing that.
		 *
		 * When we have DISTINCT ON, we must sort by the more rigorous of
		 * DISTINCT and ORDER BY, else it won't have the desired behavior.
		 * Also, if we do have to do an explicit sort, we might as well use
		 * the more rigorous ordering to avoid a second sort later.  (Note
		 * that the parser will have ensured that one clause is a prefix of
		 * the other.)
		 */
		List	   *needed_pathkeys;

		if (parse->hasDistinctOn &&
			list_length(root->distinct_pathkeys) <
			list_length(root->sort_pathkeys))
			needed_pathkeys = root->sort_pathkeys;
		else
			needed_pathkeys = root->distinct_pathkeys;

		foreach(lc, input_rel->pathlist)
		{
			Path	   *path = (Path *) lfirst(lc);

			if (pathkeys_contained_in(needed_pathkeys, path->pathkeys))
			{
				/* YB: Do not consider paths that are already distinct. */
				if (!IsYugaByteEnabled() ||
					!list_member_ptr(yb_distinct_paths, path))
				{
					/* YB: Avoid adding UpperUniquePath twice. */
					if (IsYugaByteEnabled() && IsA(path, UpperUniquePath))
						path = ((UpperUniquePath *) path)->subpath;

					add_path(distinct_rel, (Path *)
							 create_upper_unique_path(
								root, distinct_rel,
								path,
								list_length(root->distinct_pathkeys),
								numDistinctRows));
				}
			}
		}

		/* For explicit-sort case, always use the more rigorous clause */
		if (list_length(root->distinct_pathkeys) <
			list_length(root->sort_pathkeys))
		{
			needed_pathkeys = root->sort_pathkeys;
			/* Assert checks that parser didn't mess up... */
			Assert(pathkeys_contained_in(root->distinct_pathkeys,
										 needed_pathkeys));
		}
		else
			needed_pathkeys = root->distinct_pathkeys;

		path = cheapest_input_path;
		if (!pathkeys_contained_in(needed_pathkeys, path->pathkeys))
			path = (Path *) create_sort_path(root, distinct_rel,
											 path,
											 needed_pathkeys,
											 -1.0);

		/* YB: Do not consider paths that are already distinct. */
		if (!IsYugaByteEnabled() || !list_member_ptr(yb_distinct_paths, path))
		{
			/* YB: Avoid adding UpperUniquePath twice. */
			if (IsYugaByteEnabled() && IsA(path, UpperUniquePath))
				path = ((UpperUniquePath *) path)->subpath;

			add_path(distinct_rel, (Path *)
					 create_upper_unique_path(
						root, distinct_rel,
						path,
						list_length(root->distinct_pathkeys),
						numDistinctRows));
		}
	}

	/*
	 * Consider hash-based implementations of DISTINCT, if possible.
	 *
	 * If we were not able to make any other types of path, we *must* hash or
	 * die trying.  If we do have other choices, there are two things that
	 * should prevent selection of hashing: if the query uses DISTINCT ON
	 * (because it won't really have the expected behavior if we hash), or if
	 * enable_hashagg is off.
	 *
	 * Note: grouping_is_hashable() is much more expensive to check than the
	 * other gating conditions, so we want to do it last.
	 */
	if (distinct_rel->pathlist == NIL)
		allow_hash = true;		/* we have no alternatives */
	else if (parse->hasDistinctOn || !enable_hashagg)
		allow_hash = false;		/* policy-based decision not to hash */
	else
		allow_hash = true;		/* default */

	if (allow_hash && grouping_is_hashable(parse->distinctClause))
	{
		/* Generate hashed aggregate path --- no sort needed */
		add_path(distinct_rel, (Path *)
				 create_agg_path(root,
								 distinct_rel,
								 cheapest_input_path,
								 cheapest_input_path->pathtarget,
								 AGG_HASHED,
								 AGGSPLIT_SIMPLE,
								 parse->distinctClause,
								 NIL,
								 NULL,
								 numDistinctRows));
	}

<<<<<<< HEAD
=======
	/*
	 * YB: Now, add all paths that are already distinct.
	 * We add these at the end to avoid add_path() from pfree'ing them.
	 */
	foreach(lc, yb_distinct_paths)
		add_path(distinct_rel, (Path *) lfirst(lc));

	/* Give a helpful error if we failed to find any implementation */
	if (distinct_rel->pathlist == NIL)
		ereport(ERROR,
				(errcode(ERRCODE_FEATURE_NOT_SUPPORTED),
				 errmsg("could not implement DISTINCT"),
				 errdetail("Some of the datatypes only support hashing, while others only support sorting.")));

	/*
	 * If there is an FDW that's responsible for all baserels of the query,
	 * let it consider adding ForeignPaths.
	 */
	if (distinct_rel->fdwroutine &&
		distinct_rel->fdwroutine->GetForeignUpperPaths)
		distinct_rel->fdwroutine->GetForeignUpperPaths(root, UPPERREL_DISTINCT,
													   input_rel, distinct_rel,
													   NULL);

	/* Let extensions possibly add some more paths */
	if (create_upper_paths_hook)
		(*create_upper_paths_hook) (root, UPPERREL_DISTINCT,
									input_rel, distinct_rel, NULL);

	/* Now choose the best path(s) */
	set_cheapest(distinct_rel);

>>>>>>> fc3e8796
	return distinct_rel;
}

/*
 * create_ordered_paths
 *
 * Build a new upperrel containing Paths for ORDER BY evaluation.
 *
 * All paths in the result must satisfy the ORDER BY ordering.
 * The only new paths we need consider are an explicit full sort
 * and incremental sort on the cheapest-total existing path.
 *
 * input_rel: contains the source-data Paths
 * target: the output tlist the result Paths must emit
 * limit_tuples: estimated bound on the number of output tuples,
 *		or -1 if no LIMIT or couldn't estimate
 *
 * XXX This only looks at sort_pathkeys. I wonder if it needs to look at the
 * other pathkeys (grouping, ...) like generate_useful_gather_paths.
 */
static RelOptInfo *
create_ordered_paths(PlannerInfo *root,
					 RelOptInfo *input_rel,
					 PathTarget *target,
					 bool target_parallel_safe,
					 double limit_tuples)
{
	Path	   *cheapest_input_path = input_rel->cheapest_total_path;
	RelOptInfo *ordered_rel;
	ListCell   *lc;

	/* For now, do all work in the (ORDERED, NULL) upperrel */
	ordered_rel = fetch_upper_rel(root, UPPERREL_ORDERED, NULL);

	/*
	 * If the input relation is not parallel-safe, then the ordered relation
	 * can't be parallel-safe, either.  Otherwise, it's parallel-safe if the
	 * target list is parallel-safe.
	 */
	if (input_rel->consider_parallel && target_parallel_safe)
		ordered_rel->consider_parallel = true;

	/*
	 * If the input rel belongs to a single FDW, so does the ordered_rel.
	 */
	ordered_rel->serverid = input_rel->serverid;
	ordered_rel->userid = input_rel->userid;
	ordered_rel->useridiscurrent = input_rel->useridiscurrent;
	ordered_rel->fdwroutine = input_rel->fdwroutine;

	foreach(lc, input_rel->pathlist)
	{
		Path	   *input_path = (Path *) lfirst(lc);
		Path	   *sorted_path = input_path;
		bool		is_sorted;
		int			presorted_keys;

		is_sorted = pathkeys_count_contained_in(root->sort_pathkeys,
												input_path->pathkeys, &presorted_keys);

		if (is_sorted)
		{
			/* Use the input path as is, but add a projection step if needed */
			if (sorted_path->pathtarget != target)
				sorted_path = apply_projection_to_path(root, ordered_rel,
													   sorted_path, target);

			add_path(ordered_rel, sorted_path);
		}
		else
		{
			/*
			 * Try adding an explicit sort, but only to the cheapest total
			 * path since a full sort should generally add the same cost to
			 * all paths.
			 */
			if (input_path == cheapest_input_path)
			{
				/*
				 * Sort the cheapest input path. An explicit sort here can
				 * take advantage of LIMIT.
				 */
				sorted_path = (Path *) create_sort_path(root,
														ordered_rel,
														input_path,
														root->sort_pathkeys,
														limit_tuples);
				/* Add projection step if needed */
				if (sorted_path->pathtarget != target)
					sorted_path = apply_projection_to_path(root, ordered_rel,
														   sorted_path, target);

				add_path(ordered_rel, sorted_path);
			}

			/*
			 * If incremental sort is enabled, then try it as well. Unlike
			 * with regular sorts, we can't just look at the cheapest path,
			 * because the cost of incremental sort depends on how well
			 * presorted the path is. Additionally incremental sort may enable
			 * a cheaper startup path to win out despite higher total cost.
			 */
			if (!enable_incremental_sort)
				continue;

			/* Likewise, if the path can't be used for incremental sort. */
			if (!presorted_keys)
				continue;

			/* Also consider incremental sort. */
			sorted_path = (Path *) create_incremental_sort_path(root,
																ordered_rel,
																input_path,
																root->sort_pathkeys,
																presorted_keys,
																limit_tuples);

			/* Add projection step if needed */
			if (sorted_path->pathtarget != target)
				sorted_path = apply_projection_to_path(root, ordered_rel,
													   sorted_path, target);

			add_path(ordered_rel, sorted_path);
		}
	}

	/*
	 * generate_gather_paths() will have already generated a simple Gather
	 * path for the best parallel path, if any, and the loop above will have
	 * considered sorting it.  Similarly, generate_gather_paths() will also
	 * have generated order-preserving Gather Merge plans which can be used
	 * without sorting if they happen to match the sort_pathkeys, and the loop
	 * above will have handled those as well.  However, there's one more
	 * possibility: it may make sense to sort the cheapest partial path
	 * according to the required output order and then use Gather Merge.
	 */
	if (ordered_rel->consider_parallel && root->sort_pathkeys != NIL &&
		input_rel->partial_pathlist != NIL)
	{
		Path	   *cheapest_partial_path;

		cheapest_partial_path = linitial(input_rel->partial_pathlist);

		/*
		 * If cheapest partial path doesn't need a sort, this is redundant
		 * with what's already been tried.
		 */
		if (!pathkeys_contained_in(root->sort_pathkeys,
								   cheapest_partial_path->pathkeys))
		{
			Path	   *path;
			double		total_groups;

			path = (Path *) create_sort_path(root,
											 ordered_rel,
											 cheapest_partial_path,
											 root->sort_pathkeys,
											 limit_tuples);

			total_groups = cheapest_partial_path->rows *
				cheapest_partial_path->parallel_workers;
			path = (Path *)
				create_gather_merge_path(root, ordered_rel,
										 path,
										 path->pathtarget,
										 root->sort_pathkeys, NULL,
										 &total_groups);

			/* Add projection step if needed */
			if (path->pathtarget != target)
				path = apply_projection_to_path(root, ordered_rel,
												path, target);

			add_path(ordered_rel, path);
		}

		/*
		 * Consider incremental sort with a gather merge on partial paths.
		 *
		 * We can also skip the entire loop when we only have a single-item
		 * sort_pathkeys because then we can't possibly have a presorted
		 * prefix of the list without having the list be fully sorted.
		 */
		if (enable_incremental_sort && list_length(root->sort_pathkeys) > 1)
		{
			ListCell   *lc;

			foreach(lc, input_rel->partial_pathlist)
			{
				Path	   *input_path = (Path *) lfirst(lc);
				Path	   *sorted_path;
				bool		is_sorted;
				int			presorted_keys;
				double		total_groups;

				/*
				 * We don't care if this is the cheapest partial path - we
				 * can't simply skip it, because it may be partially sorted in
				 * which case we want to consider adding incremental sort
				 * (instead of full sort, which is what happens above).
				 */

				is_sorted = pathkeys_count_contained_in(root->sort_pathkeys,
														input_path->pathkeys,
														&presorted_keys);

				/* No point in adding incremental sort on fully sorted paths. */
				if (is_sorted)
					continue;

				if (presorted_keys == 0)
					continue;

				/* Since we have presorted keys, consider incremental sort. */
				sorted_path = (Path *) create_incremental_sort_path(root,
																	ordered_rel,
																	input_path,
																	root->sort_pathkeys,
																	presorted_keys,
																	limit_tuples);
				total_groups = input_path->rows *
					input_path->parallel_workers;
				sorted_path = (Path *)
					create_gather_merge_path(root, ordered_rel,
											 sorted_path,
											 sorted_path->pathtarget,
											 root->sort_pathkeys, NULL,
											 &total_groups);

				/* Add projection step if needed */
				if (sorted_path->pathtarget != target)
					sorted_path = apply_projection_to_path(root, ordered_rel,
														   sorted_path, target);

				add_path(ordered_rel, sorted_path);
			}
		}
	}

	/*
	 * If there is an FDW that's responsible for all baserels of the query,
	 * let it consider adding ForeignPaths.
	 */
	if (ordered_rel->fdwroutine &&
		ordered_rel->fdwroutine->GetForeignUpperPaths)
		ordered_rel->fdwroutine->GetForeignUpperPaths(root, UPPERREL_ORDERED,
													  input_rel, ordered_rel,
													  NULL);

	/* Let extensions possibly add some more paths */
	if (create_upper_paths_hook)
		(*create_upper_paths_hook) (root, UPPERREL_ORDERED,
									input_rel, ordered_rel, NULL);

	/*
	 * No need to bother with set_cheapest here; grouping_planner does not
	 * need us to do it.
	 */
	Assert(ordered_rel->pathlist != NIL);

	return ordered_rel;
}


/*
 * make_group_input_target
 *	  Generate appropriate PathTarget for initial input to grouping nodes.
 *
 * If there is grouping or aggregation, the scan/join subplan cannot emit
 * the query's final targetlist; for example, it certainly can't emit any
 * aggregate function calls.  This routine generates the correct target
 * for the scan/join subplan.
 *
 * The query target list passed from the parser already contains entries
 * for all ORDER BY and GROUP BY expressions, but it will not have entries
 * for variables used only in HAVING clauses; so we need to add those
 * variables to the subplan target list.  Also, we flatten all expressions
 * except GROUP BY items into their component variables; other expressions
 * will be computed by the upper plan nodes rather than by the subplan.
 * For example, given a query like
 *		SELECT a+b,SUM(c+d) FROM table GROUP BY a+b;
 * we want to pass this targetlist to the subplan:
 *		a+b,c,d
 * where the a+b target will be used by the Sort/Group steps, and the
 * other targets will be used for computing the final results.
 *
 * 'final_target' is the query's final target list (in PathTarget form)
 *
 * The result is the PathTarget to be computed by the Paths returned from
 * query_planner().
 */
static PathTarget *
make_group_input_target(PlannerInfo *root, PathTarget *final_target)
{
	Query	   *parse = root->parse;
	PathTarget *input_target;
	List	   *non_group_cols;
	List	   *non_group_vars;
	int			i;
	ListCell   *lc;

	/*
	 * We must build a target containing all grouping columns, plus any other
	 * Vars mentioned in the query's targetlist and HAVING qual.
	 */
	input_target = create_empty_pathtarget();
	non_group_cols = NIL;

	i = 0;
	foreach(lc, final_target->exprs)
	{
		Expr	   *expr = (Expr *) lfirst(lc);
		Index		sgref = get_pathtarget_sortgroupref(final_target, i);

		if (sgref && parse->groupClause &&
			get_sortgroupref_clause_noerr(sgref, parse->groupClause) != NULL)
		{
			/*
			 * It's a grouping column, so add it to the input target as-is.
			 */
			add_column_to_pathtarget(input_target, expr, sgref);
		}
		else
		{
			/*
			 * Non-grouping column, so just remember the expression for later
			 * call to pull_var_clause.
			 */
			non_group_cols = lappend(non_group_cols, expr);
		}

		i++;
	}

	/*
	 * If there's a HAVING clause, we'll need the Vars it uses, too.
	 */
	if (parse->havingQual)
		non_group_cols = lappend(non_group_cols, parse->havingQual);

	/*
	 * Pull out all the Vars mentioned in non-group cols (plus HAVING), and
	 * add them to the input target if not already present.  (A Var used
	 * directly as a GROUP BY item will be present already.)  Note this
	 * includes Vars used in resjunk items, so we are covering the needs of
	 * ORDER BY and window specifications.  Vars used within Aggrefs and
	 * WindowFuncs will be pulled out here, too.
	 */
	non_group_vars = pull_var_clause((Node *) non_group_cols,
									 PVC_RECURSE_AGGREGATES |
									 PVC_RECURSE_WINDOWFUNCS |
									 PVC_INCLUDE_PLACEHOLDERS);
	add_new_columns_to_pathtarget(input_target, non_group_vars);

	/* clean up cruft */
	list_free(non_group_vars);
	list_free(non_group_cols);

	/* XXX this causes some redundant cost calculation ... */
	return set_pathtarget_cost_width(root, input_target);
}

/*
 * make_partial_grouping_target
 *	  Generate appropriate PathTarget for output of partial aggregate
 *	  (or partial grouping, if there are no aggregates) nodes.
 *
 * A partial aggregation node needs to emit all the same aggregates that
 * a regular aggregation node would, plus any aggregates used in HAVING;
 * except that the Aggref nodes should be marked as partial aggregates.
 *
 * In addition, we'd better emit any Vars and PlaceHolderVars that are
 * used outside of Aggrefs in the aggregation tlist and HAVING.  (Presumably,
 * these would be Vars that are grouped by or used in grouping expressions.)
 *
 * grouping_target is the tlist to be emitted by the topmost aggregation step.
 * havingQual represents the HAVING clause.
 */
static PathTarget *
make_partial_grouping_target(PlannerInfo *root,
							 PathTarget *grouping_target,
							 Node *havingQual)
{
	Query	   *parse = root->parse;
	PathTarget *partial_target;
	List	   *non_group_cols;
	List	   *non_group_exprs;
	int			i;
	ListCell   *lc;

	partial_target = create_empty_pathtarget();
	non_group_cols = NIL;

	i = 0;
	foreach(lc, grouping_target->exprs)
	{
		Expr	   *expr = (Expr *) lfirst(lc);
		Index		sgref = get_pathtarget_sortgroupref(grouping_target, i);

		if (sgref && parse->groupClause &&
			get_sortgroupref_clause_noerr(sgref, parse->groupClause) != NULL)
		{
			/*
			 * It's a grouping column, so add it to the partial_target as-is.
			 * (This allows the upper agg step to repeat the grouping calcs.)
			 */
			add_column_to_pathtarget(partial_target, expr, sgref);
		}
		else
		{
			/*
			 * Non-grouping column, so just remember the expression for later
			 * call to pull_var_clause.
			 */
			non_group_cols = lappend(non_group_cols, expr);
		}

		i++;
	}

	/*
	 * If there's a HAVING clause, we'll need the Vars/Aggrefs it uses, too.
	 */
	if (havingQual)
		non_group_cols = lappend(non_group_cols, havingQual);

	/*
	 * Pull out all the Vars, PlaceHolderVars, and Aggrefs mentioned in
	 * non-group cols (plus HAVING), and add them to the partial_target if not
	 * already present.  (An expression used directly as a GROUP BY item will
	 * be present already.)  Note this includes Vars used in resjunk items, so
	 * we are covering the needs of ORDER BY and window specifications.
	 */
	non_group_exprs = pull_var_clause((Node *) non_group_cols,
									  PVC_INCLUDE_AGGREGATES |
									  PVC_RECURSE_WINDOWFUNCS |
									  PVC_INCLUDE_PLACEHOLDERS);

	add_new_columns_to_pathtarget(partial_target, non_group_exprs);

	/*
	 * Adjust Aggrefs to put them in partial mode.  At this point all Aggrefs
	 * are at the top level of the target list, so we can just scan the list
	 * rather than recursing through the expression trees.
	 */
	foreach(lc, partial_target->exprs)
	{
		Aggref	   *aggref = (Aggref *) lfirst(lc);

		if (IsA(aggref, Aggref))
		{
			Aggref	   *newaggref;

			/*
			 * We shouldn't need to copy the substructure of the Aggref node,
			 * but flat-copy the node itself to avoid damaging other trees.
			 */
			newaggref = makeNode(Aggref);
			memcpy(newaggref, aggref, sizeof(Aggref));

			/* For now, assume serialization is required */
			mark_partial_aggref(newaggref, AGGSPLIT_INITIAL_SERIAL);

			lfirst(lc) = newaggref;
		}
	}

	/* clean up cruft */
	list_free(non_group_exprs);
	list_free(non_group_cols);

	/* XXX this causes some redundant cost calculation ... */
	return set_pathtarget_cost_width(root, partial_target);
}

/*
 * mark_partial_aggref
 *	  Adjust an Aggref to make it represent a partial-aggregation step.
 *
 * The Aggref node is modified in-place; caller must do any copying required.
 */
void
mark_partial_aggref(Aggref *agg, AggSplit aggsplit)
{
	/* aggtranstype should be computed by this point */
	Assert(OidIsValid(agg->aggtranstype));
	/* ... but aggsplit should still be as the parser left it */
	Assert(agg->aggsplit == AGGSPLIT_SIMPLE);

	/* Mark the Aggref with the intended partial-aggregation mode */
	agg->aggsplit = aggsplit;

	/*
	 * Adjust result type if needed.  Normally, a partial aggregate returns
	 * the aggregate's transition type; but if that's INTERNAL and we're
	 * serializing, it returns BYTEA instead.
	 */
	if (DO_AGGSPLIT_SKIPFINAL(aggsplit))
	{
		if (agg->aggtranstype == INTERNALOID && DO_AGGSPLIT_SERIALIZE(aggsplit))
			agg->aggtype = BYTEAOID;
		else
			agg->aggtype = agg->aggtranstype;
	}
}

/*
 * postprocess_setop_tlist
 *	  Fix up targetlist returned by plan_set_operations().
 *
 * We need to transpose sort key info from the orig_tlist into new_tlist.
 * NOTE: this would not be good enough if we supported resjunk sort keys
 * for results of set operations --- then, we'd need to project a whole
 * new tlist to evaluate the resjunk columns.  For now, just ereport if we
 * find any resjunk columns in orig_tlist.
 */
static List *
postprocess_setop_tlist(List *new_tlist, List *orig_tlist)
{
	ListCell   *l;
	ListCell   *orig_tlist_item = list_head(orig_tlist);

	foreach(l, new_tlist)
	{
		TargetEntry *new_tle = lfirst_node(TargetEntry, l);
		TargetEntry *orig_tle;

		/* ignore resjunk columns in setop result */
		if (new_tle->resjunk)
			continue;

		Assert(orig_tlist_item != NULL);
		orig_tle = lfirst_node(TargetEntry, orig_tlist_item);
		orig_tlist_item = lnext(orig_tlist, orig_tlist_item);
		if (orig_tle->resjunk)	/* should not happen */
			elog(ERROR, "resjunk output columns are not implemented");
		Assert(new_tle->resno == orig_tle->resno);
		new_tle->ressortgroupref = orig_tle->ressortgroupref;
	}
	if (orig_tlist_item != NULL)
		elog(ERROR, "resjunk output columns are not implemented");
	return new_tlist;
}

/*
 * select_active_windows
 *		Create a list of the "active" window clauses (ie, those referenced
 *		by non-deleted WindowFuncs) in the order they are to be executed.
 */
static List *
select_active_windows(PlannerInfo *root, WindowFuncLists *wflists)
{
	List	   *windowClause = root->parse->windowClause;
	List	   *result = NIL;
	ListCell   *lc;
	int			nActive = 0;
	WindowClauseSortData *actives = palloc(sizeof(WindowClauseSortData)
										   * list_length(windowClause));

	/* First, construct an array of the active windows */
	foreach(lc, windowClause)
	{
		WindowClause *wc = lfirst_node(WindowClause, lc);

		/* It's only active if wflists shows some related WindowFuncs */
		Assert(wc->winref <= wflists->maxWinRef);
		if (wflists->windowFuncs[wc->winref] == NIL)
			continue;

		actives[nActive].wc = wc;	/* original clause */

		/*
		 * For sorting, we want the list of partition keys followed by the
		 * list of sort keys. But pathkeys construction will remove duplicates
		 * between the two, so we can as well (even though we can't detect all
		 * of the duplicates, since some may come from ECs - that might mean
		 * we miss optimization chances here). We must, however, ensure that
		 * the order of entries is preserved with respect to the ones we do
		 * keep.
		 *
		 * partitionClause and orderClause had their own duplicates removed in
		 * parse analysis, so we're only concerned here with removing
		 * orderClause entries that also appear in partitionClause.
		 */
		actives[nActive].uniqueOrder =
			list_concat_unique(list_copy(wc->partitionClause),
							   wc->orderClause);
		nActive++;
	}

	/*
	 * Sort active windows by their partitioning/ordering clauses, ignoring
	 * any framing clauses, so that the windows that need the same sorting are
	 * adjacent in the list. When we come to generate paths, this will avoid
	 * inserting additional Sort nodes.
	 *
	 * This is how we implement a specific requirement from the SQL standard,
	 * which says that when two or more windows are order-equivalent (i.e.
	 * have matching partition and order clauses, even if their names or
	 * framing clauses differ), then all peer rows must be presented in the
	 * same order in all of them. If we allowed multiple sort nodes for such
	 * cases, we'd risk having the peer rows end up in different orders in
	 * equivalent windows due to sort instability. (See General Rule 4 of
	 * <window clause> in SQL2008 - SQL2016.)
	 *
	 * Additionally, if the entire list of clauses of one window is a prefix
	 * of another, put first the window with stronger sorting requirements.
	 * This way we will first sort for stronger window, and won't have to sort
	 * again for the weaker one.
	 */
	qsort(actives, nActive, sizeof(WindowClauseSortData), common_prefix_cmp);

	/* build ordered list of the original WindowClause nodes */
	for (int i = 0; i < nActive; i++)
		result = lappend(result, actives[i].wc);

	pfree(actives);

	return result;
}

/*
 * common_prefix_cmp
 *	  QSort comparison function for WindowClauseSortData
 *
 * Sort the windows by the required sorting clauses. First, compare the sort
 * clauses themselves. Second, if one window's clauses are a prefix of another
 * one's clauses, put the window with more sort clauses first.
 */
static int
common_prefix_cmp(const void *a, const void *b)
{
	const WindowClauseSortData *wcsa = a;
	const WindowClauseSortData *wcsb = b;
	ListCell   *item_a;
	ListCell   *item_b;

	forboth(item_a, wcsa->uniqueOrder, item_b, wcsb->uniqueOrder)
	{
		SortGroupClause *sca = lfirst_node(SortGroupClause, item_a);
		SortGroupClause *scb = lfirst_node(SortGroupClause, item_b);

		if (sca->tleSortGroupRef > scb->tleSortGroupRef)
			return -1;
		else if (sca->tleSortGroupRef < scb->tleSortGroupRef)
			return 1;
		else if (sca->sortop > scb->sortop)
			return -1;
		else if (sca->sortop < scb->sortop)
			return 1;
		else if (sca->nulls_first && !scb->nulls_first)
			return -1;
		else if (!sca->nulls_first && scb->nulls_first)
			return 1;
		/* no need to compare eqop, since it is fully determined by sortop */
	}

	if (list_length(wcsa->uniqueOrder) > list_length(wcsb->uniqueOrder))
		return -1;
	else if (list_length(wcsa->uniqueOrder) < list_length(wcsb->uniqueOrder))
		return 1;

	return 0;
}

/*
 * make_window_input_target
 *	  Generate appropriate PathTarget for initial input to WindowAgg nodes.
 *
 * When the query has window functions, this function computes the desired
 * target to be computed by the node just below the first WindowAgg.
 * This tlist must contain all values needed to evaluate the window functions,
 * compute the final target list, and perform any required final sort step.
 * If multiple WindowAggs are needed, each intermediate one adds its window
 * function results onto this base tlist; only the topmost WindowAgg computes
 * the actual desired target list.
 *
 * This function is much like make_group_input_target, though not quite enough
 * like it to share code.  As in that function, we flatten most expressions
 * into their component variables.  But we do not want to flatten window
 * PARTITION BY/ORDER BY clauses, since that might result in multiple
 * evaluations of them, which would be bad (possibly even resulting in
 * inconsistent answers, if they contain volatile functions).
 * Also, we must not flatten GROUP BY clauses that were left unflattened by
 * make_group_input_target, because we may no longer have access to the
 * individual Vars in them.
 *
 * Another key difference from make_group_input_target is that we don't
 * flatten Aggref expressions, since those are to be computed below the
 * window functions and just referenced like Vars above that.
 *
 * 'final_target' is the query's final target list (in PathTarget form)
 * 'activeWindows' is the list of active windows previously identified by
 *			select_active_windows.
 *
 * The result is the PathTarget to be computed by the plan node immediately
 * below the first WindowAgg node.
 */
static PathTarget *
make_window_input_target(PlannerInfo *root,
						 PathTarget *final_target,
						 List *activeWindows)
{
	Query	   *parse = root->parse;
	PathTarget *input_target;
	Bitmapset  *sgrefs;
	List	   *flattenable_cols;
	List	   *flattenable_vars;
	int			i;
	ListCell   *lc;

	Assert(parse->hasWindowFuncs);

	/*
	 * Collect the sortgroupref numbers of window PARTITION/ORDER BY clauses
	 * into a bitmapset for convenient reference below.
	 */
	sgrefs = NULL;
	foreach(lc, activeWindows)
	{
		WindowClause *wc = lfirst_node(WindowClause, lc);
		ListCell   *lc2;

		foreach(lc2, wc->partitionClause)
		{
			SortGroupClause *sortcl = lfirst_node(SortGroupClause, lc2);

			sgrefs = bms_add_member(sgrefs, sortcl->tleSortGroupRef);
		}
		foreach(lc2, wc->orderClause)
		{
			SortGroupClause *sortcl = lfirst_node(SortGroupClause, lc2);

			sgrefs = bms_add_member(sgrefs, sortcl->tleSortGroupRef);
		}
	}

	/* Add in sortgroupref numbers of GROUP BY clauses, too */
	foreach(lc, parse->groupClause)
	{
		SortGroupClause *grpcl = lfirst_node(SortGroupClause, lc);

		sgrefs = bms_add_member(sgrefs, grpcl->tleSortGroupRef);
	}

	/*
	 * Construct a target containing all the non-flattenable targetlist items,
	 * and save aside the others for a moment.
	 */
	input_target = create_empty_pathtarget();
	flattenable_cols = NIL;

	i = 0;
	foreach(lc, final_target->exprs)
	{
		Expr	   *expr = (Expr *) lfirst(lc);
		Index		sgref = get_pathtarget_sortgroupref(final_target, i);

		/*
		 * Don't want to deconstruct window clauses or GROUP BY items.  (Note
		 * that such items can't contain window functions, so it's okay to
		 * compute them below the WindowAgg nodes.)
		 */
		if (sgref != 0 && bms_is_member(sgref, sgrefs))
		{
			/*
			 * Don't want to deconstruct this value, so add it to the input
			 * target as-is.
			 */
			add_column_to_pathtarget(input_target, expr, sgref);
		}
		else
		{
			/*
			 * Column is to be flattened, so just remember the expression for
			 * later call to pull_var_clause.
			 */
			flattenable_cols = lappend(flattenable_cols, expr);
		}

		i++;
	}

	/*
	 * Pull out all the Vars and Aggrefs mentioned in flattenable columns, and
	 * add them to the input target if not already present.  (Some might be
	 * there already because they're used directly as window/group clauses.)
	 *
	 * Note: it's essential to use PVC_INCLUDE_AGGREGATES here, so that any
	 * Aggrefs are placed in the Agg node's tlist and not left to be computed
	 * at higher levels.  On the other hand, we should recurse into
	 * WindowFuncs to make sure their input expressions are available.
	 */
	flattenable_vars = pull_var_clause((Node *) flattenable_cols,
									   PVC_INCLUDE_AGGREGATES |
									   PVC_RECURSE_WINDOWFUNCS |
									   PVC_INCLUDE_PLACEHOLDERS);
	add_new_columns_to_pathtarget(input_target, flattenable_vars);

	/* clean up cruft */
	list_free(flattenable_vars);
	list_free(flattenable_cols);

	/* XXX this causes some redundant cost calculation ... */
	return set_pathtarget_cost_width(root, input_target);
}

/*
 * make_pathkeys_for_window
 *		Create a pathkeys list describing the required input ordering
 *		for the given WindowClause.
 *
 * The required ordering is first the PARTITION keys, then the ORDER keys.
 * In the future we might try to implement windowing using hashing, in which
 * case the ordering could be relaxed, but for now we always sort.
 */
static List *
make_pathkeys_for_window(PlannerInfo *root, WindowClause *wc,
						 List *tlist)
{
	List	   *window_pathkeys;
	List	   *window_sortclauses;

	/* Throw error if can't sort */
	if (!grouping_is_sortable(wc->partitionClause))
		ereport(ERROR,
				(errcode(ERRCODE_FEATURE_NOT_SUPPORTED),
				 errmsg("could not implement window PARTITION BY"),
				 errdetail("Window partitioning columns must be of sortable datatypes.")));
	if (!grouping_is_sortable(wc->orderClause))
		ereport(ERROR,
				(errcode(ERRCODE_FEATURE_NOT_SUPPORTED),
				 errmsg("could not implement window ORDER BY"),
				 errdetail("Window ordering columns must be of sortable datatypes.")));

	/* Okay, make the combined pathkeys */
	window_sortclauses = list_concat_copy(wc->partitionClause, wc->orderClause);
	window_pathkeys = make_pathkeys_for_sortclauses(root,
													window_sortclauses,
													tlist);
	list_free(window_sortclauses);
	return window_pathkeys;
}

/*
 * make_sort_input_target
 *	  Generate appropriate PathTarget for initial input to Sort step.
 *
 * If the query has ORDER BY, this function chooses the target to be computed
 * by the node just below the Sort (and DISTINCT, if any, since Unique can't
 * project) steps.  This might or might not be identical to the query's final
 * output target.
 *
 * The main argument for keeping the sort-input tlist the same as the final
 * is that we avoid a separate projection node (which will be needed if
 * they're different, because Sort can't project).  However, there are also
 * advantages to postponing tlist evaluation till after the Sort: it ensures
 * a consistent order of evaluation for any volatile functions in the tlist,
 * and if there's also a LIMIT, we can stop the query without ever computing
 * tlist functions for later rows, which is beneficial for both volatile and
 * expensive functions.
 *
 * Our current policy is to postpone volatile expressions till after the sort
 * unconditionally (assuming that that's possible, ie they are in plain tlist
 * columns and not ORDER BY/GROUP BY/DISTINCT columns).  We also prefer to
 * postpone set-returning expressions, because running them beforehand would
 * bloat the sort dataset, and because it might cause unexpected output order
 * if the sort isn't stable.  However there's a constraint on that: all SRFs
 * in the tlist should be evaluated at the same plan step, so that they can
 * run in sync in nodeProjectSet.  So if any SRFs are in sort columns, we
 * mustn't postpone any SRFs.  (Note that in principle that policy should
 * probably get applied to the group/window input targetlists too, but we
 * have not done that historically.)  Lastly, expensive expressions are
 * postponed if there is a LIMIT, or if root->tuple_fraction shows that
 * partial evaluation of the query is possible (if neither is true, we expect
 * to have to evaluate the expressions for every row anyway), or if there are
 * any volatile or set-returning expressions (since once we've put in a
 * projection at all, it won't cost any more to postpone more stuff).
 *
 * Another issue that could potentially be considered here is that
 * evaluating tlist expressions could result in data that's either wider
 * or narrower than the input Vars, thus changing the volume of data that
 * has to go through the Sort.  However, we usually have only a very bad
 * idea of the output width of any expression more complex than a Var,
 * so for now it seems too risky to try to optimize on that basis.
 *
 * Note that if we do produce a modified sort-input target, and then the
 * query ends up not using an explicit Sort, no particular harm is done:
 * we'll initially use the modified target for the preceding path nodes,
 * but then change them to the final target with apply_projection_to_path.
 * Moreover, in such a case the guarantees about evaluation order of
 * volatile functions still hold, since the rows are sorted already.
 *
 * This function has some things in common with make_group_input_target and
 * make_window_input_target, though the detailed rules for what to do are
 * different.  We never flatten/postpone any grouping or ordering columns;
 * those are needed before the sort.  If we do flatten a particular
 * expression, we leave Aggref and WindowFunc nodes alone, since those were
 * computed earlier.
 *
 * 'final_target' is the query's final target list (in PathTarget form)
 * 'have_postponed_srfs' is an output argument, see below
 *
 * The result is the PathTarget to be computed by the plan node immediately
 * below the Sort step (and the Distinct step, if any).  This will be
 * exactly final_target if we decide a projection step wouldn't be helpful.
 *
 * In addition, *have_postponed_srfs is set to true if we choose to postpone
 * any set-returning functions to after the Sort.
 */
static PathTarget *
make_sort_input_target(PlannerInfo *root,
					   PathTarget *final_target,
					   bool *have_postponed_srfs)
{
	Query	   *parse = root->parse;
	PathTarget *input_target;
	int			ncols;
	bool	   *col_is_srf;
	bool	   *postpone_col;
	bool		have_srf;
	bool		have_volatile;
	bool		have_expensive;
	bool		have_srf_sortcols;
	bool		postpone_srfs;
	List	   *postponable_cols;
	List	   *postponable_vars;
	int			i;
	ListCell   *lc;

	/* Shouldn't get here unless query has ORDER BY */
	Assert(parse->sortClause);

	*have_postponed_srfs = false;	/* default result */

	/* Inspect tlist and collect per-column information */
	ncols = list_length(final_target->exprs);
	col_is_srf = (bool *) palloc0(ncols * sizeof(bool));
	postpone_col = (bool *) palloc0(ncols * sizeof(bool));
	have_srf = have_volatile = have_expensive = have_srf_sortcols = false;

	i = 0;
	foreach(lc, final_target->exprs)
	{
		Expr	   *expr = (Expr *) lfirst(lc);

		/*
		 * If the column has a sortgroupref, assume it has to be evaluated
		 * before sorting.  Generally such columns would be ORDER BY, GROUP
		 * BY, etc targets.  One exception is columns that were removed from
		 * GROUP BY by remove_useless_groupby_columns() ... but those would
		 * only be Vars anyway.  There don't seem to be any cases where it
		 * would be worth the trouble to double-check.
		 */
		if (get_pathtarget_sortgroupref(final_target, i) == 0)
		{
			/*
			 * Check for SRF or volatile functions.  Check the SRF case first
			 * because we must know whether we have any postponed SRFs.
			 */
			if (parse->hasTargetSRFs &&
				expression_returns_set((Node *) expr))
			{
				/* We'll decide below whether these are postponable */
				col_is_srf[i] = true;
				have_srf = true;
			}
			else if (contain_volatile_functions((Node *) expr))
			{
				/* Unconditionally postpone */
				postpone_col[i] = true;
				have_volatile = true;
			}
			else
			{
				/*
				 * Else check the cost.  XXX it's annoying to have to do this
				 * when set_pathtarget_cost_width() just did it.  Refactor to
				 * allow sharing the work?
				 */
				QualCost	cost;

				cost_qual_eval_node(&cost, (Node *) expr, root);

				/*
				 * We arbitrarily define "expensive" as "more than 10X
				 * cpu_operator_cost".  Note this will take in any PL function
				 * with default cost.
				 */
				if (cost.per_tuple > 10 * cpu_operator_cost)
				{
					postpone_col[i] = true;
					have_expensive = true;
				}
			}
		}
		else
		{
			/* For sortgroupref cols, just check if any contain SRFs */
			if (!have_srf_sortcols &&
				parse->hasTargetSRFs &&
				expression_returns_set((Node *) expr))
				have_srf_sortcols = true;
		}

		i++;
	}

	/*
	 * We can postpone SRFs if we have some but none are in sortgroupref cols.
	 */
	postpone_srfs = (have_srf && !have_srf_sortcols);

	/*
	 * If we don't need a post-sort projection, just return final_target.
	 */
	if (!(postpone_srfs || have_volatile ||
		  (have_expensive &&
		   (parse->limitCount || root->tuple_fraction > 0))))
		return final_target;

	/*
	 * Report whether the post-sort projection will contain set-returning
	 * functions.  This is important because it affects whether the Sort can
	 * rely on the query's LIMIT (if any) to bound the number of rows it needs
	 * to return.
	 */
	*have_postponed_srfs = postpone_srfs;

	/*
	 * Construct the sort-input target, taking all non-postponable columns and
	 * then adding Vars, PlaceHolderVars, Aggrefs, and WindowFuncs found in
	 * the postponable ones.
	 */
	input_target = create_empty_pathtarget();
	postponable_cols = NIL;

	i = 0;
	foreach(lc, final_target->exprs)
	{
		Expr	   *expr = (Expr *) lfirst(lc);

		if (postpone_col[i] || (postpone_srfs && col_is_srf[i]))
			postponable_cols = lappend(postponable_cols, expr);
		else
			add_column_to_pathtarget(input_target, expr,
									 get_pathtarget_sortgroupref(final_target, i));

		i++;
	}

	/*
	 * Pull out all the Vars, Aggrefs, and WindowFuncs mentioned in
	 * postponable columns, and add them to the sort-input target if not
	 * already present.  (Some might be there already.)  We mustn't
	 * deconstruct Aggrefs or WindowFuncs here, since the projection node
	 * would be unable to recompute them.
	 */
	postponable_vars = pull_var_clause((Node *) postponable_cols,
									   PVC_INCLUDE_AGGREGATES |
									   PVC_INCLUDE_WINDOWFUNCS |
									   PVC_INCLUDE_PLACEHOLDERS);
	add_new_columns_to_pathtarget(input_target, postponable_vars);

	/* clean up cruft */
	list_free(postponable_vars);
	list_free(postponable_cols);

	/* XXX this represents even more redundant cost calculation ... */
	return set_pathtarget_cost_width(root, input_target);
}

/*
 * get_cheapest_fractional_path
 *	  Find the cheapest path for retrieving a specified fraction of all
 *	  the tuples expected to be returned by the given relation.
 *
 * We interpret tuple_fraction the same way as grouping_planner.
 *
 * We assume set_cheapest() has been run on the given rel.
 */
Path *
get_cheapest_fractional_path(RelOptInfo *rel, double tuple_fraction)
{
	Path	   *best_path = rel->cheapest_total_path;
	ListCell   *l;

	/* If all tuples will be retrieved, just return the cheapest-total path */
	if (tuple_fraction <= 0.0)
		return best_path;

	/* Convert absolute # of tuples to a fraction; no need to clamp to 0..1 */
	if (tuple_fraction >= 1.0 && best_path->rows > 0)
		tuple_fraction /= best_path->rows;

	foreach(l, rel->pathlist)
	{
		Path	   *path = (Path *) lfirst(l);

		if (path == rel->cheapest_total_path ||
			compare_fractional_path_costs(best_path, path, tuple_fraction) <= 0)
			continue;

		best_path = path;
	}

	return best_path;
}

/*
 * adjust_paths_for_srfs
 *		Fix up the Paths of the given upperrel to handle tSRFs properly.
 *
 * The executor can only handle set-returning functions that appear at the
 * top level of the targetlist of a ProjectSet plan node.  If we have any SRFs
 * that are not at top level, we need to split up the evaluation into multiple
 * plan levels in which each level satisfies this constraint.  This function
 * modifies each Path of an upperrel that (might) compute any SRFs in its
 * output tlist to insert appropriate projection steps.
 *
 * The given targets and targets_contain_srfs lists are from
 * split_pathtarget_at_srfs().  We assume the existing Paths emit the first
 * target in targets.
 */
static void
adjust_paths_for_srfs(PlannerInfo *root, RelOptInfo *rel,
					  List *targets, List *targets_contain_srfs)
{
	ListCell   *lc;

	Assert(list_length(targets) == list_length(targets_contain_srfs));
	Assert(!linitial_int(targets_contain_srfs));

	/* If no SRFs appear at this plan level, nothing to do */
	if (list_length(targets) == 1)
		return;

	/*
	 * Stack SRF-evaluation nodes atop each path for the rel.
	 *
	 * In principle we should re-run set_cheapest() here to identify the
	 * cheapest path, but it seems unlikely that adding the same tlist eval
	 * costs to all the paths would change that, so we don't bother. Instead,
	 * just assume that the cheapest-startup and cheapest-total paths remain
	 * so.  (There should be no parameterized paths anymore, so we needn't
	 * worry about updating cheapest_parameterized_paths.)
	 */
	foreach(lc, rel->pathlist)
	{
		Path	   *subpath = (Path *) lfirst(lc);
		Path	   *newpath = subpath;
		ListCell   *lc1,
				   *lc2;

		Assert(subpath->param_info == NULL);
		forboth(lc1, targets, lc2, targets_contain_srfs)
		{
			PathTarget *thistarget = lfirst_node(PathTarget, lc1);
			bool		contains_srfs = (bool) lfirst_int(lc2);

			/* If this level doesn't contain SRFs, do regular projection */
			if (contains_srfs)
				newpath = (Path *) create_set_projection_path(root,
															  rel,
															  newpath,
															  thistarget);
			else
				newpath = (Path *) apply_projection_to_path(root,
															rel,
															newpath,
															thistarget);
		}
		lfirst(lc) = newpath;
		if (subpath == rel->cheapest_startup_path)
			rel->cheapest_startup_path = newpath;
		if (subpath == rel->cheapest_total_path)
			rel->cheapest_total_path = newpath;
	}

	/* Likewise for partial paths, if any */
	foreach(lc, rel->partial_pathlist)
	{
		Path	   *subpath = (Path *) lfirst(lc);
		Path	   *newpath = subpath;
		ListCell   *lc1,
				   *lc2;

		Assert(subpath->param_info == NULL);
		forboth(lc1, targets, lc2, targets_contain_srfs)
		{
			PathTarget *thistarget = lfirst_node(PathTarget, lc1);
			bool		contains_srfs = (bool) lfirst_int(lc2);

			/* If this level doesn't contain SRFs, do regular projection */
			if (contains_srfs)
				newpath = (Path *) create_set_projection_path(root,
															  rel,
															  newpath,
															  thistarget);
			else
			{
				/* avoid apply_projection_to_path, in case of multiple refs */
				newpath = (Path *) create_projection_path(root,
														  rel,
														  newpath,
														  thistarget);
			}
		}
		lfirst(lc) = newpath;
	}
}

/*
 * expression_planner
 *		Perform planner's transformations on a standalone expression.
 *
 * Various utility commands need to evaluate expressions that are not part
 * of a plannable query.  They can do so using the executor's regular
 * expression-execution machinery, but first the expression has to be fed
 * through here to transform it from parser output to something executable.
 *
 * Currently, we disallow sublinks in standalone expressions, so there's no
 * real "planning" involved here.  (That might not always be true though.)
 * What we must do is run eval_const_expressions to ensure that any function
 * calls are converted to positional notation and function default arguments
 * get inserted.  The fact that constant subexpressions get simplified is a
 * side-effect that is useful when the expression will get evaluated more than
 * once.  Also, we must fix operator function IDs.
 *
 * This does not return any information about dependencies of the expression.
 * Hence callers should use the results only for the duration of the current
 * query.  Callers that would like to cache the results for longer should use
 * expression_planner_with_deps, probably via the plancache.
 *
 * Note: this must not make any damaging changes to the passed-in expression
 * tree.  (It would actually be okay to apply fix_opfuncids to it, but since
 * we first do an expression_tree_mutator-based walk, what is returned will
 * be a new node tree.)  The result is constructed in the current memory
 * context; beware that this can leak a lot of additional stuff there, too.
 */
Expr *
expression_planner(Expr *expr)
{
	Node	   *result;

	/*
	 * Convert named-argument function calls, insert default arguments and
	 * simplify constant subexprs
	 */
	result = eval_const_expressions(NULL, (Node *) expr);

	/* Fill in opfuncid values if missing */
	fix_opfuncids(result);

	return (Expr *) result;
}

/*
 * expression_planner_with_deps
 *		Perform planner's transformations on a standalone expression,
 *		returning expression dependency information along with the result.
 *
 * This is identical to expression_planner() except that it also returns
 * information about possible dependencies of the expression, ie identities of
 * objects whose definitions affect the result.  As in a PlannedStmt, these
 * are expressed as a list of relation Oids and a list of PlanInvalItems.
 */
Expr *
expression_planner_with_deps(Expr *expr,
							 List **relationOids,
							 List **invalItems)
{
	Node	   *result;
	PlannerGlobal glob;
	PlannerInfo root;

	/* Make up dummy planner state so we can use setrefs machinery */
	MemSet(&glob, 0, sizeof(glob));
	glob.type = T_PlannerGlobal;
	glob.relationOids = NIL;
	glob.invalItems = NIL;

	MemSet(&root, 0, sizeof(root));
	root.type = T_PlannerInfo;
	root.glob = &glob;

	/*
	 * Convert named-argument function calls, insert default arguments and
	 * simplify constant subexprs.  Collect identities of inlined functions
	 * and elided domains, too.
	 */
	result = eval_const_expressions(&root, (Node *) expr);

	/* Fill in opfuncid values if missing */
	fix_opfuncids(result);

	/*
	 * Now walk the finished expression to find anything else we ought to
	 * record as an expression dependency.
	 */
	(void) extract_query_dependencies_walker(result, &root);

	*relationOids = glob.relationOids;
	*invalItems = glob.invalItems;

	return (Expr *) result;
}


/*
 * plan_cluster_use_sort
 *		Use the planner to decide how CLUSTER should implement sorting
 *
 * tableOid is the OID of a table to be clustered on its index indexOid
 * (which is already known to be a btree index).  Decide whether it's
 * cheaper to do an indexscan or a seqscan-plus-sort to execute the CLUSTER.
 * Return true to use sorting, false to use an indexscan.
 *
 * Note: caller had better already hold some type of lock on the table.
 */
bool
plan_cluster_use_sort(Oid tableOid, Oid indexOid)
{
	PlannerInfo *root;
	Query	   *query;
	PlannerGlobal *glob;
	RangeTblEntry *rte;
	RelOptInfo *rel;
	IndexOptInfo *indexInfo;
	QualCost	indexExprCost;
	Cost		comparisonCost;
	Path	   *seqScanPath;
	Path		seqScanAndSortPath;
	IndexPath  *indexScanPath;
	ListCell   *lc;

	/* We can short-circuit the cost comparison if indexscans are disabled */
	if (!enable_indexscan)
		return true;			/* use sort */

	/* Set up mostly-dummy planner state */
	query = makeNode(Query);
	query->commandType = CMD_SELECT;

	glob = makeNode(PlannerGlobal);

	root = makeNode(PlannerInfo);
	root->parse = query;
	root->glob = glob;
	root->query_level = 1;
	root->planner_cxt = GetCurrentMemoryContext();
	root->wt_param_id = -1;

	/* Build a minimal RTE for the rel */
	rte = makeNode(RangeTblEntry);
	rte->rtekind = RTE_RELATION;
	rte->relid = tableOid;
	rte->relkind = RELKIND_RELATION;	/* Don't be too picky. */
	rte->rellockmode = AccessShareLock;
	rte->lateral = false;
	rte->inh = false;
	rte->inFromCl = true;
	query->rtable = list_make1(rte);

	/* Set up RTE/RelOptInfo arrays */
	setup_simple_rel_arrays(root);

	/* Build RelOptInfo */
	rel = build_simple_rel(root, 1, NULL);

	/* Locate IndexOptInfo for the target index */
	indexInfo = NULL;
	foreach(lc, rel->indexlist)
	{
		indexInfo = lfirst_node(IndexOptInfo, lc);
		if (indexInfo->indexoid == indexOid)
			break;
	}

	/*
	 * It's possible that get_relation_info did not generate an IndexOptInfo
	 * for the desired index; this could happen if it's not yet reached its
	 * indcheckxmin usability horizon, or if it's a system index and we're
	 * ignoring system indexes.  In such cases we should tell CLUSTER to not
	 * trust the index contents but use seqscan-and-sort.
	 */
	if (lc == NULL)				/* not in the list? */
		return true;			/* use sort */

	/*
	 * Rather than doing all the pushups that would be needed to use
	 * set_baserel_size_estimates, just do a quick hack for rows and width.
	 */
	rel->rows = rel->tuples;
	rel->reltarget->width = get_relation_data_width(tableOid, NULL);

	root->total_table_pages = rel->pages;

	/*
	 * Determine eval cost of the index expressions, if any.  We need to
	 * charge twice that amount for each tuple comparison that happens during
	 * the sort, since tuplesort.c will have to re-evaluate the index
	 * expressions each time.  (XXX that's pretty inefficient...)
	 */
	cost_qual_eval(&indexExprCost, indexInfo->indexprs, root);
	comparisonCost = 2.0 * (indexExprCost.startup + indexExprCost.per_tuple);

	/* Estimate the cost of seq scan + sort */
	seqScanPath = create_seqscan_path(root, rel, NULL, 0);
	cost_sort(&seqScanAndSortPath, root, NIL,
			  seqScanPath->total_cost, rel->tuples, rel->reltarget->width,
			  comparisonCost, maintenance_work_mem, -1.0);

	/* Estimate the cost of index scan */
	indexScanPath = create_index_path(root, indexInfo,
									  NIL, NIL, NIL, NIL,
									  ForwardScanDirection, false,
									  NULL, 1.0, false);

	return (seqScanAndSortPath.total_cost < indexScanPath->path.total_cost);
}

/*
 * plan_create_index_workers
 *		Use the planner to decide how many parallel worker processes
 *		CREATE INDEX should request for use
 *
 * tableOid is the table on which the index is to be built.  indexOid is the
 * OID of an index to be created or reindexed (which must be a btree index).
 *
 * Return value is the number of parallel worker processes to request.  It
 * may be unsafe to proceed if this is 0.  Note that this does not include the
 * leader participating as a worker (value is always a number of parallel
 * worker processes).
 *
 * Note: caller had better already hold some type of lock on the table and
 * index.
 */
int
plan_create_index_workers(Oid tableOid, Oid indexOid)
{
	PlannerInfo *root;
	Query	   *query;
	PlannerGlobal *glob;
	RangeTblEntry *rte;
	Relation	heap;
	Relation	index;
	RelOptInfo *rel;
	int			parallel_workers;
	BlockNumber heap_blocks;
	double		reltuples;
	double		allvisfrac;

	/*
	 * We don't allow performing parallel operation in standalone backend or
	 * when parallelism is disabled.
	 */
	if (!IsUnderPostmaster || max_parallel_maintenance_workers == 0)
		return 0;

	/* Set up largely-dummy planner state */
	query = makeNode(Query);
	query->commandType = CMD_SELECT;

	glob = makeNode(PlannerGlobal);

	root = makeNode(PlannerInfo);
	root->parse = query;
	root->glob = glob;
	root->query_level = 1;
	root->planner_cxt = GetCurrentMemoryContext();
	root->wt_param_id = -1;

	/*
	 * Build a minimal RTE.
	 *
	 * Mark the RTE with inh = true.  This is a kludge to prevent
	 * get_relation_info() from fetching index info, which is necessary
	 * because it does not expect that any IndexOptInfo is currently
	 * undergoing REINDEX.
	 */
	rte = makeNode(RangeTblEntry);
	rte->rtekind = RTE_RELATION;
	rte->relid = tableOid;
	rte->relkind = RELKIND_RELATION;	/* Don't be too picky. */
	rte->rellockmode = AccessShareLock;
	rte->lateral = false;
	rte->inh = true;
	rte->inFromCl = true;
	query->rtable = list_make1(rte);

	/* Set up RTE/RelOptInfo arrays */
	setup_simple_rel_arrays(root);

	/* Build RelOptInfo */
	rel = build_simple_rel(root, 1, NULL);

	/* Rels are assumed already locked by the caller */
	heap = table_open(tableOid, NoLock);
	index = index_open(indexOid, NoLock);

	/*
	 * Determine if it's safe to proceed.
	 *
	 * Currently, parallel workers can't access the leader's temporary tables.
	 * Furthermore, any index predicate or index expressions must be parallel
	 * safe.
	 */
	if (heap->rd_rel->relpersistence == RELPERSISTENCE_TEMP ||
		!is_parallel_safe(root, (Node *) RelationGetIndexExpressions(index)) ||
		!is_parallel_safe(root, (Node *) RelationGetIndexPredicate(index)))
	{
		parallel_workers = 0;
		goto done;
	}

	/*
	 * If parallel_workers storage parameter is set for the table, accept that
	 * as the number of parallel worker processes to launch (though still cap
	 * at max_parallel_maintenance_workers).  Note that we deliberately do not
	 * consider any other factor when parallel_workers is set. (e.g., memory
	 * use by workers.)
	 */
	if (rel->rel_parallel_workers != -1)
	{
		parallel_workers = Min(rel->rel_parallel_workers,
							   max_parallel_maintenance_workers);
		goto done;
	}

	/*
	 * Estimate heap relation size ourselves, since rel->pages cannot be
	 * trusted (heap RTE was marked as inheritance parent)
	 */
	estimate_rel_size(heap, NULL, &heap_blocks, &reltuples, &allvisfrac);

	/*
	 * Determine number of workers to scan the heap relation using generic
	 * model
	 */
	parallel_workers = compute_parallel_worker(rel, heap_blocks, -1,
											   max_parallel_maintenance_workers);

	/*
	 * Cap workers based on available maintenance_work_mem as needed.
	 *
	 * Note that each tuplesort participant receives an even share of the
	 * total maintenance_work_mem budget.  Aim to leave participants
	 * (including the leader as a participant) with no less than 32MB of
	 * memory.  This leaves cases where maintenance_work_mem is set to 64MB
	 * immediately past the threshold of being capable of launching a single
	 * parallel worker to sort.
	 */
	while (parallel_workers > 0 &&
		   maintenance_work_mem / (parallel_workers + 1) < 32768L)
		parallel_workers--;

done:
	index_close(index, NoLock);
	table_close(heap, NoLock);

	return parallel_workers;
}

/*
 * add_paths_to_grouping_rel
 *
 * Add non-partial paths to grouping relation.
 */
static void
add_paths_to_grouping_rel(PlannerInfo *root, RelOptInfo *input_rel,
						  RelOptInfo *grouped_rel,
						  RelOptInfo *partially_grouped_rel,
						  const AggClauseCosts *agg_costs,
						  grouping_sets_data *gd, double dNumGroups,
						  GroupPathExtraData *extra)
{
	Query	   *parse = root->parse;
	Path	   *cheapest_path = input_rel->cheapest_total_path;
	ListCell   *lc;
	bool		can_hash = (extra->flags & GROUPING_CAN_USE_HASH) != 0;
	bool		can_sort = (extra->flags & GROUPING_CAN_USE_SORT) != 0;
	List	   *havingQual = (List *) extra->havingQual;
	AggClauseCosts *agg_final_costs = &extra->agg_final_costs;

	if (can_sort)
	{
		/*
		 * Use any available suitably-sorted path as input, and also consider
		 * sorting the cheapest-total path.
		 */
		foreach(lc, input_rel->pathlist)
		{
			Path	   *path = (Path *) lfirst(lc);
			Path	   *path_original = path;
			bool		is_sorted;
			int			presorted_keys;

			is_sorted = pathkeys_count_contained_in(root->group_pathkeys,
													path->pathkeys,
													&presorted_keys);

			if (path == cheapest_path || is_sorted)
			{
				/* Sort the cheapest-total path if it isn't already sorted */
				if (!is_sorted)
					path = (Path *) create_sort_path(root,
													 grouped_rel,
													 path,
													 root->group_pathkeys,
													 -1.0);

				/* Now decide what to stick atop it */
				if (parse->groupingSets)
				{
					consider_groupingsets_paths(root, grouped_rel,
												path, true, can_hash,
												gd, agg_costs, dNumGroups);
				}
				else if (parse->hasAggs)
				{
					/*
					 * We have aggregation, possibly with plain GROUP BY. Make
					 * an AggPath.
					 */
					add_path(grouped_rel, (Path *)
							 create_agg_path(root,
											 grouped_rel,
											 path,
											 grouped_rel->reltarget,
											 parse->groupClause ? AGG_SORTED : AGG_PLAIN,
											 AGGSPLIT_SIMPLE,
											 parse->groupClause,
											 havingQual,
											 agg_costs,
											 dNumGroups));
				}
				else if (parse->groupClause)
				{
					/*
					 * We have GROUP BY without aggregation or grouping sets.
					 * Make a GroupPath.
					 */
					add_path(grouped_rel, (Path *)
							 create_group_path(root,
											   grouped_rel,
											   path,
											   parse->groupClause,
											   havingQual,
											   dNumGroups));
				}
				else
				{
					/* Other cases should have been handled above */
					Assert(false);
				}
			}

			/*
			 * Now we may consider incremental sort on this path, but only
			 * when the path is not already sorted and when incremental sort
			 * is enabled.
			 */
			if (is_sorted || !enable_incremental_sort)
				continue;

			/* Restore the input path (we might have added Sort on top). */
			path = path_original;

			/* no shared prefix, no point in building incremental sort */
			if (presorted_keys == 0)
				continue;

			/*
			 * We should have already excluded pathkeys of length 1 because
			 * then presorted_keys > 0 would imply is_sorted was true.
			 */
			Assert(list_length(root->group_pathkeys) != 1);

			path = (Path *) create_incremental_sort_path(root,
														 grouped_rel,
														 path,
														 root->group_pathkeys,
														 presorted_keys,
														 -1.0);

			/* Now decide what to stick atop it */
			if (parse->groupingSets)
			{
				consider_groupingsets_paths(root, grouped_rel,
											path, true, can_hash,
											gd, agg_costs, dNumGroups);
			}
			else if (parse->hasAggs)
			{
				/*
				 * We have aggregation, possibly with plain GROUP BY. Make an
				 * AggPath.
				 */
				add_path(grouped_rel, (Path *)
						 create_agg_path(root,
										 grouped_rel,
										 path,
										 grouped_rel->reltarget,
										 parse->groupClause ? AGG_SORTED : AGG_PLAIN,
										 AGGSPLIT_SIMPLE,
										 parse->groupClause,
										 havingQual,
										 agg_costs,
										 dNumGroups));
			}
			else if (parse->groupClause)
			{
				/*
				 * We have GROUP BY without aggregation or grouping sets. Make
				 * a GroupPath.
				 */
				add_path(grouped_rel, (Path *)
						 create_group_path(root,
										   grouped_rel,
										   path,
										   parse->groupClause,
										   havingQual,
										   dNumGroups));
			}
			else
			{
				/* Other cases should have been handled above */
				Assert(false);
			}
		}

		/*
		 * Instead of operating directly on the input relation, we can
		 * consider finalizing a partially aggregated path.
		 */
		if (partially_grouped_rel != NULL)
		{
			foreach(lc, partially_grouped_rel->pathlist)
			{
				Path	   *path = (Path *) lfirst(lc);
				Path	   *path_original = path;
				bool		is_sorted;
				int			presorted_keys;

				is_sorted = pathkeys_count_contained_in(root->group_pathkeys,
														path->pathkeys,
														&presorted_keys);

				/*
				 * Insert a Sort node, if required.  But there's no point in
				 * sorting anything but the cheapest path.
				 */
				if (!is_sorted)
				{
					if (path != partially_grouped_rel->cheapest_total_path)
						continue;
					path = (Path *) create_sort_path(root,
													 grouped_rel,
													 path,
													 root->group_pathkeys,
													 -1.0);
				}

				if (parse->hasAggs)
					add_path(grouped_rel, (Path *)
							 create_agg_path(root,
											 grouped_rel,
											 path,
											 grouped_rel->reltarget,
											 parse->groupClause ? AGG_SORTED : AGG_PLAIN,
											 AGGSPLIT_FINAL_DESERIAL,
											 parse->groupClause,
											 havingQual,
											 agg_final_costs,
											 dNumGroups));
				else
					add_path(grouped_rel, (Path *)
							 create_group_path(root,
											   grouped_rel,
											   path,
											   parse->groupClause,
											   havingQual,
											   dNumGroups));

				/*
				 * Now we may consider incremental sort on this path, but only
				 * when the path is not already sorted and when incremental
				 * sort is enabled.
				 */
				if (is_sorted || !enable_incremental_sort)
					continue;

				/* Restore the input path (we might have added Sort on top). */
				path = path_original;

				/* no shared prefix, not point in building incremental sort */
				if (presorted_keys == 0)
					continue;

				/*
				 * We should have already excluded pathkeys of length 1
				 * because then presorted_keys > 0 would imply is_sorted was
				 * true.
				 */
				Assert(list_length(root->group_pathkeys) != 1);

				path = (Path *) create_incremental_sort_path(root,
															 grouped_rel,
															 path,
															 root->group_pathkeys,
															 presorted_keys,
															 -1.0);

				if (parse->hasAggs)
					add_path(grouped_rel, (Path *)
							 create_agg_path(root,
											 grouped_rel,
											 path,
											 grouped_rel->reltarget,
											 parse->groupClause ? AGG_SORTED : AGG_PLAIN,
											 AGGSPLIT_FINAL_DESERIAL,
											 parse->groupClause,
											 havingQual,
											 agg_final_costs,
											 dNumGroups));
				else
					add_path(grouped_rel, (Path *)
							 create_group_path(root,
											   grouped_rel,
											   path,
											   parse->groupClause,
											   havingQual,
											   dNumGroups));
			}
		}
	}

	if (can_hash)
	{
		if (parse->groupingSets)
		{
			/*
			 * Try for a hash-only groupingsets path over unsorted input.
			 */
			consider_groupingsets_paths(root, grouped_rel,
										cheapest_path, false, true,
										gd, agg_costs, dNumGroups);
		}
		else
		{
			/*
			 * Generate a HashAgg Path.  We just need an Agg over the
			 * cheapest-total input path, since input order won't matter.
			 */
			add_path(grouped_rel, (Path *)
					 create_agg_path(root, grouped_rel,
									 cheapest_path,
									 grouped_rel->reltarget,
									 AGG_HASHED,
									 AGGSPLIT_SIMPLE,
									 parse->groupClause,
									 havingQual,
									 agg_costs,
									 dNumGroups));
		}

		/*
		 * Generate a Finalize HashAgg Path atop of the cheapest partially
		 * grouped path, assuming there is one
		 */
		if (partially_grouped_rel && partially_grouped_rel->pathlist)
		{
			Path	   *path = partially_grouped_rel->cheapest_total_path;

			add_path(grouped_rel, (Path *)
					 create_agg_path(root,
									 grouped_rel,
									 path,
									 grouped_rel->reltarget,
									 AGG_HASHED,
									 AGGSPLIT_FINAL_DESERIAL,
									 parse->groupClause,
									 havingQual,
									 agg_final_costs,
									 dNumGroups));
		}
	}

	/*
	 * When partitionwise aggregate is used, we might have fully aggregated
	 * paths in the partial pathlist, because add_paths_to_append_rel() will
	 * consider a path for grouped_rel consisting of a Parallel Append of
	 * non-partial paths from each child.
	 */
	if (grouped_rel->partial_pathlist != NIL)
		gather_grouping_paths(root, grouped_rel);
}

/*
 * create_partial_grouping_paths
 *
 * Create a new upper relation representing the result of partial aggregation
 * and populate it with appropriate paths.  Note that we don't finalize the
 * lists of paths here, so the caller can add additional partial or non-partial
 * paths and must afterward call gather_grouping_paths and set_cheapest on
 * the returned upper relation.
 *
 * All paths for this new upper relation -- both partial and non-partial --
 * have been partially aggregated but require a subsequent FinalizeAggregate
 * step.
 *
 * NB: This function is allowed to return NULL if it determines that there is
 * no real need to create a new RelOptInfo.
 */
static RelOptInfo *
create_partial_grouping_paths(PlannerInfo *root,
							  RelOptInfo *grouped_rel,
							  RelOptInfo *input_rel,
							  grouping_sets_data *gd,
							  GroupPathExtraData *extra,
							  bool force_rel_creation)
{
	Query	   *parse = root->parse;
	RelOptInfo *partially_grouped_rel;
	AggClauseCosts *agg_partial_costs = &extra->agg_partial_costs;
	AggClauseCosts *agg_final_costs = &extra->agg_final_costs;
	Path	   *cheapest_partial_path = NULL;
	Path	   *cheapest_total_path = NULL;
	double		dNumPartialGroups = 0;
	double		dNumPartialPartialGroups = 0;
	ListCell   *lc;
	bool		can_hash = (extra->flags & GROUPING_CAN_USE_HASH) != 0;
	bool		can_sort = (extra->flags & GROUPING_CAN_USE_SORT) != 0;

	/*
	 * Consider whether we should generate partially aggregated non-partial
	 * paths.  We can only do this if we have a non-partial path, and only if
	 * the parent of the input rel is performing partial partitionwise
	 * aggregation.  (Note that extra->patype is the type of partitionwise
	 * aggregation being used at the parent level, not this level.)
	 */
	if (input_rel->pathlist != NIL &&
		extra->patype == PARTITIONWISE_AGGREGATE_PARTIAL)
		cheapest_total_path = input_rel->cheapest_total_path;

	/*
	 * If parallelism is possible for grouped_rel, then we should consider
	 * generating partially-grouped partial paths.  However, if the input rel
	 * has no partial paths, then we can't.
	 */
	if (grouped_rel->consider_parallel && input_rel->partial_pathlist != NIL)
		cheapest_partial_path = linitial(input_rel->partial_pathlist);

	/*
	 * If we can't partially aggregate partial paths, and we can't partially
	 * aggregate non-partial paths, then don't bother creating the new
	 * RelOptInfo at all, unless the caller specified force_rel_creation.
	 */
	if (cheapest_total_path == NULL &&
		cheapest_partial_path == NULL &&
		!force_rel_creation)
		return NULL;

	/*
	 * Build a new upper relation to represent the result of partially
	 * aggregating the rows from the input relation.
	 */
	partially_grouped_rel = fetch_upper_rel(root,
											UPPERREL_PARTIAL_GROUP_AGG,
											grouped_rel->relids);
	partially_grouped_rel->consider_parallel =
		grouped_rel->consider_parallel;
	partially_grouped_rel->reloptkind = grouped_rel->reloptkind;
	partially_grouped_rel->serverid = grouped_rel->serverid;
	partially_grouped_rel->userid = grouped_rel->userid;
	partially_grouped_rel->useridiscurrent = grouped_rel->useridiscurrent;
	partially_grouped_rel->fdwroutine = grouped_rel->fdwroutine;

	/*
	 * Build target list for partial aggregate paths.  These paths cannot just
	 * emit the same tlist as regular aggregate paths, because (1) we must
	 * include Vars and Aggrefs needed in HAVING, which might not appear in
	 * the result tlist, and (2) the Aggrefs must be set in partial mode.
	 */
	partially_grouped_rel->reltarget =
		make_partial_grouping_target(root, grouped_rel->reltarget,
									 extra->havingQual);

	if (!extra->partial_costs_set)
	{
		/*
		 * Collect statistics about aggregates for estimating costs of
		 * performing aggregation in parallel.
		 */
		MemSet(agg_partial_costs, 0, sizeof(AggClauseCosts));
		MemSet(agg_final_costs, 0, sizeof(AggClauseCosts));
		if (parse->hasAggs)
		{
			/* partial phase */
			get_agg_clause_costs(root, AGGSPLIT_INITIAL_SERIAL,
								 agg_partial_costs);

			/* final phase */
			get_agg_clause_costs(root, AGGSPLIT_FINAL_DESERIAL,
								 agg_final_costs);
		}

		extra->partial_costs_set = true;
	}

	/* Estimate number of partial groups. */
	if (cheapest_total_path != NULL)
		dNumPartialGroups =
			get_number_of_groups(root,
								 cheapest_total_path->rows,
								 gd,
								 extra->targetList);
	if (cheapest_partial_path != NULL)
		dNumPartialPartialGroups =
			get_number_of_groups(root,
								 cheapest_partial_path->rows,
								 gd,
								 extra->targetList);

	if (can_sort && cheapest_total_path != NULL)
	{
		/* This should have been checked previously */
		Assert(parse->hasAggs || parse->groupClause);

		/*
		 * Use any available suitably-sorted path as input, and also consider
		 * sorting the cheapest partial path.
		 */
		foreach(lc, input_rel->pathlist)
		{
			Path	   *path = (Path *) lfirst(lc);
			bool		is_sorted;

			is_sorted = pathkeys_contained_in(root->group_pathkeys,
											  path->pathkeys);
			if (path == cheapest_total_path || is_sorted)
			{
				/* Sort the cheapest partial path, if it isn't already */
				if (!is_sorted)
					path = (Path *) create_sort_path(root,
													 partially_grouped_rel,
													 path,
													 root->group_pathkeys,
													 -1.0);

				if (parse->hasAggs)
					add_path(partially_grouped_rel, (Path *)
							 create_agg_path(root,
											 partially_grouped_rel,
											 path,
											 partially_grouped_rel->reltarget,
											 parse->groupClause ? AGG_SORTED : AGG_PLAIN,
											 AGGSPLIT_INITIAL_SERIAL,
											 parse->groupClause,
											 NIL,
											 agg_partial_costs,
											 dNumPartialGroups));
				else
					add_path(partially_grouped_rel, (Path *)
							 create_group_path(root,
											   partially_grouped_rel,
											   path,
											   parse->groupClause,
											   NIL,
											   dNumPartialGroups));
			}
		}

		/*
		 * Consider incremental sort on all partial paths, if enabled.
		 *
		 * We can also skip the entire loop when we only have a single-item
		 * group_pathkeys because then we can't possibly have a presorted
		 * prefix of the list without having the list be fully sorted.
		 */
		if (enable_incremental_sort && list_length(root->group_pathkeys) > 1)
		{
			foreach(lc, input_rel->pathlist)
			{
				Path	   *path = (Path *) lfirst(lc);
				bool		is_sorted;
				int			presorted_keys;

				is_sorted = pathkeys_count_contained_in(root->group_pathkeys,
														path->pathkeys,
														&presorted_keys);

				/* Ignore already sorted paths */
				if (is_sorted)
					continue;

				if (presorted_keys == 0)
					continue;

				/* Since we have presorted keys, consider incremental sort. */
				path = (Path *) create_incremental_sort_path(root,
															 partially_grouped_rel,
															 path,
															 root->group_pathkeys,
															 presorted_keys,
															 -1.0);

				if (parse->hasAggs)
					add_path(partially_grouped_rel, (Path *)
							 create_agg_path(root,
											 partially_grouped_rel,
											 path,
											 partially_grouped_rel->reltarget,
											 parse->groupClause ? AGG_SORTED : AGG_PLAIN,
											 AGGSPLIT_INITIAL_SERIAL,
											 parse->groupClause,
											 NIL,
											 agg_partial_costs,
											 dNumPartialGroups));
				else
					add_path(partially_grouped_rel, (Path *)
							 create_group_path(root,
											   partially_grouped_rel,
											   path,
											   parse->groupClause,
											   NIL,
											   dNumPartialGroups));
			}
		}
	}

	if (can_sort && cheapest_partial_path != NULL)
	{
		/* Similar to above logic, but for partial paths. */
		foreach(lc, input_rel->partial_pathlist)
		{
			Path	   *path = (Path *) lfirst(lc);
			Path	   *path_original = path;
			bool		is_sorted;
			int			presorted_keys;

			is_sorted = pathkeys_count_contained_in(root->group_pathkeys,
													path->pathkeys,
													&presorted_keys);

			if (path == cheapest_partial_path || is_sorted)
			{
				/* Sort the cheapest partial path, if it isn't already */
				if (!is_sorted)
					path = (Path *) create_sort_path(root,
													 partially_grouped_rel,
													 path,
													 root->group_pathkeys,
													 -1.0);

				if (parse->hasAggs)
					add_partial_path(partially_grouped_rel, (Path *)
									 create_agg_path(root,
													 partially_grouped_rel,
													 path,
													 partially_grouped_rel->reltarget,
													 parse->groupClause ? AGG_SORTED : AGG_PLAIN,
													 AGGSPLIT_INITIAL_SERIAL,
													 parse->groupClause,
													 NIL,
													 agg_partial_costs,
													 dNumPartialPartialGroups));
				else
					add_partial_path(partially_grouped_rel, (Path *)
									 create_group_path(root,
													   partially_grouped_rel,
													   path,
													   parse->groupClause,
													   NIL,
													   dNumPartialPartialGroups));
			}

			/*
			 * Now we may consider incremental sort on this path, but only
			 * when the path is not already sorted and when incremental sort
			 * is enabled.
			 */
			if (is_sorted || !enable_incremental_sort)
				continue;

			/* Restore the input path (we might have added Sort on top). */
			path = path_original;

			/* no shared prefix, not point in building incremental sort */
			if (presorted_keys == 0)
				continue;

			/*
			 * We should have already excluded pathkeys of length 1 because
			 * then presorted_keys > 0 would imply is_sorted was true.
			 */
			Assert(list_length(root->group_pathkeys) != 1);

			path = (Path *) create_incremental_sort_path(root,
														 partially_grouped_rel,
														 path,
														 root->group_pathkeys,
														 presorted_keys,
														 -1.0);

			if (parse->hasAggs)
				add_partial_path(partially_grouped_rel, (Path *)
								 create_agg_path(root,
												 partially_grouped_rel,
												 path,
												 partially_grouped_rel->reltarget,
												 parse->groupClause ? AGG_SORTED : AGG_PLAIN,
												 AGGSPLIT_INITIAL_SERIAL,
												 parse->groupClause,
												 NIL,
												 agg_partial_costs,
												 dNumPartialPartialGroups));
			else
				add_partial_path(partially_grouped_rel, (Path *)
								 create_group_path(root,
												   partially_grouped_rel,
												   path,
												   parse->groupClause,
												   NIL,
												   dNumPartialPartialGroups));
		}
	}

	/*
	 * Add a partially-grouped HashAgg Path where possible
	 */
	if (can_hash && cheapest_total_path != NULL)
	{
		/* Checked above */
		Assert(parse->hasAggs || parse->groupClause);

		add_path(partially_grouped_rel, (Path *)
				 create_agg_path(root,
								 partially_grouped_rel,
								 cheapest_total_path,
								 partially_grouped_rel->reltarget,
								 AGG_HASHED,
								 AGGSPLIT_INITIAL_SERIAL,
								 parse->groupClause,
								 NIL,
								 agg_partial_costs,
								 dNumPartialGroups));
	}

	/*
	 * Now add a partially-grouped HashAgg partial Path where possible
	 */
	if (can_hash && cheapest_partial_path != NULL)
	{
		add_partial_path(partially_grouped_rel, (Path *)
						 create_agg_path(root,
										 partially_grouped_rel,
										 cheapest_partial_path,
										 partially_grouped_rel->reltarget,
										 AGG_HASHED,
										 AGGSPLIT_INITIAL_SERIAL,
										 parse->groupClause,
										 NIL,
										 agg_partial_costs,
										 dNumPartialPartialGroups));
	}

	/*
	 * If there is an FDW that's responsible for all baserels of the query,
	 * let it consider adding partially grouped ForeignPaths.
	 */
	if (partially_grouped_rel->fdwroutine &&
		partially_grouped_rel->fdwroutine->GetForeignUpperPaths)
	{
		FdwRoutine *fdwroutine = partially_grouped_rel->fdwroutine;

		fdwroutine->GetForeignUpperPaths(root,
										 UPPERREL_PARTIAL_GROUP_AGG,
										 input_rel, partially_grouped_rel,
										 extra);
	}

	return partially_grouped_rel;
}

/*
 * Generate Gather and Gather Merge paths for a grouping relation or partial
 * grouping relation.
 *
 * generate_useful_gather_paths does most of the work, but we also consider a
 * special case: we could try sorting the data by the group_pathkeys and then
 * applying Gather Merge.
 *
 * NB: This function shouldn't be used for anything other than a grouped or
 * partially grouped relation not only because of the fact that it explicitly
 * references group_pathkeys but we pass "true" as the third argument to
 * generate_useful_gather_paths().
 */
static void
gather_grouping_paths(PlannerInfo *root, RelOptInfo *rel)
{
	ListCell   *lc;
	Path	   *cheapest_partial_path;

	/* Try Gather for unordered paths and Gather Merge for ordered ones. */
	generate_useful_gather_paths(root, rel, true);

	/* Try cheapest partial path + explicit Sort + Gather Merge. */
	cheapest_partial_path = linitial(rel->partial_pathlist);
	if (!pathkeys_contained_in(root->group_pathkeys,
							   cheapest_partial_path->pathkeys))
	{
		Path	   *path;
		double		total_groups;

		total_groups =
			cheapest_partial_path->rows * cheapest_partial_path->parallel_workers;
		path = (Path *) create_sort_path(root, rel, cheapest_partial_path,
										 root->group_pathkeys,
										 -1.0);
		path = (Path *)
			create_gather_merge_path(root,
									 rel,
									 path,
									 rel->reltarget,
									 root->group_pathkeys,
									 NULL,
									 &total_groups);

		add_path(rel, path);
	}

	/*
	 * Consider incremental sort on all partial paths, if enabled.
	 *
	 * We can also skip the entire loop when we only have a single-item
	 * group_pathkeys because then we can't possibly have a presorted prefix
	 * of the list without having the list be fully sorted.
	 */
	if (!enable_incremental_sort || list_length(root->group_pathkeys) == 1)
		return;

	/* also consider incremental sort on partial paths, if enabled */
	foreach(lc, rel->partial_pathlist)
	{
		Path	   *path = (Path *) lfirst(lc);
		bool		is_sorted;
		int			presorted_keys;
		double		total_groups;

		is_sorted = pathkeys_count_contained_in(root->group_pathkeys,
												path->pathkeys,
												&presorted_keys);

		if (is_sorted)
			continue;

		if (presorted_keys == 0)
			continue;

		path = (Path *) create_incremental_sort_path(root,
													 rel,
													 path,
													 root->group_pathkeys,
													 presorted_keys,
													 -1.0);

		path = (Path *)
			create_gather_merge_path(root,
									 rel,
									 path,
									 rel->reltarget,
									 root->group_pathkeys,
									 NULL,
									 &total_groups);

		add_path(rel, path);
	}
}

/*
 * can_partial_agg
 *
 * Determines whether or not partial grouping and/or aggregation is possible.
 * Returns true when possible, false otherwise.
 */
static bool
can_partial_agg(PlannerInfo *root)
{
	Query	   *parse = root->parse;

	if (!parse->hasAggs && parse->groupClause == NIL)
	{
		/*
		 * We don't know how to do parallel aggregation unless we have either
		 * some aggregates or a grouping clause.
		 */
		return false;
	}
	else if (parse->groupingSets)
	{
		/* We don't know how to do grouping sets in parallel. */
		return false;
	}
	else if (root->hasNonPartialAggs || root->hasNonSerialAggs)
	{
		/* Insufficient support for partial mode. */
		return false;
	}

	/* Everything looks good. */
	return true;
}

/*
 * apply_scanjoin_target_to_paths
 *
 * Adjust the final scan/join relation, and recursively all of its children,
 * to generate the final scan/join target.  It would be more correct to model
 * this as a separate planning step with a new RelOptInfo at the toplevel and
 * for each child relation, but doing it this way is noticeably cheaper.
 * Maybe that problem can be solved at some point, but for now we do this.
 *
 * If tlist_same_exprs is true, then the scan/join target to be applied has
 * the same expressions as the existing reltarget, so we need only insert the
 * appropriate sortgroupref information.  By avoiding the creation of
 * projection paths we save effort both immediately and at plan creation time.
 */
static void
apply_scanjoin_target_to_paths(PlannerInfo *root,
							   RelOptInfo *rel,
							   List *scanjoin_targets,
							   List *scanjoin_targets_contain_srfs,
							   bool scanjoin_target_parallel_safe,
							   bool tlist_same_exprs)
{
	bool		rel_is_partitioned = IS_PARTITIONED_REL(rel);
	PathTarget *scanjoin_target;
	ListCell   *lc;

	/* This recurses, so be paranoid. */
	check_stack_depth();

	/*
	 * If the rel is partitioned, we want to drop its existing paths and
	 * generate new ones.  This function would still be correct if we kept the
	 * existing paths: we'd modify them to generate the correct target above
	 * the partitioning Append, and then they'd compete on cost with paths
	 * generating the target below the Append.  However, in our current cost
	 * model the latter way is always the same or cheaper cost, so modifying
	 * the existing paths would just be useless work.  Moreover, when the cost
	 * is the same, varying roundoff errors might sometimes allow an existing
	 * path to be picked, resulting in undesirable cross-platform plan
	 * variations.  So we drop old paths and thereby force the work to be done
	 * below the Append, except in the case of a non-parallel-safe target.
	 *
	 * Some care is needed, because we have to allow
	 * generate_useful_gather_paths to see the old partial paths in the next
	 * stanza.  Hence, zap the main pathlist here, then allow
	 * generate_useful_gather_paths to add path(s) to the main list, and
	 * finally zap the partial pathlist.
	 */
	if (rel_is_partitioned)
		rel->pathlist = NIL;

	/*
	 * If the scan/join target is not parallel-safe, partial paths cannot
	 * generate it.
	 */
	if (!scanjoin_target_parallel_safe)
	{
		/*
		 * Since we can't generate the final scan/join target in parallel
		 * workers, this is our last opportunity to use any partial paths that
		 * exist; so build Gather path(s) that use them and emit whatever the
		 * current reltarget is.  We don't do this in the case where the
		 * target is parallel-safe, since we will be able to generate superior
		 * paths by doing it after the final scan/join target has been
		 * applied.
		 */
		generate_useful_gather_paths(root, rel, false);

		/* Can't use parallel query above this level. */
		rel->partial_pathlist = NIL;
		rel->consider_parallel = false;
	}

	/* Finish dropping old paths for a partitioned rel, per comment above */
	if (rel_is_partitioned)
		rel->partial_pathlist = NIL;

	/* Extract SRF-free scan/join target. */
	scanjoin_target = linitial_node(PathTarget, scanjoin_targets);

	/*
	 * Apply the SRF-free scan/join target to each existing path.
	 *
	 * If the tlist exprs are the same, we can just inject the sortgroupref
	 * information into the existing pathtargets.  Otherwise, replace each
	 * path with a projection path that generates the SRF-free scan/join
	 * target.  This can't change the ordering of paths within rel->pathlist,
	 * so we just modify the list in place.
	 */
	foreach(lc, rel->pathlist)
	{
		Path	   *subpath = (Path *) lfirst(lc);

		/* Shouldn't have any parameterized paths anymore */
		Assert(subpath->param_info == NULL);

		if (tlist_same_exprs)
			subpath->pathtarget->sortgrouprefs =
				scanjoin_target->sortgrouprefs;
		else
		{
			Path	   *newpath;

			newpath = (Path *) create_projection_path(root, rel, subpath,
													  scanjoin_target);
			lfirst(lc) = newpath;
		}
	}

	/* Likewise adjust the targets for any partial paths. */
	foreach(lc, rel->partial_pathlist)
	{
		Path	   *subpath = (Path *) lfirst(lc);

		/* Shouldn't have any parameterized paths anymore */
		Assert(subpath->param_info == NULL);

		if (tlist_same_exprs)
			subpath->pathtarget->sortgrouprefs =
				scanjoin_target->sortgrouprefs;
		else
		{
			Path	   *newpath;

			newpath = (Path *) create_projection_path(root, rel, subpath,
													  scanjoin_target);
			lfirst(lc) = newpath;
		}
	}

	/*
	 * Now, if final scan/join target contains SRFs, insert ProjectSetPath(s)
	 * atop each existing path.  (Note that this function doesn't look at the
	 * cheapest-path fields, which is a good thing because they're bogus right
	 * now.)
	 */
	if (root->parse->hasTargetSRFs)
		adjust_paths_for_srfs(root, rel,
							  scanjoin_targets,
							  scanjoin_targets_contain_srfs);

	/*
	 * Update the rel's target to be the final (with SRFs) scan/join target.
	 * This now matches the actual output of all the paths, and we might get
	 * confused in createplan.c if they don't agree.  We must do this now so
	 * that any append paths made in the next part will use the correct
	 * pathtarget (cf. create_append_path).
	 *
	 * Note that this is also necessary if GetForeignUpperPaths() gets called
	 * on the final scan/join relation or on any of its children, since the
	 * FDW might look at the rel's target to create ForeignPaths.
	 */
	rel->reltarget = llast_node(PathTarget, scanjoin_targets);

	/*
	 * If the relation is partitioned, recursively apply the scan/join target
	 * to all partitions, and generate brand-new Append paths in which the
	 * scan/join target is computed below the Append rather than above it.
	 * Since Append is not projection-capable, that might save a separate
	 * Result node, and it also is important for partitionwise aggregate.
	 */
	if (rel_is_partitioned)
	{
		List	   *live_children = NIL;
		int			i;

		/* Adjust each partition. */
		i = -1;
		while ((i = bms_next_member(rel->live_parts, i)) >= 0)
		{
			RelOptInfo *child_rel = rel->part_rels[i];
			AppendRelInfo **appinfos;
			int			nappinfos;
			List	   *child_scanjoin_targets = NIL;
			ListCell   *lc;

			Assert(child_rel != NULL);

			/* Dummy children can be ignored. */
			if (IS_DUMMY_REL(child_rel))
				continue;

			/* Translate scan/join targets for this child. */
			appinfos = find_appinfos_by_relids(root, child_rel->relids,
											   &nappinfos);
			foreach(lc, scanjoin_targets)
			{
				PathTarget *target = lfirst_node(PathTarget, lc);

				target = copy_pathtarget(target);
				target->exprs = (List *)
					adjust_appendrel_attrs(root,
										   (Node *) target->exprs,
										   nappinfos, appinfos);
				child_scanjoin_targets = lappend(child_scanjoin_targets,
												 target);
			}
			pfree(appinfos);

			/* Recursion does the real work. */
			apply_scanjoin_target_to_paths(root, child_rel,
										   child_scanjoin_targets,
										   scanjoin_targets_contain_srfs,
										   scanjoin_target_parallel_safe,
										   tlist_same_exprs);

			/* Save non-dummy children for Append paths. */
			if (!IS_DUMMY_REL(child_rel))
				live_children = lappend(live_children, child_rel);
		}

		/* Build new paths for this relation by appending child paths. */
		add_paths_to_append_rel(root, rel, live_children);
	}

	/*
	 * Consider generating Gather or Gather Merge paths.  We must only do this
	 * if the relation is parallel safe, and we don't do it for child rels to
	 * avoid creating multiple Gather nodes within the same plan. We must do
	 * this after all paths have been generated and before set_cheapest, since
	 * one of the generated paths may turn out to be the cheapest one.
	 */
	if (rel->consider_parallel && !IS_OTHER_REL(rel))
		generate_useful_gather_paths(root, rel, false);

	/*
	 * Reassess which paths are the cheapest, now that we've potentially added
	 * new Gather (or Gather Merge) and/or Append (or MergeAppend) paths to
	 * this relation.
	 */
	set_cheapest(rel);
}

/*
 * create_partitionwise_grouping_paths
 *
 * If the partition keys of input relation are part of the GROUP BY clause, all
 * the rows belonging to a given group come from a single partition.  This
 * allows aggregation/grouping over a partitioned relation to be broken down
 * into aggregation/grouping on each partition.  This should be no worse, and
 * often better, than the normal approach.
 *
 * However, if the GROUP BY clause does not contain all the partition keys,
 * rows from a given group may be spread across multiple partitions. In that
 * case, we perform partial aggregation for each group, append the results,
 * and then finalize aggregation.  This is less certain to win than the
 * previous case.  It may win if the PartialAggregate stage greatly reduces
 * the number of groups, because fewer rows will pass through the Append node.
 * It may lose if we have lots of small groups.
 */
static void
create_partitionwise_grouping_paths(PlannerInfo *root,
									RelOptInfo *input_rel,
									RelOptInfo *grouped_rel,
									RelOptInfo *partially_grouped_rel,
									const AggClauseCosts *agg_costs,
									grouping_sets_data *gd,
									PartitionwiseAggregateType patype,
									GroupPathExtraData *extra)
{
	List	   *grouped_live_children = NIL;
	List	   *partially_grouped_live_children = NIL;
	PathTarget *target = grouped_rel->reltarget;
	bool		partial_grouping_valid = true;
	int			i;

	Assert(patype != PARTITIONWISE_AGGREGATE_NONE);
	Assert(patype != PARTITIONWISE_AGGREGATE_PARTIAL ||
		   partially_grouped_rel != NULL);

	/* Add paths for partitionwise aggregation/grouping. */
	i = -1;
	while ((i = bms_next_member(input_rel->live_parts, i)) >= 0)
	{
		RelOptInfo *child_input_rel = input_rel->part_rels[i];
		PathTarget *child_target;
		AppendRelInfo **appinfos;
		int			nappinfos;
		GroupPathExtraData child_extra;
		RelOptInfo *child_grouped_rel;
		RelOptInfo *child_partially_grouped_rel;

		Assert(child_input_rel != NULL);

		/* Dummy children can be ignored. */
		if (IS_DUMMY_REL(child_input_rel))
			continue;

		child_target = copy_pathtarget(target);

		/*
		 * Copy the given "extra" structure as is and then override the
		 * members specific to this child.
		 */
		memcpy(&child_extra, extra, sizeof(child_extra));

		appinfos = find_appinfos_by_relids(root, child_input_rel->relids,
										   &nappinfos);

		child_target->exprs = (List *)
			adjust_appendrel_attrs(root,
								   (Node *) target->exprs,
								   nappinfos, appinfos);

		/* Translate havingQual and targetList. */
		child_extra.havingQual = (Node *)
			adjust_appendrel_attrs(root,
								   extra->havingQual,
								   nappinfos, appinfos);
		child_extra.targetList = (List *)
			adjust_appendrel_attrs(root,
								   (Node *) extra->targetList,
								   nappinfos, appinfos);

		/*
		 * extra->patype was the value computed for our parent rel; patype is
		 * the value for this relation.  For the child, our value is its
		 * parent rel's value.
		 */
		child_extra.patype = patype;

		/*
		 * Create grouping relation to hold fully aggregated grouping and/or
		 * aggregation paths for the child.
		 */
		child_grouped_rel = make_grouping_rel(root, child_input_rel,
											  child_target,
											  extra->target_parallel_safe,
											  child_extra.havingQual);

		/* Create grouping paths for this child relation. */
		create_ordinary_grouping_paths(root, child_input_rel,
									   child_grouped_rel,
									   agg_costs, gd, &child_extra,
									   &child_partially_grouped_rel);

		if (child_partially_grouped_rel)
		{
			partially_grouped_live_children =
				lappend(partially_grouped_live_children,
						child_partially_grouped_rel);
		}
		else
			partial_grouping_valid = false;

		if (patype == PARTITIONWISE_AGGREGATE_FULL)
		{
			set_cheapest(child_grouped_rel);
			grouped_live_children = lappend(grouped_live_children,
											child_grouped_rel);
		}

		pfree(appinfos);
	}

	/*
	 * Try to create append paths for partially grouped children. For full
	 * partitionwise aggregation, we might have paths in the partial_pathlist
	 * if parallel aggregation is possible.  For partial partitionwise
	 * aggregation, we may have paths in both pathlist and partial_pathlist.
	 *
	 * NB: We must have a partially grouped path for every child in order to
	 * generate a partially grouped path for this relation.
	 */
	if (partially_grouped_rel && partial_grouping_valid)
	{
		Assert(partially_grouped_live_children != NIL);

		add_paths_to_append_rel(root, partially_grouped_rel,
								partially_grouped_live_children);

		/*
		 * We need call set_cheapest, since the finalization step will use the
		 * cheapest path from the rel.
		 */
		if (partially_grouped_rel->pathlist)
			set_cheapest(partially_grouped_rel);
	}

	/* If possible, create append paths for fully grouped children. */
	if (patype == PARTITIONWISE_AGGREGATE_FULL)
	{
		Assert(grouped_live_children != NIL);

		add_paths_to_append_rel(root, grouped_rel, grouped_live_children);
	}
}

/*
 * group_by_has_partkey
 *
 * Returns true, if all the partition keys of the given relation are part of
 * the GROUP BY clauses, false otherwise.
 */
static bool
group_by_has_partkey(RelOptInfo *input_rel,
					 List *targetList,
					 List *groupClause)
{
	List	   *groupexprs = get_sortgrouplist_exprs(groupClause, targetList);
	int			cnt = 0;
	int			partnatts;

	/* Input relation should be partitioned. */
	Assert(input_rel->part_scheme);

	/* Rule out early, if there are no partition keys present. */
	if (!input_rel->partexprs)
		return false;

	partnatts = input_rel->part_scheme->partnatts;

	for (cnt = 0; cnt < partnatts; cnt++)
	{
		List	   *partexprs = input_rel->partexprs[cnt];
		ListCell   *lc;
		bool		found = false;

		foreach(lc, partexprs)
		{
			Expr	   *partexpr = lfirst(lc);

			if (list_member(groupexprs, partexpr))
			{
				found = true;
				break;
			}
		}

		/*
		 * If none of the partition key expressions match with any of the
		 * GROUP BY expression, return false.
		 */
		if (!found)
			return false;
	}

	return true;
}<|MERGE_RESOLUTION|>--- conflicted
+++ resolved
@@ -1252,6 +1252,150 @@
 	return (Expr *) preprocess_expression(root, (Node *) expr, EXPRKIND_PHV);
 }
 
+/*
+ * Returns whether the given IndexOptInfo represents the primary index in
+ * YugabyteDB (i.e., contains the primary source of truth for the data).
+ */
+static bool
+yb_is_main_table(IndexOptInfo *indexinfo)
+{
+	Relation indrel;
+	bool is_main_table = false;
+
+	if (!IsYugaByteEnabled())
+		return false;
+
+	if (indexinfo->rel->reloptkind != RELOPT_BASEREL)
+		return false;
+
+	indrel = RelationIdGetRelation(indexinfo->indexoid);
+	if (indrel != NULL && indrel->rd_index != NULL)
+		is_main_table = indrel->rd_index->indisprimary;
+	if (indrel != NULL)
+		RelationClose(indrel);
+	return is_main_table;
+}
+
+/* Returns whether the given index_path matches the primary key exactly. */
+static bool
+yb_ipath_matches_pk(IndexPath *index_path) {
+	return false;
+#ifdef YB_TODO
+	/* Trevor Foucher This function needs changes to work with Pg15 */
+	ListCell   *values;
+	Bitmapset  *primary_key_attrs = NULL;
+	List	   *qinfos = NIL;
+	ListCell   *lc = NULL;
+
+	/*
+	 * Verify no non-primary-key filters are specified. There is one
+	 * indrestrictinfo per query term.
+	 */
+	foreach(values, index_path->indexinfo->indrestrictinfo)
+	{
+		RestrictInfo *rinfo = lfirst_node(RestrictInfo, values);
+
+		/*
+		 * There is one indexquals per key that has a query term. Note this
+		 * means we can't simply compare indrestrictinfo count to indexquals,
+		 * because if there is only one query term, both structures will contain
+		 * one item, even if there are more columns in the primary key.
+		 */
+		if (!list_member_ptr(index_path->indexquals, rinfo))
+			return false;
+	}
+
+	/*
+	 * Check that all WHERE clause conditions in the query use the equality
+	 * operator, and count the number of primary keys used.
+	 */
+	qinfos = deconstruct_indexquals(index_path);
+	foreach(lc, qinfos)
+	{
+		IndexQualInfo *qinfo = (IndexQualInfo *) lfirst(lc);
+		RestrictInfo *rinfo = qinfo->rinfo;
+		Expr	   *clause = rinfo->clause;
+		Oid			clause_op;
+		int			op_strategy;
+
+		if (!IsA(clause, OpExpr))
+			return false;
+
+		clause_op = qinfo->clause_op;
+		if (!OidIsValid(clause_op))
+			return false;
+
+		op_strategy = get_op_opfamily_strategy(
+			clause_op, index_path->indexinfo->opfamily[qinfo->indexcol]);
+		Assert(op_strategy != 0);  /* not a member of opfamily?? */
+		if (op_strategy != BTEqualStrategyNumber)
+			return false;
+		/* Just used for counting, not matching. */
+		primary_key_attrs = bms_add_member(primary_key_attrs, qinfo->indexcol);
+	}
+
+	/*
+	 * After checking all queries are for equality on primary keys, now we just
+	 * have to ensure we've covered all the primary keys.
+	 */
+	return bms_num_members(primary_key_attrs) ==
+		   index_path->indexinfo->nkeycolumns;
+#endif
+}
+
+/*
+ * Checks if conditions are suitable to create a path with a single-RPC
+ * lock+select, and creates that path.
+ */
+static void
+yb_consider_locking_scan(PlannerInfo *root, RelOptInfo *final_rel)
+{
+	IndexPath  *new_path = NULL;
+	ListCell   *lc;
+
+	/*
+	 * This optimization only happens if there are rowMarks in the parse
+	 * (meaning locking).
+	 */
+	if (!root->parse->rowMarks)
+		return;
+
+	/* Isolation level SERIALIZABLE is handled by checking for the level. */
+	if (IsolationIsSerializable())
+		return;
+
+	foreach(lc, final_rel->pathlist)
+	{
+		Path	   *path = (Path *) lfirst(lc);
+		LockRowsPath *lr_path;
+		IndexPath *original_index_path;
+		if (!IsA(path, LockRowsPath))
+			continue;
+		lr_path = castNode(LockRowsPath, path);
+		if (!IsA(lr_path->subpath, IndexPath))
+			continue;
+		original_index_path = castNode(IndexPath, lr_path->subpath);
+		if (original_index_path->indexclauses != NIL && yb_lock_pk_single_rpc &&
+			yb_is_main_table(original_index_path->indexinfo) &&
+			yb_ipath_matches_pk(original_index_path))
+		{
+			/*
+			 * We can't use create_index_path directly, Instead we do a
+			 * hack as in reparameterize_paths: flat-copy the path node,
+			 * add the lock mechanism, and redo the cost estimate.
+			 */
+			new_path = makeNode(IndexPath);
+			memcpy(new_path, original_index_path, sizeof(IndexPath));
+			new_path->yb_index_path_info.yb_lock_mechanism = YB_LOCK_CLAUSE_ON_PK;
+			cost_index(new_path, root, /*loop_count=*/ 1.0, false);
+		}
+	}
+
+	/* The new path should dominate the old one because LockRows adds cost. */
+	if (new_path)
+		add_path(final_rel, (Path *) new_path);
+}
+
 /*--------------------
  * grouping_planner
  *	  Perform planning steps related to grouping, aggregation, etc.
@@ -1428,610 +1572,11 @@
 		 */
 
 		/*
-<<<<<<< HEAD
 		 * Mark all the aggregates with resolved aggtranstypes, and detect
 		 * aggregates that are duplicates or can share transition state.  We
 		 * must do this before slicing and dicing the tlist into various
 		 * pathtargets, else some copies of the Aggref nodes might escape
 		 * being marked.
-=======
-		 * The append_rel_list likewise might contain references to subquery
-		 * RTEs (if any subqueries were flattenable UNION ALLs).  So prepare
-		 * to apply ChangeVarNodes to that, too.  As explained above, we only
-		 * want to copy items that actually contain such references; the rest
-		 * can just get linked into the subroot's append_rel_list.
-		 *
-		 * If we know there are no such references, we can just use the outer
-		 * append_rel_list unmodified.
-		 */
-		if (modifiableARIindexes != NULL)
-		{
-			ListCell   *lc2;
-
-			subroot->append_rel_list = NIL;
-			foreach(lc2, parent_root->append_rel_list)
-			{
-				AppendRelInfo *appinfo2 = lfirst_node(AppendRelInfo, lc2);
-
-				if (bms_is_member(appinfo2->child_relid, modifiableARIindexes))
-					appinfo2 = copyObject(appinfo2);
-
-				subroot->append_rel_list = lappend(subroot->append_rel_list,
-												   appinfo2);
-			}
-		}
-
-		/*
-		 * Add placeholders to the child Query's rangetable list to fill the
-		 * RT indexes already reserved for subqueries in previous children.
-		 * These won't be referenced, so there's no need to make them very
-		 * valid-looking.
-		 */
-		while (list_length(subroot->parse->rtable) < list_length(final_rtable))
-			subroot->parse->rtable = lappend(subroot->parse->rtable,
-											 makeNode(RangeTblEntry));
-
-		/*
-		 * If this isn't the first child Query, generate duplicates of all
-		 * subquery RTEs, and adjust Var numbering to reference the
-		 * duplicates. To simplify the loop logic, we scan the original rtable
-		 * not the copy just made by adjust_appendrel_attrs; that should be OK
-		 * since subquery RTEs couldn't contain any references to the target
-		 * rel.
-		 */
-		if (final_rtable != NIL && subqueryRTindexes != NULL)
-		{
-			ListCell   *lr;
-
-			rti = 1;
-			foreach(lr, parent_parse->rtable)
-			{
-				RangeTblEntry *rte = lfirst_node(RangeTblEntry, lr);
-
-				if (bms_is_member(rti, subqueryRTindexes))
-				{
-					Index		newrti;
-
-					/*
-					 * The RTE can't contain any references to its own RT
-					 * index, except in its securityQuals, so we can save a
-					 * few cycles by applying ChangeVarNodes to the rest of
-					 * the rangetable before we append the RTE to it.
-					 */
-					newrti = list_length(subroot->parse->rtable) + 1;
-					ChangeVarNodes((Node *) subroot->parse, rti, newrti, 0);
-					ChangeVarNodes((Node *) subroot->rowMarks, rti, newrti, 0);
-					/* Skip processing unchanging parts of append_rel_list */
-					if (modifiableARIindexes != NULL)
-					{
-						ListCell   *lc2;
-
-						foreach(lc2, subroot->append_rel_list)
-						{
-							AppendRelInfo *appinfo2 = lfirst_node(AppendRelInfo, lc2);
-
-							if (bms_is_member(appinfo2->child_relid,
-											  modifiableARIindexes))
-								ChangeVarNodes((Node *) appinfo2, rti, newrti, 0);
-						}
-					}
-					rte = copyObject(rte);
-					ChangeVarNodes((Node *) rte->securityQuals, rti, newrti, 0);
-					subroot->parse->rtable = lappend(subroot->parse->rtable,
-													 rte);
-				}
-				rti++;
-			}
-		}
-
-		/* There shouldn't be any OJ info to translate, as yet */
-		Assert(subroot->join_info_list == NIL);
-		/* and we haven't created PlaceHolderInfos, either */
-		Assert(subroot->placeholder_list == NIL);
-
-		/* Generate Path(s) for accessing this result relation */
-		grouping_planner(subroot, true, 0.0 /* retrieve all tuples */ );
-
-		/*
-		 * Select cheapest path in case there's more than one.  We always run
-		 * modification queries to conclusion, so we care only for the
-		 * cheapest-total path.
-		 */
-		sub_final_rel = fetch_upper_rel(subroot, UPPERREL_FINAL, NULL);
-		set_cheapest(sub_final_rel);
-		subpath = sub_final_rel->cheapest_total_path;
-
-		/*
-		 * If this child rel was excluded by constraint exclusion, exclude it
-		 * from the result plan.
-		 */
-		if (IS_DUMMY_PATH(subpath))
-			continue;
-
-		root->yb_num_referenced_relations++;
-
-		/*
-		 * Add the current parent's RT index to the partitioned_relids set if
-		 * we're creating the ModifyTable path for a partitioned root table.
-		 * (We only care about parents of non-excluded children.)
-		 */
-		if (partitioned_relids)
-			partitioned_relids = bms_add_member(partitioned_relids,
-												appinfo->parent_relid);
-
-		/*
-		 * If this is the first non-excluded child, its post-planning rtable
-		 * becomes the initial contents of final_rtable; otherwise, append
-		 * just its modified subquery RTEs to final_rtable.
-		 */
-		if (final_rtable == NIL)
-			final_rtable = subroot->parse->rtable;
-		else
-			final_rtable = list_concat(final_rtable,
-									   list_copy_tail(subroot->parse->rtable,
-													  list_length(final_rtable)));
-
-		/*
-		 * We need to collect all the RelOptInfos from all child plans into
-		 * the main PlannerInfo, since setrefs.c will need them.  We use the
-		 * last child's simple_rel_array (previous ones are too short), so we
-		 * have to propagate forward the RelOptInfos that were already built
-		 * in previous children.
-		 */
-		Assert(subroot->simple_rel_array_size >= save_rel_array_size);
-		for (rti = 1; rti < save_rel_array_size; rti++)
-		{
-			RelOptInfo *brel = save_rel_array[rti];
-
-			if (brel)
-				subroot->simple_rel_array[rti] = brel;
-		}
-		save_rel_array_size = subroot->simple_rel_array_size;
-		save_rel_array = subroot->simple_rel_array;
-		save_append_rel_array = subroot->append_rel_array;
-
-		/* Make sure any initplans from this rel get into the outer list */
-		root->init_plans = subroot->init_plans;
-
-		/* Build list of sub-paths */
-		subpaths = lappend(subpaths, subpath);
-
-		/* Build list of modified subroots, too */
-		subroots = lappend(subroots, subroot);
-
-		/* Build list of target-relation RT indexes */
-		resultRelations = lappend_int(resultRelations, appinfo->child_relid);
-
-		/* Build lists of per-relation WCO and RETURNING targetlists */
-		if (parse->withCheckOptions)
-			withCheckOptionLists = lappend(withCheckOptionLists,
-										   subroot->parse->withCheckOptions);
-		if (parse->returningList)
-			returningLists = lappend(returningLists,
-									 subroot->parse->returningList);
-
-		Assert(!parse->onConflict);
-	}
-
-	/* Result path must go into outer query's FINAL upperrel */
-	final_rel = fetch_upper_rel(root, UPPERREL_FINAL, NULL);
-
-	/*
-	 * We don't currently worry about setting final_rel's consider_parallel
-	 * flag in this case, nor about allowing FDWs or create_upper_paths_hook
-	 * to get control here.
-	 */
-
-	/*
-	 * If we managed to exclude every child rel, return a dummy plan; it
-	 * doesn't even need a ModifyTable node.
-	 */
-	if (subpaths == NIL)
-	{
-		set_dummy_rel_pathlist(final_rel);
-		return;
-	}
-
-	/*
-	 * Put back the final adjusted rtable into the master copy of the Query.
-	 * (We mustn't do this if we found no non-excluded children.)
-	 */
-	parse->rtable = final_rtable;
-	root->simple_rel_array_size = save_rel_array_size;
-	root->simple_rel_array = save_rel_array;
-	root->append_rel_array = save_append_rel_array;
-
-	/* Must reconstruct master's simple_rte_array, too */
-	root->simple_rte_array = (RangeTblEntry **)
-		palloc0((list_length(final_rtable) + 1) * sizeof(RangeTblEntry *));
-	rti = 1;
-	foreach(lc, final_rtable)
-	{
-		RangeTblEntry *rte = lfirst_node(RangeTblEntry, lc);
-
-		root->simple_rte_array[rti++] = rte;
-	}
-
-	/*
-	 * If there was a FOR [KEY] UPDATE/SHARE clause, the LockRows node will
-	 * have dealt with fetching non-locked marked rows, else we need to have
-	 * ModifyTable do that.
-	 */
-	if (parse->rowMarks)
-		rowMarks = NIL;
-	else
-		rowMarks = root->rowMarks;
-
-	if (partitioned_relids)
-	{
-		int			i;
-
-		i = -1;
-		while ((i = bms_next_member(partitioned_relids, i)) >= 0)
-			partitioned_rels = lappend_int(partitioned_rels, i);
-
-		/*
-		 * If we're going to create ModifyTable at all, the list should
-		 * contain at least one member, that is, the root parent's index.
-		 */
-		Assert(list_length(partitioned_rels) >= 1);
-		partitioned_rels = list_make1(partitioned_rels);
-	}
-
-	/* Create Path representing a ModifyTable to do the UPDATE/DELETE work */
-	add_path(final_rel, (Path *)
-			 create_modifytable_path(root, final_rel,
-									 parse->commandType,
-									 parse->canSetTag,
-									 nominalRelation,
-									 partitioned_rels,
-									 root->partColsUpdated,
-									 resultRelations,
-									 subpaths,
-									 subroots,
-									 withCheckOptionLists,
-									 returningLists,
-									 rowMarks,
-									 NULL,
-									 assign_special_exec_param(root)));
-}
-
-/*
- * Returns whether the given IndexOptInfo represents the primary index in
- * YugabyteDB (i.e., contains the primary source of truth for the data).
- */
-static bool
-yb_is_main_table(IndexOptInfo *indexinfo)
-{
-	Relation indrel;
-	bool is_main_table = false;
-
-	if (!IsYugaByteEnabled())
-		return false;
-
-	if (indexinfo->rel->reloptkind != RELOPT_BASEREL)
-		return false;
-
-	indrel = RelationIdGetRelation(indexinfo->indexoid);
-	if (indrel != NULL && indrel->rd_index != NULL)
-		is_main_table = indrel->rd_index->indisprimary;
-	if (indrel != NULL)
-		RelationClose(indrel);
-	return is_main_table;
-}
-
-/* Returns whether the given index_path matches the primary key exactly. */
-static bool
-yb_ipath_matches_pk(IndexPath *index_path) {
-	ListCell   *values;
-	Bitmapset  *primary_key_attrs = NULL;
-	List	   *qinfos = NIL;
-	ListCell   *lc = NULL;
-
-	/*
-	 * Verify no non-primary-key filters are specified. There is one
-	 * indrestrictinfo per query term.
-	 */
-	foreach(values, index_path->indexinfo->indrestrictinfo)
-	{
-		RestrictInfo *rinfo = lfirst_node(RestrictInfo, values);
-
-		/*
-		 * There is one indexquals per key that has a query term. Note this
-		 * means we can't simply compare indrestrictinfo count to indexquals,
-		 * because if there is only one query term, both structures will contain
-		 * one item, even if there are more columns in the primary key.
-		 */
-		if (!list_member_ptr(index_path->indexquals, rinfo))
-			return false;
-	}
-
-	/*
-	 * Check that all WHERE clause conditions in the query use the equality
-	 * operator, and count the number of primary keys used.
-	 */
-	qinfos = deconstruct_indexquals(index_path);
-	foreach(lc, qinfos)
-	{
-		IndexQualInfo *qinfo = (IndexQualInfo *) lfirst(lc);
-		RestrictInfo *rinfo = qinfo->rinfo;
-		Expr	   *clause = rinfo->clause;
-		Oid			clause_op;
-		int			op_strategy;
-
-		if (!IsA(clause, OpExpr))
-			return false;
-
-		clause_op = qinfo->clause_op;
-		if (!OidIsValid(clause_op))
-			return false;
-
-		op_strategy = get_op_opfamily_strategy(
-			clause_op, index_path->indexinfo->opfamily[qinfo->indexcol]);
-		Assert(op_strategy != 0);  /* not a member of opfamily?? */
-		if (op_strategy != BTEqualStrategyNumber)
-			return false;
-		/* Just used for counting, not matching. */
-		primary_key_attrs = bms_add_member(primary_key_attrs, qinfo->indexcol);
-	}
-
-	/*
-	 * After checking all queries are for equality on primary keys, now we just
-	 * have to ensure we've covered all the primary keys.
-	 */
-	return bms_num_members(primary_key_attrs) ==
-		   index_path->indexinfo->nkeycolumns;
-}
-
-/*
- * Checks if conditions are suitable to create a path with a single-RPC
- * lock+select, and creates that path.
- */
-static void
-yb_consider_locking_scan(PlannerInfo *root, RelOptInfo *final_rel)
-{
-	IndexPath  *new_path = NULL;
-	ListCell   *lc;
-
-	/*
-	 * This optimization only happens if there are rowMarks in the parse
-	 * (meaning locking).
-	 */
-	if (!root->parse->rowMarks)
-		return;
-
-	/* Isolation level SERIALIZABLE is handled by checking for the level. */
-	if (IsolationIsSerializable())
-		return;
-
-	foreach(lc, final_rel->pathlist)
-	{
-		Path	   *path = (Path *) lfirst(lc);
-		LockRowsPath *lr_path;
-		IndexPath *original_index_path;
-		if (!IsA(path, LockRowsPath))
-			continue;
-		lr_path = castNode(LockRowsPath, path);
-		if (!IsA(lr_path->subpath, IndexPath))
-			continue;
-		original_index_path = castNode(IndexPath, lr_path->subpath);
-		if (original_index_path->indexclauses != NIL && yb_lock_pk_single_rpc &&
-			yb_is_main_table(original_index_path->indexinfo) &&
-			yb_ipath_matches_pk(original_index_path))
-		{
-			/*
-			 * We can't use create_index_path directly, Instead we do a
-			 * hack as in reparameterize_paths: flat-copy the path node,
-			 * add the lock mechanism, and redo the cost estimate.
-			 */
-			new_path = makeNode(IndexPath);
-			memcpy(new_path, original_index_path, sizeof(IndexPath));
-			new_path->yb_index_path_info.yb_lock_mechanism = YB_LOCK_CLAUSE_ON_PK;
-			cost_index(new_path, root, /*loop_count=*/ 1.0, false);
-		}
-	}
-
-	/* The new path should dominate the old one because LockRows adds cost. */
-	if (new_path)
-		add_path(final_rel, (Path *) new_path);
-}
-
-/*--------------------
- * grouping_planner
- *	  Perform planning steps related to grouping, aggregation, etc.
- *
- * This function adds all required top-level processing to the scan/join
- * Path(s) produced by query_planner.
- *
- * If inheritance_update is true, we're being called from inheritance_planner
- * and should not include a ModifyTable step in the resulting Path(s).
- * (inheritance_planner will create a single ModifyTable node covering all the
- * target tables.)
- *
- * tuple_fraction is the fraction of tuples we expect will be retrieved.
- * tuple_fraction is interpreted as follows:
- *	  0: expect all tuples to be retrieved (normal case)
- *	  0 < tuple_fraction < 1: expect the given fraction of tuples available
- *		from the plan to be retrieved
- *	  tuple_fraction >= 1: tuple_fraction is the absolute number of tuples
- *		expected to be retrieved (ie, a LIMIT specification)
- *
- * Returns nothing; the useful output is in the Paths we attach to the
- * (UPPERREL_FINAL, NULL) upperrel in *root.  In addition,
- * root->processed_tlist contains the final processed targetlist.
- *
- * Note that we have not done set_cheapest() on the final rel; it's convenient
- * to leave this to the caller.
- *--------------------
- */
-static void
-grouping_planner(PlannerInfo *root, bool inheritance_update,
-				 double tuple_fraction)
-{
-	Query	   *parse = root->parse;
-	List	   *tlist;
-	int64		offset_est = 0;
-	int64		count_est = 0;
-	double		limit_tuples = -1.0;
-	bool		have_postponed_srfs = false;
-	PathTarget *final_target;
-	List	   *final_targets;
-	List	   *final_targets_contain_srfs;
-	bool		final_target_parallel_safe;
-	RelOptInfo *current_rel;
-	RelOptInfo *final_rel;
-	ListCell   *lc;
-
-	/* Tweak caller-supplied tuple_fraction if have LIMIT/OFFSET */
-	if (parse->limitCount || parse->limitOffset)
-	{
-		tuple_fraction = preprocess_limit(root, tuple_fraction,
-										  &offset_est, &count_est);
-
-		/*
-		 * If we have a known LIMIT, and don't have an unknown OFFSET, we can
-		 * estimate the effects of using a bounded sort.
-		 */
-		if (count_est > 0 && offset_est >= 0)
-			limit_tuples = (double) count_est + (double) offset_est;
-	}
-
-	/* Make tuple_fraction accessible to lower-level routines */
-	root->tuple_fraction = tuple_fraction;
-
-	if (parse->setOperations)
-	{
-		/*
-		 * If there's a top-level ORDER BY, assume we have to fetch all the
-		 * tuples.  This might be too simplistic given all the hackery below
-		 * to possibly avoid the sort; but the odds of accurate estimates here
-		 * are pretty low anyway.  XXX try to get rid of this in favor of
-		 * letting plan_set_operations generate both fast-start and
-		 * cheapest-total paths.
-		 */
-		if (parse->sortClause)
-			root->tuple_fraction = 0.0;
-
-		/*
-		 * Construct Paths for set operations.  The results will not need any
-		 * work except perhaps a top-level sort and/or LIMIT.  Note that any
-		 * special work for recursive unions is the responsibility of
-		 * plan_set_operations.
-		 */
-		current_rel = plan_set_operations(root);
-
-		/*
-		 * We should not need to call preprocess_targetlist, since we must be
-		 * in a SELECT query node.  Instead, use the targetlist returned by
-		 * plan_set_operations (since this tells whether it returned any
-		 * resjunk columns!), and transfer any sort key information from the
-		 * original tlist.
-		 */
-		Assert(parse->commandType == CMD_SELECT);
-
-		tlist = root->processed_tlist;	/* from plan_set_operations */
-
-		/* for safety, copy processed_tlist instead of modifying in-place */
-		tlist = postprocess_setop_tlist(copyObject(tlist), parse->targetList);
-
-		/* Save aside the final decorated tlist */
-		root->processed_tlist = tlist;
-
-		/* Also extract the PathTarget form of the setop result tlist */
-		final_target = current_rel->cheapest_total_path->pathtarget;
-
-		/* And check whether it's parallel safe */
-		final_target_parallel_safe =
-			is_parallel_safe(root, (Node *) final_target->exprs);
-
-		/* The setop result tlist couldn't contain any SRFs */
-		Assert(!parse->hasTargetSRFs);
-		final_targets = final_targets_contain_srfs = NIL;
-
-		/*
-		 * Can't handle FOR [KEY] UPDATE/SHARE here (parser should have
-		 * checked already, but let's make sure).
-		 */
-		if (parse->rowMarks)
-			ereport(ERROR,
-					(errcode(ERRCODE_FEATURE_NOT_SUPPORTED),
-			/*------
-			  translator: %s is a SQL row locking clause such as FOR UPDATE */
-					 errmsg("%s is not allowed with UNION/INTERSECT/EXCEPT",
-							LCS_asString(linitial_node(RowMarkClause,
-													   parse->rowMarks)->strength))));
-
-		/*
-		 * Calculate pathkeys that represent result ordering requirements
-		 */
-		Assert(parse->distinctClause == NIL);
-		root->sort_pathkeys = make_pathkeys_for_sortclauses(root,
-															parse->sortClause,
-															tlist);
-	}
-	else
-	{
-		/* No set operations, do regular planning */
-		PathTarget *sort_input_target;
-		List	   *sort_input_targets;
-		List	   *sort_input_targets_contain_srfs;
-		bool		sort_input_target_parallel_safe;
-		PathTarget *grouping_target;
-		List	   *grouping_targets;
-		List	   *grouping_targets_contain_srfs;
-		bool		grouping_target_parallel_safe;
-		PathTarget *scanjoin_target;
-		List	   *scanjoin_targets;
-		List	   *scanjoin_targets_contain_srfs;
-		bool		scanjoin_target_parallel_safe;
-		bool		scanjoin_target_same_exprs;
-		bool		have_grouping;
-		AggClauseCosts agg_costs;
-		WindowFuncLists *wflists = NULL;
-		List	   *activeWindows = NIL;
-		grouping_sets_data *gset_data = NULL;
-		standard_qp_extra qp_extra;
-
-		/* A recursive query should always have setOperations */
-		Assert(!root->hasRecursion);
-
-		/* Preprocess grouping sets and GROUP BY clause, if any */
-		if (parse->groupingSets)
-		{
-			gset_data = preprocess_grouping_sets(root);
-		}
-		else
-		{
-			/* Preprocess regular GROUP BY clause, if any */
-			if (parse->groupClause)
-				parse->groupClause = preprocess_groupclause(root, NIL);
-		}
-
-		/* Preprocess targetlist */
-		tlist = preprocess_targetlist(root);
-
-		/*
-		 * We are now done hacking up the query's targetlist.  Most of the
-		 * remaining planning work will be done with the PathTarget
-		 * representation of tlists, but save aside the full representation so
-		 * that we can transfer its decoration (resnames etc) to the topmost
-		 * tlist of the finished Plan.
-		 */
-		root->processed_tlist = tlist;
-
-		/*
-		 * Collect statistics about aggregates for estimating costs, and mark
-		 * all the aggregates with resolved aggtranstypes.  We must do this
-		 * before slicing and dicing the tlist into various pathtargets, else
-		 * some copies of the Aggref nodes might escape being marked with the
-		 * correct transtypes.
-		 *
-		 * Note: currently, we do not detect duplicate aggregates here.  This
-		 * may result in somewhat-overestimated cost, which is fine for our
-		 * purposes since all Paths will get charged the same.  But at some
-		 * point we might wish to do that detection in the planner, rather
-		 * than during executor startup.
->>>>>>> fc3e8796
 		 */
 		if (parse->hasAggs)
 		{
@@ -4951,14 +4496,6 @@
 create_distinct_paths(PlannerInfo *root, RelOptInfo *input_rel)
 {
 	RelOptInfo *distinct_rel;
-<<<<<<< HEAD
-=======
-	double		numDistinctRows;
-	bool		allow_hash;
-	Path	   *path;
-	ListCell   *lc;
-	List	   *yb_distinct_paths;
->>>>>>> fc3e8796
 
 	/* For now, do all work in the (DISTINCT, NULL) upperrel */
 	distinct_rel = fetch_upper_rel(root, UPPERREL_DISTINCT, NULL);
@@ -4980,7 +4517,6 @@
 	distinct_rel->useridiscurrent = input_rel->useridiscurrent;
 	distinct_rel->fdwroutine = input_rel->fdwroutine;
 
-<<<<<<< HEAD
 	/* build distinct paths based on input_rel's pathlist */
 	create_final_distinct_paths(root, input_rel, distinct_rel);
 
@@ -5158,8 +4694,8 @@
 	bool		allow_hash;
 	Path	   *path;
 	ListCell   *lc;
-
-=======
+	List	   *yb_distinct_paths;
+
 	/* YB: Figure out paths that are already distinct. */
 	yb_distinct_paths = NIL;
 	if (IsYugaByteEnabled())
@@ -5178,7 +4714,6 @@
 		}
 	}
 
->>>>>>> fc3e8796
 	/* Estimate number of distinct rows there will be */
 	if (parse->groupClause || parse->groupingSets || parse->hasAggs ||
 		root->hasHavingQual)
@@ -5324,8 +4859,6 @@
 								 numDistinctRows));
 	}
 
-<<<<<<< HEAD
-=======
 	/*
 	 * YB: Now, add all paths that are already distinct.
 	 * We add these at the end to avoid add_path() from pfree'ing them.
@@ -5333,32 +4866,6 @@
 	foreach(lc, yb_distinct_paths)
 		add_path(distinct_rel, (Path *) lfirst(lc));
 
-	/* Give a helpful error if we failed to find any implementation */
-	if (distinct_rel->pathlist == NIL)
-		ereport(ERROR,
-				(errcode(ERRCODE_FEATURE_NOT_SUPPORTED),
-				 errmsg("could not implement DISTINCT"),
-				 errdetail("Some of the datatypes only support hashing, while others only support sorting.")));
-
-	/*
-	 * If there is an FDW that's responsible for all baserels of the query,
-	 * let it consider adding ForeignPaths.
-	 */
-	if (distinct_rel->fdwroutine &&
-		distinct_rel->fdwroutine->GetForeignUpperPaths)
-		distinct_rel->fdwroutine->GetForeignUpperPaths(root, UPPERREL_DISTINCT,
-													   input_rel, distinct_rel,
-													   NULL);
-
-	/* Let extensions possibly add some more paths */
-	if (create_upper_paths_hook)
-		(*create_upper_paths_hook) (root, UPPERREL_DISTINCT,
-									input_rel, distinct_rel, NULL);
-
-	/* Now choose the best path(s) */
-	set_cheapest(distinct_rel);
-
->>>>>>> fc3e8796
 	return distinct_rel;
 }
 
