--- conflicted
+++ resolved
@@ -82,15 +82,6 @@
   } else {
     RSTATUS_DCHECK_EQ(has_aggregate_targets_, is_aggregate,
                       IllegalState, "Combining aggregate and non aggregate targets");
-  }
-
-<<<<<<< HEAD
-  if (!(target->is_system() || is_aggregate)) {
-    has_regular_targets_ = true;
-=======
-  if (target->is_system()) {
-    has_system_targets_ = true;
->>>>>>> df61f829
   }
 
   if (is_aggregate) {
