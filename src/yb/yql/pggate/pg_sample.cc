--- conflicted
+++ resolved
@@ -44,14 +44,17 @@
     return Status::OK();
   }
 
-  Status PrepareSamplingState(int targrows, double rstate_w, uint64 rand_state) {
+  Status PrepareSamplingState(
+      int targrows, double rstate_w, uint64_t rand_state_s0, uint64_t rand_state_s1) {
     auto* sampling_state = read_req_->mutable_sampling_state();
     sampling_state->set_targrows(targrows);      // target sample size
     sampling_state->set_numrows(0);              // current number of rows selected
     sampling_state->set_samplerows(0);           // rows scanned so far
     sampling_state->set_rowstoskip(-1);          // rows to skip before selecting another
     sampling_state->set_rstate_w(rstate_w);      // Vitter algorithm's W
-    sampling_state->set_rand_state(rand_state);  // random generator's state
+    auto* rand_state = sampling_state->mutable_rand_state();
+    rand_state->set_s0(rand_state_s0);
+    rand_state->set_s1(rand_state_s1);
     reservoir_ = std::vector<std::string>(targrows);
     return Status::OK();
   }
@@ -137,28 +140,9 @@
   return Status::OK();
 }
 
-<<<<<<< HEAD
 Status PgSample::InitRandomState(double rstate_w, uint64_t rand_state_s0, uint64_t rand_state_s1) {
-  SCHECK(secondary_index_query_ != nullptr, RuntimeError, "PgSample has not been prepared");
-  return down_cast<PgSamplePicker*>(secondary_index_query_.get())
-      ->PrepareSamplingState(targrows_, rstate_w, rand_state_s0, rand_state_s1);
-}
-
-Status PgSample::SampleNextBlock(bool *has_more) {
-  SCHECK(secondary_index_query_ != nullptr, RuntimeError, "PgSample has not been prepared");
-  if (!secondary_index_query_->is_executed()) {
-    secondary_index_query_->set_is_executed(true);
-    RETURN_NOT_OK(secondary_index_query_->Exec(nullptr));
-  }
-
-  auto picker = down_cast<PgSamplePicker*>(secondary_index_query_.get());
-  *has_more = VERIFY_RESULT(picker->ProcessNextBlock());
-
-  return Status::OK();
-=======
-Status PgSample::InitRandomState(double rstate_w, uint64 rand_state) {
-  return VERIFY_RESULT_REF(SamplePicker()).PrepareSamplingState(targrows_, rstate_w, rand_state);
->>>>>>> ac9164b6
+  return VERIFY_RESULT_REF(SamplePicker()).PrepareSamplingState(
+      targrows_, rstate_w, rand_state_s0, rand_state_s1);
 }
 
 Result<bool> PgSample::SampleNextBlock() {
@@ -167,92 +151,8 @@
   return picker.ProcessNextBlock();
 }
 
-<<<<<<< HEAD
-//--------------------------------------------------------------------------------------------------
-// PgSamplePicker
-//--------------------------------------------------------------------------------------------------
-
-PgSamplePicker::PgSamplePicker(PgSession::ScopedRefPtr pg_session,
-                               const PgObjectId& table_id,
-                               bool is_region_local)
-    : PgSelectIndex(pg_session, table_id, PgObjectId(), nullptr, is_region_local) {}
-
-PgSamplePicker::~PgSamplePicker() {
-}
-
-Status PgSamplePicker::Prepare() {
-  target_ = PgTable(VERIFY_RESULT(pg_session_->LoadTable(table_id_)));
-  bind_ = PgTable(nullptr);
-  auto read_op = ArenaMakeShared<PgsqlReadOp>(
-      arena_ptr(), &arena(), *target_, is_region_local_, pg_session_->metrics().metrics_capture());
-  read_req_ = std::shared_ptr<LWPgsqlReadRequestPB>(read_op, &read_op->read_request());
-  doc_op_ = make_shared<PgDocReadOp>(pg_session_, &target_, std::move(read_op));
-  return Status::OK();
-}
-
-Status PgSamplePicker::PrepareSamplingState(
-    int targrows, double rstate_w, uint64_t rand_state_s0, uint64_t rand_state_s1) {
-  auto* sampling_state = read_req_->mutable_sampling_state();
-  sampling_state->set_targrows(targrows);      // target sample size
-  sampling_state->set_numrows(0);              // current number of rows selected
-  sampling_state->set_samplerows(0);           // rows scanned so far
-  sampling_state->set_rowstoskip(-1);          // rows to skip before selecting another
-  sampling_state->set_rstate_w(rstate_w);      // Vitter algorithm's W
-  auto* rand_state = sampling_state->mutable_rand_state();
-  rand_state->set_s0(rand_state_s0);
-  rand_state->set_s1(rand_state_s1);
-  reservoir_ = std::make_unique<std::string[]>(targrows);
-  return Status::OK();
-}
-
-Result<bool> PgSamplePicker::ProcessNextBlock() {
-  // Process previous responses
-  for (auto rowset_iter = rowsets_.begin(); rowset_iter != rowsets_.end();) {
-    if (rowset_iter->is_eof()) {
-      rowset_iter = rowsets_.erase(rowset_iter);
-    } else {
-      // Update reservoir with newly selected rows.
-      RETURN_NOT_OK(rowset_iter->ProcessSparseSystemColumns(reservoir_.get()));
-      return true;
-    }
-  }
-  // Request more data, if exhausted, mark reservoir as ready and let caller know
-  if (VERIFY_RESULT(FetchDataFromServer())) {
-    return true;
-  } else {
-    // Skip fetch if the table is empty
-    reservoir_ready_ = !reservoir_[0].empty();
-    return false;
-  }
-}
-
-Result<bool> PgSamplePicker::FetchYbctidBatch(const vector<Slice> **ybctids) {
-  // Check if all ybctids are already returned
-  if (!reservoir_ready_) {
-    *ybctids = nullptr;
-    return false;
-  }
-  // Get reservoir capacity. There may be less rows then that
-  int targrows = read_req_->sampling_state().targrows();
-  // Prepare target vector
-  ybctids_.clear();
-  ybctids_.reserve(targrows);
-  // Create pointers to the items in the reservoir
-  for (int idx = 0; idx < targrows; idx++) {
-    if (reservoir_[idx].empty()) {
-      // Algorithm fills up the reservoir first. Empty row means there are
-      // no mmore data
-      break;
-    }
-    ybctids_.emplace_back(reservoir_[idx]);
-  }
-  reservoir_ready_ = false;
-  *ybctids = &ybctids_;
-  return true;
-=======
 Result<EstimatedRowCount> PgSample::GetEstimatedRowCount() {
   return VERIFY_RESULT_REF(SamplePicker()).GetEstimatedRowCount();
->>>>>>> ac9164b6
 }
 
 Result<PgSamplePicker&> PgSample::SamplePicker() {
@@ -260,4 +160,4 @@
   return *down_cast<PgSamplePicker*>(secondary_index_query_.get());
 }
 
-} // namespace yb::pggate
+} // namespace yb::pggate