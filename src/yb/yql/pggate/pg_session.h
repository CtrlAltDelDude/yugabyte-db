--- conflicted
+++ resolved
@@ -418,13 +418,9 @@
 
   const YBCPgCallbacks& pg_callbacks_;
   bool has_write_ops_in_ddl_mode_ = false;
-<<<<<<< HEAD
-  std::variant<TxnSerialNoPerformInfo> last_perform_on_txn_serial_no_;
 
   // This session is upgrading to PG15.
   const bool upgrade_mode_;
-=======
->>>>>>> 54243580
 };
 
 }  // namespace yb::pggate