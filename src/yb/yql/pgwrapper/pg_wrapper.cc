// Copyright (c) YugaByte, Inc.
//
// Licensed under the Apache License, Version 2.0 (the "License"); you may not use this file except
// in compliance with the License.  You may obtain a copy of the License at
//
// http://www.apache.org/licenses/LICENSE-2.0
//
// Unless required by applicable law or agreed to in writing, software distributed under the License
// is distributed on an "AS IS" BASIS, WITHOUT WARRANTIES OR CONDITIONS OF ANY KIND, either express
// or implied.  See the License for the specific language governing permissions and limitations
// under the License.

#include "yb/yql/pgwrapper/pg_wrapper.h"

#include <signal.h>
#include <sys/ipc.h>
#include <sys/shm.h>

#include <fstream>
#include <random>
#include <regex>
#include <string>
#include <thread>
#include <vector>

#include <boost/algorithm/string.hpp>

#include "yb/tserver/tablet_server_interface.h"

#include "yb/util/debug/sanitizer_scopes.h"
#include "yb/util/env_util.h"
#include "yb/util/errno.h"
#include "yb/util/flags.h"
#include "yb/util/logging.h"
#include "yb/util/net/net_util.h"
#include "yb/util/path_util.h"
#include "yb/util/pg_util.h"
#include "yb/util/result.h"
#include "yb/util/scope_exit.h"
#include "yb/util/status.h"
#include "yb/util/status_format.h"
#include "yb/util/status_log.h"
#include "yb/util/stol_utils.h"
#include "yb/util/string_util.h"
#include "yb/util/subprocess.h"
#include "yb/util/thread.h"
#include "yb/util/to_stream.h"

#include "yb/yql/ysql_conn_mgr_wrapper/ysql_conn_mgr_stats.h"

#include "ybgate/ybgate_api.h"
#include "ybgate/ybgate_cpp_util.h"

DECLARE_bool(enable_ysql_conn_mgr);

DEFINE_UNKNOWN_string(pg_proxy_bind_address, "", "Address for the PostgreSQL proxy to bind to");
DEFINE_UNKNOWN_string(postmaster_cgroup, "", "cgroup to add postmaster process to");
DEFINE_UNKNOWN_bool(pg_transactions_enabled, true,
            "True to enable transactions in YugaByte PostgreSQL API.");
DEFINE_NON_RUNTIME_string(yb_backend_oom_score_adj, "900",
              "oom_score_adj of postgres backends in linux environments");
DEFINE_NON_RUNTIME_string(yb_webserver_oom_score_adj, "900",
              "oom_score_adj of YSQL webserver in linux environments");
DEFINE_NON_RUNTIME_bool(yb_pg_terminate_child_backend, false,
            "Terminate other active server processes when a backend is killed");
DEFINE_UNKNOWN_bool(pg_verbose_error_log, false,
            "True to enable verbose logging of errors in PostgreSQL server");
DEFINE_UNKNOWN_int32(pgsql_proxy_webserver_port, 13000, "Webserver port for PGSQL");
DEFINE_NON_RUNTIME_bool(yb_enable_valgrind, false,
            "True to run postgres under Valgrind. Must compile with --no-tcmalloc");

DEFINE_test_flag(bool, pg_collation_enabled, true,
                 "True to enable collation support in YugaByte PostgreSQL.");
// Default to 5MB
DEFINE_UNKNOWN_string(
    pg_mem_tracker_tcmalloc_gc_release_bytes, std::to_string(5 * 1024 * 1024),
    "Overriding the gflag mem_tracker_tcmalloc_gc_release_bytes "
    "defined in mem_tracker.cc. The overriding value is specifically "
    "set for Postgres backends");

DEFINE_RUNTIME_string(pg_mem_tracker_update_consumption_interval_us, std::to_string(50 * 1000),
    "Interval that is used to update memory consumption from external source. "
    "For instance from tcmalloc statistics. This interval is for Postgres backends only");

DECLARE_string(metric_node_name);
TAG_FLAG(pg_transactions_enabled, advanced);
TAG_FLAG(pg_transactions_enabled, hidden);

DEFINE_UNKNOWN_bool(pg_stat_statements_enabled, true,
            "True to enable statement stats in PostgreSQL server");
TAG_FLAG(pg_stat_statements_enabled, advanced);
TAG_FLAG(pg_stat_statements_enabled, hidden);

// Top-level postgres configuration flags.
DEFINE_UNKNOWN_bool(ysql_enable_auth, false,
              "True to enforce password authentication for all connections");

// Catch-all postgres configuration flags.
DEFINE_UNKNOWN_string(ysql_pg_conf_csv, "",
              "CSV formatted line represented list of postgres setting assignments");
DEFINE_UNKNOWN_string(ysql_hba_conf_csv, "",
              "CSV formatted line represented list of postgres hba rules (in order)");
TAG_FLAG(ysql_hba_conf_csv, sensitive_info);
DEFINE_NON_RUNTIME_string(ysql_ident_conf_csv, "",
              "CSV formatted line represented list of postgres ident map rules (in order)");

DEFINE_UNKNOWN_string(ysql_pg_conf, "",
              "Deprecated, use the `ysql_pg_conf_csv` flag instead. " \
              "Comma separated list of postgres setting assignments");
DEFINE_UNKNOWN_string(ysql_hba_conf, "",
              "Deprecated, use `ysql_hba_conf_csv` flag instead. " \
              "Comma separated list of postgres hba rules (in order)");
TAG_FLAG(ysql_hba_conf, sensitive_info);
DECLARE_string(tmp_dir);

DEFINE_RUNTIME_PG_FLAG(string, timezone, "",
    "Overrides the default ysql timezone for displaying and interpreting timestamps. If no value "
    "is provided, Postgres will determine one based on the environment");

DEFINE_RUNTIME_PG_FLAG(string, datestyle,
    "ISO, MDY", "The ysql display format for date and time values");

DEFINE_NON_RUNTIME_PG_FLAG(int32, max_connections, 0,
    "Overrides the maximum number of concurrent ysql connections. If set to 0, Postgres will "
    "dynamically determine a platform-specific value");

DEFINE_RUNTIME_PG_FLAG(string, default_transaction_isolation,
    "read committed", "The ysql transaction isolation level");

DEFINE_RUNTIME_PG_FLAG(string, log_statement,
    "none", "Sets which types of ysql statements should be logged");

DEFINE_RUNTIME_PG_FLAG(string, log_min_messages,
    "warning", "Sets the lowest ysql message level to log");

DEFINE_RUNTIME_PG_FLAG(int32, log_min_duration_statement, -1,
    "Sets the duration of each completed ysql statement to be logged if the statement ran for at "
    "least the specified number of milliseconds. Zero prints all queries. -1 turns this feature "
    "off.");

DEFINE_RUNTIME_PG_FLAG(bool, yb_enable_memory_tracking, true,
    "Enables tracking of memory consumption of the PostgreSQL process. This enhances garbage "
    "collection behaviour and memory usage observability.");

DEFINE_RUNTIME_AUTO_PG_FLAG(bool, yb_enable_expression_pushdown, kLocalVolatile, false, true,
    "Push supported expressions from ysql down to DocDB for evaluation.");

DEFINE_RUNTIME_AUTO_PG_FLAG(bool, yb_enable_index_aggregate_pushdown, kLocalVolatile, false, true,
    "Push supported aggregates from ysql down to DocDB for evaluation. Affects IndexScan only.");

DEFINE_RUNTIME_AUTO_PG_FLAG(bool, yb_pushdown_strict_inequality, kLocalVolatile, false, true,
    "Push down strict inequality filters");

DEFINE_RUNTIME_AUTO_PG_FLAG(bool, yb_pushdown_is_not_null, kLocalVolatile, false, true,
    "Push down IS NOT NULL condition filters");

DEFINE_RUNTIME_AUTO_PG_FLAG(bool, yb_enable_hash_batch_in, kLocalVolatile, false, true,
    "Enable batching of hash in queries.");

DEFINE_RUNTIME_AUTO_PG_FLAG(bool, yb_bypass_cond_recheck, kLocalVolatile, false, true,
    "Bypass index condition recheck at the YSQL layer if the condition was pushed down.");

DEFINE_RUNTIME_AUTO_PG_FLAG(bool, yb_enable_pg_locks, kLocalVolatile, false, true,
    "Enable the pg_locks view. This view provides information about the locks held by "
    "active postgres sessions.");

DEFINE_RUNTIME_PG_FLAG(int32, yb_locks_min_txn_age, 1000,
    "Sets the minimum transaction age for results from pg_locks.");

DEFINE_RUNTIME_PG_FLAG(int32, yb_locks_max_transactions, 16,
    "Sets the maximum number of transactions for which to return rows in pg_locks.");

DEFINE_RUNTIME_PG_FLAG(int32, yb_index_state_flags_update_delay, 0,
    "Delay in milliseconds between stages of online index build. For testing purposes.");

DEFINE_RUNTIME_PG_FLAG(int32, yb_wait_for_backends_catalog_version_timeout, 5 * 60 * 1000, // 5 min
    "Timeout in milliseconds to wait for backends to reach desired catalog versions. The actual"
    " time spent may be longer than that by as much as master flag"
    " wait_for_ysql_backends_catalog_version_client_master_rpc_timeout_ms. Setting to zero or less"
    " results in no timeout. Currently used by concurrent CREATE INDEX.");

DEFINE_RUNTIME_PG_FLAG(int32, yb_bnl_batch_size, 1024,
    "Batch size of nested loop joins.");

DEFINE_RUNTIME_PG_FLAG(string, yb_xcluster_consistency_level, "database",
    "Controls the consistency level of xCluster replicated databases. Valid values are "
    "\"database\" and \"tablet\".");

DEFINE_RUNTIME_PG_FLAG(string, yb_test_block_index_phase, "",
    "Block the given index phase from proceeding. Valid names are indisready, build,"
    " indisvalid and finish. For testing purposes.");

DEFINE_RUNTIME_AUTO_PG_FLAG(bool, yb_enable_sequence_pushdown, kLocalVolatile, false, true,
    "Allow nextval() to fetch the value range and advance the sequence value "
    "in a single operation");

DEFINE_RUNTIME_PG_FLAG(bool, yb_disable_wait_for_backends_catalog_version, false,
    "Disable waiting for backends to have up-to-date pg_catalog. This could cause correctness"
    " issues, which could be mitigated by setting high ysql_yb_index_state_flags_update_delay."
    " Although it is runtime-settable, the effects won't take place for any in-progress"
    " queries.");

DEFINE_RUNTIME_AUTO_PG_FLAG(bool, yb_enable_add_column_missing_default, kExternal, false, true,
                            "Enable using the default value for existing rows after an ADD COLUMN"
                            " ... DEFAULT operation");

DEFINE_RUNTIME_AUTO_PG_FLAG(bool, yb_enable_alter_table_rewrite, kLocalPersisted, false, true,
                            "Enable ALTER TABLE rewrite operations");

DEFINE_RUNTIME_PG_PREVIEW_FLAG(bool, yb_enable_base_scans_cost_model, false,
    "Enable cost model enhancements");

DEFINE_RUNTIME_PG_FLAG(uint64, yb_fetch_row_limit, 1024,
    "Maximum number of rows to fetch per scan.");

DEFINE_RUNTIME_PG_FLAG(uint64, yb_fetch_size_limit, 0,
    "Maximum size of a fetch response.");

DEFINE_NON_RUNTIME_bool(enable_ysql_conn_mgr_stats, true,
  "Enable stats collection from Ysql Connection Manager. These stats will be "
  "displayed at the endpoint '<ip_address_of_cluster>:13000/connections'");

// TODO(#19211): Convert this to an auto-flag.
DEFINE_RUNTIME_PG_PREVIEW_FLAG(bool, yb_enable_replication_commands, false,
    "Enable logical replication commands for Publication and Replication Slots");

DEFINE_RUNTIME_PG_PREVIEW_FLAG(int32, yb_parallel_range_rows, 0,
    "The number of rows to plan per parallel worker, zero disables the feature");

static bool ValidateXclusterConsistencyLevel(const char* flagname, const std::string& value) {
  if (value != "database" && value != "tablet") {
    fprintf(
        stderr, "Invalid value for --%s: %s, must be 'database' or 'tablet'\n", flagname,
        value.c_str());
    return false;
  }
  return true;
}

DEFINE_validator(ysql_yb_xcluster_consistency_level, &ValidateXclusterConsistencyLevel);

DEFINE_NON_RUNTIME_string(ysql_conn_mgr_warmup_db, "yugabyte",
    "Database for which warmup needs to be done.");

using gflags::CommandLineFlagInfo;
using std::string;
using std::vector;

using namespace std::literals;  // NOLINT

namespace yb {
namespace pgwrapper {

namespace {

Status WriteConfigFile(const string& path, const vector<string>& lines) {
  std::ofstream conf_file;
  conf_file.open(path, std::ios_base::out | std::ios_base::trunc);
  if (!conf_file) {
    return STATUS_FORMAT(
        IOError,
        "Failed to write ysql config file '%s': errno=$0: $1",
        path,
        errno,
        ErrnoToString(errno));
  }

  conf_file << "# This is an autogenerated file, do not edit manually!" << std::endl;
  for (const auto& line : lines) {
    conf_file << line << std::endl;
  }

  conf_file.close();

  return Status::OK();
}

void ReadCommaSeparatedValues(const string& src, vector<string>* lines) {
  vector<string> new_lines;
  boost::split(new_lines, src, boost::is_any_of(","));
  lines->insert(lines->end(), new_lines.begin(), new_lines.end());
}

void MergeSharedPreloadLibraries(const string& src, vector<string>* defaults) {
  string copy = boost::replace_all_copy(src, " ", "");
  copy = boost::erase_first_copy(copy, "shared_preload_libraries");
  // According to the documentation in postgresql.conf file,
  // the '=' is optional hence it needs to be handled separately.
  copy = boost::erase_first_copy(copy, "=");
  copy = boost::trim_copy_if(copy, boost::is_any_of("'\""));
  vector<string> new_items;
  boost::split(new_items, copy, boost::is_any_of(","));
  // Remove empty elements, makes it safe to use with empty user
  // provided shared_preload_libraries, for example,
  // if the value was provided via environment variable, example:
  //
  //   --ysql_pg_conf="shared_preload_libraries='$UNSET_VALUE'"
  //
  // Alternative example:
  //
  //   --ysql_pg_conf="shared_preload_libraries='$LIB1,$LIB2,$LIB3'"
  // where any of the libs could be undefined.
  new_items.erase(
    std::remove_if(new_items.begin(),
      new_items.end(),
      [](const std::string& s){return s.empty();}),
      new_items.end());
  defaults->insert(defaults->end(), new_items.begin(), new_items.end());
}

Status ReadCSVValues(const string& csv, vector<string>* lines) {
  // Function reads CSV string in the following format:
  // - fields are divided with comma (,)
  // - fields with comma (,) or double-quote (") are quoted with double-quote (")
  // - pair of double-quote ("") in quoted field represents single double-quote (")
  //
  // Examples:
  // 1,"two, 2","three ""3""", four , -> ['1', 'two, 2', 'three "3"', ' four ', '']
  // 1,"two                           -> Malformed CSV (quoted field 'two' is not closed)
  // 1, "two"                         -> Malformed CSV (quoted field 'two' has leading spaces)
  // 1,two "2"                        -> Malformed CSV (field with " must be quoted)
  // 1,"tw"o"                         -> Malformed CSV (no separator after quoted field 'tw')

  const std::regex exp(R"(^(?:([^,"]+)|(?:"((?:[^"]|(?:""))*)\"))(?:(?:,)|(?:$)))");
  auto i = csv.begin();
  const auto end = csv.end();
  std::smatch match;
  while (i != end && std::regex_search(i, end, match, exp)) {
    // Replace pair of double-quote ("") with single double-quote (") in quoted field.
    if (match[2].length() > 0) {
      lines->emplace_back(match[2].first, match[2].second);
      boost::algorithm::replace_all(lines->back(), "\"\"", "\"");
    } else {
      lines->emplace_back(match[1].first, match[1].second);
    }
    i += match.length();
  }
  SCHECK(i == end, InvalidArgument, Format("Malformed CSV '$0'", csv));
  if (!csv.empty() && csv.back() == ',') {
    lines->emplace_back();
  }
  return Status::OK();
}

namespace {
// Append any Pg gFlag with non default value, or non-promoted AutoFlag
void AppendPgGFlags(vector<string>* lines) {
  vector<CommandLineFlagInfo> flags;
  GetAllFlags(&flags);

  for (const CommandLineFlagInfo& flag : flags) {
    std::unordered_set<FlagTag> tags;
    GetFlagTags(flag.name, &tags);
    if (!tags.contains(FlagTag::kPg)) {
      continue;
    }

    // Skip flags that do not have a custom override
    if (flag.is_default) {
      if (!tags.contains(FlagTag::kAuto)) {
        continue;
      }

      // AutoFlags in not-promoted state will be set to their initial value.
      // In the promoted state they will be set to their target value. (guc default)
      // We only need to override when AutoFlags is non-promoted.
      auto* desc = GetAutoFlagDescription(flag.name);
      CHECK_NOTNULL(desc);
      if (IsFlagPromoted(flag, *desc)) {
        continue;
      }
    }

    const string pg_flag_prefix = "ysql_";
    if (!flag.name.starts_with(pg_flag_prefix)) {
      LOG(DFATAL) << "Flags with Pg Flag tag should have 'ysql_' prefix. Flag_name: " << flag.name;
      continue;
    }

    string pg_variable_name = flag.name.substr(pg_flag_prefix.length());
    lines->push_back(Format("$0=$1", pg_variable_name, flag.current_value));
  }
}
}  // namespace

Result<string> WritePostgresConfig(const PgProcessConf& conf) {
  // First add default configuration created by local initdb.
  string default_conf_path = JoinPathSegments(conf.data_dir, "postgresql.conf");
  std::ifstream conf_file;
  conf_file.open(default_conf_path, std::ios_base::in);
  if (!conf_file) {
    return STATUS_FORMAT(
        IOError,
        "Failed to read default postgres configuration '$0': errno=$1: $2",
        default_conf_path,
        errno,
        ErrnoToString(errno));
  }

  // Gather the default extensions:
  vector<string> metricsLibs;
#ifdef YB_TODO
  // Enabling this block throws FATAL:  could not access file "<extension name>": No such file or
  // directory error.
  if (FLAGS_pg_stat_statements_enabled) {
    metricsLibs.push_back("pg_stat_statements");
  }
  metricsLibs.push_back("yb_pg_metrics");
  metricsLibs.push_back("pgaudit");
<<<<<<< HEAD
  if (FLAGS_enable_yb_ash) {
    metricsLibs.push_back("yb_ash");
  }
#endif
=======
>>>>>>> 32546339
  metricsLibs.push_back("pg_hint_plan");

  vector<string> lines;
  string line;
  while (std::getline(conf_file, line)) {
    lines.push_back(line);
  }
  conf_file.close();

  vector<string> user_configs;
  if (!FLAGS_ysql_pg_conf_csv.empty()) {
    RETURN_NOT_OK(ReadCSVValues(FLAGS_ysql_pg_conf_csv, &user_configs));
  } else if (!FLAGS_ysql_pg_conf.empty()) {
    ReadCommaSeparatedValues(FLAGS_ysql_pg_conf, &user_configs);
  }

  // If the user has given any shared_preload_libraries, merge them in.
  for (string &value : user_configs) {
    if (boost::starts_with(value, "shared_preload_libraries")) {
      MergeSharedPreloadLibraries(value, &metricsLibs);
    } else {
      lines.push_back(value);
    }
  }

  // Add shared_preload_libraries to the ysql_pg.conf.
  lines.push_back(Format("shared_preload_libraries='$0'", boost::join(metricsLibs, ",")));

  if (conf.enable_tls) {
    lines.push_back("ssl=on");
    lines.push_back(Format("ssl_cert_file='$0/node.$1.crt'",
                           conf.certs_for_client_dir,
                           conf.cert_base_name));
    lines.push_back(Format("ssl_key_file='$0/node.$1.key'",
                           conf.certs_for_client_dir,
                           conf.cert_base_name));
    lines.push_back(Format("ssl_ca_file='$0/ca.crt'", conf.certs_for_client_dir));
  }

  // Finally add gFlags.
  // If the file contains multiple entries for the same parameter, all but the last one are
  // ignored. If there are duplicates in FLAGS_ysql_pg_conf_csv then we want the values specified
  // via the gFlag to take precedence.
  AppendPgGFlags(&lines);

  string conf_path = JoinPathSegments(conf.data_dir, "ysql_pg.conf");
  RETURN_NOT_OK(WriteConfigFile(conf_path, lines));
  return "config_file=" + conf_path;
}

Result<string> WritePgHbaConfig(const PgProcessConf& conf) {
  vector<string> lines;

  // Add the user-defined custom configuration lines if any.
  // Put this first so that it can be used to override the auto-generated config below.
  if (!FLAGS_ysql_hba_conf_csv.empty()) {
    RETURN_NOT_OK(ReadCSVValues(FLAGS_ysql_hba_conf_csv, &lines));
  } else if (!FLAGS_ysql_hba_conf.empty()) {
    ReadCommaSeparatedValues(FLAGS_ysql_hba_conf, &lines);
  }

  // Add auto-generated config for the enable auth and enable_tls flags.
  if (FLAGS_ysql_enable_auth || conf.enable_tls) {
    const auto host_type =  conf.enable_tls ? "hostssl" : "host";
    const auto auth_method = FLAGS_ysql_enable_auth ? "md5" : "trust";
    lines.push_back(Format("$0 all all all $1", host_type, auth_method));
  }

  // Enforce a default hba configuration so users don't lock themselves out.
  if (lines.empty()) {
    LOG(WARNING) << "No hba configuration lines found, defaulting to trust all configuration.";
    lines.push_back("host all all all trust");
  }

  // Add comments to the hba config file noting the internally hardcoded config line.
  lines.insert(lines.begin(), {
      "# Internal configuration:",
      "# local all postgres yb-tserver-key",
  });

  const auto conf_path = JoinPathSegments(conf.data_dir, "ysql_hba.conf");
  RETURN_NOT_OK(WriteConfigFile(conf_path, lines));
  return "hba_file=" + conf_path;
}

Result<string> WritePgIdentConfig(const PgProcessConf& conf) {
  vector<string> lines;

  // Add the user-defined custom configuration lines if any.
  if (!FLAGS_ysql_ident_conf_csv.empty()) {
    RETURN_NOT_OK(ReadCSVValues(FLAGS_ysql_ident_conf_csv, &lines));
  }

  if (lines.empty()) {
    LOG(INFO) << "No user name mapping configuration lines found.";
  }

  // Add comments to the ident config file noting the record structure.
  lines.insert(lines.begin(), {
      "# MAPNAME IDP-USERNAME YB-USERNAME"
  });

  const auto conf_path = JoinPathSegments(conf.data_dir, "ysql_ident.conf");
  RETURN_NOT_OK(WriteConfigFile(conf_path, lines));
  return "ident_file=" + conf_path;
}

Result<vector<string>> WritePgConfigFiles(const PgProcessConf& conf) {
  vector<string> args;
  args.push_back("-c");
  args.push_back(VERIFY_RESULT_PREPEND(WritePostgresConfig(conf),
      "Failed to write ysql pg configuration: "));
  args.push_back("-c");
  args.push_back(VERIFY_RESULT_PREPEND(WritePgHbaConfig(conf),
      "Failed to write ysql hba configuration: "));
  args.push_back("-c");
  args.push_back(VERIFY_RESULT_PREPEND(WritePgIdentConfig(conf),
      "Failed to write ysql ident configuration: "));
  return args;
}

}  // namespace

string GetPostgresInstallRoot() {
  return JoinPathSegments(yb::env_util::GetRootDir("postgres"), "postgres");
}

Result<PgProcessConf> PgProcessConf::CreateValidateAndRunInitDb(
    const std::string& bind_addresses,
    const std::string& data_dir,
    const int tserver_shm_fd) {
  PgProcessConf conf;
  if (!bind_addresses.empty()) {
    auto pg_host_port = VERIFY_RESULT(HostPort::FromString(
        bind_addresses, PgProcessConf::kDefaultPort));
    conf.listen_addresses = pg_host_port.host();
    conf.pg_port = pg_host_port.port();
  }
  conf.data_dir = data_dir;
  conf.tserver_shm_fd = tserver_shm_fd;
  PgWrapper pg_wrapper(conf);
  RETURN_NOT_OK(pg_wrapper.PreflightCheck());
  RETURN_NOT_OK(pg_wrapper.InitDbLocalOnlyIfNeeded());
  return conf;
}

// ------------------------------------------------------------------------------------------------
// PgWrapper: managing one instance of a PostgreSQL child process
// ------------------------------------------------------------------------------------------------

PgWrapper::PgWrapper(PgProcessConf conf)
    : conf_(std::move(conf)) {
}

Status PgWrapper::PreflightCheck() {
  RETURN_NOT_OK(CheckExecutableValid(GetPostgresExecutablePath()));
  RETURN_NOT_OK(CheckExecutableValid(GetInitDbExecutablePath()));
  return Status::OK();
}

Status PgWrapper::Start() {
  auto postgres_executable = GetPostgresExecutablePath();
  RETURN_NOT_OK(CheckExecutableValid(postgres_executable));

  bool log_to_file = !FLAGS_logtostderr && !FLAGS_log_dir.empty() && !conf_.force_disable_log_file;
  VLOG(1) << "Deciding whether the child postgres process should to file: "
          << YB_EXPR_TO_STREAM_COMMA_SEPARATED(
              FLAGS_logtostderr,
              FLAGS_log_dir.empty(),
              conf_.force_disable_log_file,
              log_to_file);

  vector<string> argv {};

#ifdef YB_VALGRIND_PATH
  if (FLAGS_yb_enable_valgrind) {
    vector<string> valgrind_argv {
      AS_STRING(YB_VALGRIND_PATH),
      "--leak-check=no",
      "--gen-suppressions=all",
      "--suppressions=" + GetPostgresSuppressionsPath(),
      "--time-stamp=yes",
      "--track-origins=yes",
      "--error-markers=VALGRINDERROR_BEGIN,VALGRINDERROR_END",
      "--trace-children=yes",
    };

    argv.insert(argv.end(), valgrind_argv.begin(), valgrind_argv.end());

    if (log_to_file) {
      argv.push_back("--log-file=" + FLAGS_log_dir + "/valgrind_postgres_check_%p.log");
    }
  }
#else
  if (FLAGS_yb_enable_valgrind) {
    LOG(ERROR) << "yb_enable_valgrind is ON, but Yugabyte was not compiled with Valgrind support.";
  }
#endif

  vector<string> postgres_argv {
    postgres_executable,
    "-D", conf_.data_dir,
    "-p", std::to_string(conf_.pg_port),
    "-h", conf_.listen_addresses,
  };

  argv.insert(argv.end(), postgres_argv.begin(), postgres_argv.end());

  // Configure UNIX domain socket for index backfill tserver-postgres communication and for
  // Yugabyte Platform backups.
  argv.push_back("-k");
  const std::string& socket_dir = PgDeriveSocketDir(
      HostPort(conf_.listen_addresses, conf_.pg_port));
  RETURN_NOT_OK(Env::Default()->CreateDirs(socket_dir));
  argv.push_back(socket_dir);

  // Also tighten permissions on the socket.
  argv.push_back("-c");
  argv.push_back("unix_socket_permissions=0700");

  if (log_to_file) {
    argv.push_back("-c");
    argv.push_back("logging_collector=on");
    // FLAGS_log_dir should already be set by tserver during startup.
    argv.push_back("-c");
    argv.push_back("log_directory=" + FLAGS_log_dir);
  }

  argv.push_back("-c");
  argv.push_back("yb_pg_metrics.node_name=" + FLAGS_metric_node_name);
  argv.push_back("-c");
  argv.push_back("yb_pg_metrics.port=" + std::to_string(FLAGS_pgsql_proxy_webserver_port));

  auto config_file_args = CHECK_RESULT(WritePgConfigFiles(conf_));
  argv.insert(argv.end(), config_file_args.begin(), config_file_args.end());

  if (FLAGS_pg_verbose_error_log) {
    argv.push_back("-c");
    argv.push_back("log_error_verbosity=VERBOSE");
  }

  proc_.emplace(argv[0], argv);

  vector<string> ld_library_path {
    GetPostgresLibPath(),
    GetPostgresThirdPartyLibPath()
  };
  proc_->SetEnv("LD_LIBRARY_PATH", boost::join(ld_library_path, ":"));
  std::string stats_key = std::to_string(ysql_conn_mgr_stats_shmem_key_);

  if (FLAGS_enable_ysql_conn_mgr_stats)
    proc_->SetEnv(YSQL_CONN_MGR_SHMEM_KEY_ENV_NAME, stats_key);

  proc_->ShareParentStderr();
  proc_->ShareParentStdout();
  proc_->SetEnv("FLAGS_yb_pg_terminate_child_backend",
                FLAGS_yb_pg_terminate_child_backend ? "true" : "false");
  proc_->SetEnv("FLAGS_yb_backend_oom_score_adj", FLAGS_yb_backend_oom_score_adj);
  proc_->SetEnv("FLAGS_yb_webserver_oom_score_adj", FLAGS_yb_webserver_oom_score_adj);

  // Pass down custom temp path through environment variable.
  if (!VERIFY_RESULT(Env::Default()->DoesDirectoryExist(FLAGS_tmp_dir))) {
    return STATUS_FORMAT(IOError, "Directory $0 does not exist", FLAGS_tmp_dir);
  }
  proc_->SetEnv("FLAGS_tmp_dir", FLAGS_tmp_dir);

  // See YBSetParentDeathSignal in pg_yb_utils.c for how this is used.
  proc_->SetEnv("YB_PG_PDEATHSIG", Format("$0", SIGINT));
  proc_->InheritNonstandardFd(conf_.tserver_shm_fd);
  SetCommonEnv(&*proc_, /* yb_enabled */ true);

  proc_->SetEnv("FLAGS_mem_tracker_tcmalloc_gc_release_bytes",
                FLAGS_pg_mem_tracker_tcmalloc_gc_release_bytes);
  proc_->SetEnv("FLAGS_mem_tracker_update_consumption_interval_us",
                FLAGS_pg_mem_tracker_update_consumption_interval_us);

  proc_->SetEnv("YB_ALLOW_CLIENT_SET_TSERVER_KEY_AUTH",
      FLAGS_enable_ysql_conn_mgr ? "1" : "0");

  RETURN_NOT_OK(proc_->Start());
  if (!FLAGS_postmaster_cgroup.empty()) {
    std::string path = FLAGS_postmaster_cgroup + "/cgroup.procs";
    proc_->AddPIDToCGroup(path, proc_->pid());
  }
  LOG(INFO) << "PostgreSQL server running as pid " << proc_->pid();
  return Status::OK();
}

Status PgWrapper::SetYsqlConnManagerStatsShmKey(key_t key) {
  ysql_conn_mgr_stats_shmem_key_ = key;
  if (key == -1)
    return STATUS(
        InternalError,
        "Unable to create shared memory segment for sharing the stats for Ysql Connection "
        "Manager.");

  return Status::OK();
}

Status PgWrapper::ReloadConfig() {
  return proc_->Kill(SIGHUP);
}

Status PgWrapper::UpdateAndReloadConfig() {
  VERIFY_RESULT(WritePostgresConfig(conf_));
  return ReloadConfig();
}

Status PgWrapper::InitDb(const string& versioned_data_dir) {
  const string initdb_program_path = GetInitDbExecutablePath();
  RETURN_NOT_OK(CheckExecutableValid(initdb_program_path));
  if (!Env::Default()->FileExists(initdb_program_path)) {
    return STATUS_FORMAT(IOError, "initdb not found at: $0", initdb_program_path);
  }

  // A set versioned_data_dir means it's local initdb, so we need to initialize in the actual
  // directory. Otherwise, we can use the symlink.
  const string& data_dir = versioned_data_dir.empty() ? conf_.data_dir : versioned_data_dir;
  vector<string> initdb_args { initdb_program_path, "-D", data_dir, "-U", "postgres" };
  LOG(INFO) << "Launching initdb: " << AsString(initdb_args);

  Subprocess initdb_subprocess(initdb_program_path, initdb_args);
  initdb_subprocess.InheritNonstandardFd(conf_.tserver_shm_fd);
  bool yb_enabled = versioned_data_dir.empty();
  SetCommonEnv(&initdb_subprocess, yb_enabled);
  int status = 0;
  RETURN_NOT_OK(initdb_subprocess.Start());
  RETURN_NOT_OK(initdb_subprocess.Wait(&status));
  if (status != 0) {
    SCHECK(WIFEXITED(status), InternalError,
           Format("$0 did not exit normally", initdb_program_path));
    return STATUS_FORMAT(RuntimeError, "$0 failed with exit code $1",
                         initdb_program_path,
                         WEXITSTATUS(status));
  }

  LOG(INFO) << "initdb completed successfully. Database initialized at " << conf_.data_dir;
  return Status::OK();
}

namespace {

constexpr auto kVersionChars = 2;

Result<int32_t> GetCurrentPgVersion() {
  const char* curr_pg_ver_cstr;
  PG_RETURN_NOT_OK(YbgGetPgVersion(&curr_pg_ver_cstr));
  string curr_pg_ver_str = curr_pg_ver_cstr;
  return CheckedStoi(curr_pg_ver_str.substr(0, kVersionChars));
}

Result<int32_t> GetPgDirectoryVersion(const string& data_dir) {
  std::unique_ptr<SequentialFile> result;
  std::string full_path = JoinPathSegments(data_dir, "PG_VERSION");
  RETURN_NOT_OK(Env::Default()->NewSequentialFile(full_path, &result));
  Slice slc;
  uint8_t buf[64];
  RETURN_NOT_OK(result->Read(ARRAYSIZE(buf), &slc, buf));
  // There's a trailing newline in the PG_VERSION file ("##\n").
  return CheckedStoi(slc.Prefix(kVersionChars));
}

}  // namespace

string PgWrapper::MakeVersionedDataDir(int32_t version) {
  return conf_.data_dir + "_" + std::to_string(version);
}

// The data directory contains PG files for a particular PG version.
// Across upgrades and rollbacks, other than briefly during initialization time, we always want a
// valid data directory that matches the current major PG version. Also, we would like to restore
// PG11's data in case of rollback. We do this by using a symlink to a version-specific data
// directory.
// This code is written to be identical for a tablet server hosting any major PG version.
Status PgWrapper::InitDbLocalOnlyIfNeeded() {
  int32_t current_pg_version = VERIFY_RESULT(GetCurrentPgVersion());

  // One-time migration in case this installation is not yet using a symlink
  if (VERIFY_RESULT(Env::Default()->DoesDirectoryExist(conf_.data_dir)) &&
      !VERIFY_RESULT(Env::Default()->IsSymlink(conf_.data_dir))) {
    int32_t directory_version = VERIFY_RESULT(GetPgDirectoryVersion(conf_.data_dir));
    string migrated_versioned_dir = MakeVersionedDataDir(directory_version);
    LOG(INFO) << "Data directory " << conf_.data_dir << " already exists for version "
              << directory_version << ", performing one-time migration to "
              << migrated_versioned_dir << ".";
    RETURN_NOT_OK(Env::Default()->RenameFile(conf_.data_dir, migrated_versioned_dir));
    if (current_pg_version == directory_version) {
      LOG(INFO) << "Linking " << conf_.data_dir << " to " << migrated_versioned_dir
                << " and skipping initdb.";
      return Env::Default()->SymlinkPath(migrated_versioned_dir, conf_.data_dir);
    }
  }

  string versioned_data_dir = MakeVersionedDataDir(current_pg_version);
  if (Env::Default()->FileExists(conf_.data_dir)) {
    // Get version from symlink
    string link = VERIFY_RESULT(Env::Default()->ReadLink(conf_.data_dir));
    SCHECK_GE(link.size(), kVersionChars, InternalError,
              Format("conf_.data_dir too short: $0 bytes", link.size()));
    int32_t symlink_version = VERIFY_RESULT(CheckedStoi(link.substr(link.size() - kVersionChars)));
    if (current_pg_version == symlink_version) {
      LOG(INFO) << "Data directory " << versioned_data_dir
                << " already exists, skipping initdb";
      return Status::OK();
    }
    if (current_pg_version < symlink_version) {
      // Looks like a rollback. If the directory exists, use it.
      if (Env::Default()->DirExists(versioned_data_dir)) {
        LOG(INFO) << "Data directory " << versioned_data_dir
                  << " already exists for rollback. Linking " << conf_.data_dir
                  << " and skipping initdb.";
        return Env::Default()->SymlinkPath(versioned_data_dir, conf_.data_dir);
      }
    }
  }

  // At this point it's either an upgrade, or no symlink exists. In the upgrade case, there may
  // have been a prior rollback, and we're trying again. In this case, we want a clean installation.
  // If no symlink exists, the common case is that this is the first installation, but it's
  // possible a prior installation failed before creating the symlink, so we want a clean
  // installation here also.
  RETURN_NOT_OK(DeleteIfExists(versioned_data_dir, Env::Default()));

  // Run local initdb. Do not communicate with the YugaByte cluster at all. This function is only
  // concerned with setting up the local PostgreSQL data directory on this tablet server. We skip
  // local initdb if versioned_data_dir already exists.
  RETURN_NOT_OK(InitDb(versioned_data_dir));
  return Env::Default()->SymlinkPath(versioned_data_dir, conf_.data_dir);
}

Status PgWrapper::InitDbForYSQL(
    const string& master_addresses, const string& tmp_dir_base,
    int tserver_shm_fd) {
  LOG(INFO) << "Running initdb to initialize YSQL cluster with master addresses "
            << master_addresses;
  PgProcessConf conf;
  conf.master_addresses = master_addresses;
  conf.pg_port = 0;  // We should not use this port.
  std::mt19937 rng{std::random_device()()};
  conf.data_dir = Format("$0/tmp_pg_data_$1", tmp_dir_base, rng());
  conf.tserver_shm_fd = tserver_shm_fd;
  auto se = ScopeExit([&conf] {
    auto is_dir = Env::Default()->IsDirectory(conf.data_dir);
    if (is_dir.ok()) {
      if (is_dir.get()) {
        Status del_status = Env::Default()->DeleteRecursively(conf.data_dir);
        if (!del_status.ok()) {
          LOG(WARNING) << "Failed to delete directory " << conf.data_dir;
        }
      }
    } else if (!is_dir.status().IsNotFound()) {
      LOG(WARNING) << "Failed to check directory existence for " << conf.data_dir << ": "
                   << is_dir.status();
    }
  });
  PgWrapper pg_wrapper(conf);
  auto start_time = std::chrono::steady_clock::now();
  Status initdb_status = pg_wrapper.InitDb();
  auto elapsed_time = std::chrono::steady_clock::now() - start_time;
  LOG(INFO)
      << "initdb took "
      << std::chrono::duration_cast<std::chrono::milliseconds>(elapsed_time).count() << " ms";
  if (!initdb_status.ok()) {
    LOG(ERROR) << "initdb failed: " << initdb_status;
  }
  return initdb_status;
}

string PgWrapper::GetPostgresExecutablePath() {
  return JoinPathSegments(GetPostgresInstallRoot(), "bin", "postgres");
}

string PgWrapper::GetPostgresSuppressionsPath() {
  return JoinPathSegments(yb::env_util::GetRootDir("postgres_build"),
    "postgres_build", "src", "tools", "valgrind.supp");
}

string PgWrapper::GetPostgresLibPath() {
  return JoinPathSegments(GetPostgresInstallRoot(), "lib");
}

string PgWrapper::GetPostgresThirdPartyLibPath() {
  return JoinPathSegments(GetPostgresInstallRoot(), "..", "lib", "yb-thirdparty");
}

string PgWrapper::GetInitDbExecutablePath() {
  return JoinPathSegments(GetPostgresInstallRoot(), "bin", "initdb");
}

void PgWrapper::SetCommonEnv(Subprocess* proc, bool yb_enabled) {
  // Used to resolve relative paths during YB init within PG code.
  // Needed because PG changes its current working dir to a data dir.
  char cwd[PATH_MAX];
  CHECK(getcwd(cwd, sizeof(cwd)) != nullptr);
  proc->SetEnv("YB_WORKING_DIR", cwd);
  // A temporary workaround for a failure to look up a user name by uid in an LDAP environment.
  proc->SetEnv("YB_PG_FALLBACK_SYSTEM_USER_NAME", "postgres");
  proc->SetEnv("YB_PG_ALLOW_RUNNING_AS_ANY_USER", "1");
  CHECK_NE(conf_.tserver_shm_fd, -1);
  proc->SetEnv("FLAGS_pggate_tserver_shm_fd", std::to_string(conf_.tserver_shm_fd));
#ifdef OS_MACOSX
  // Postmaster with NLS support fails to start on Mac unless LC_ALL is properly set
  if (getenv("LC_ALL") == nullptr) {
    proc->SetEnv("LC_ALL", "en_US.UTF-8");
  }
#endif
  if (yb_enabled) {
    proc->SetEnv("YB_ENABLED_IN_POSTGRES", "1");
    proc->SetEnv("FLAGS_pggate_master_addresses", conf_.master_addresses);
    // Postgres process can't compute default certs dir by itself
    // as it knows nothing about t-server's root data directory.
    // Solution is to specify it explicitly.
    proc->SetEnv("FLAGS_certs_dir", conf_.certs_dir);
    proc->SetEnv("FLAGS_certs_for_client_dir", conf_.certs_for_client_dir);

    proc->SetEnv("YB_PG_TRANSACTIONS_ENABLED", FLAGS_pg_transactions_enabled ? "1" : "0");

#ifdef ADDRESS_SANITIZER
    // Disable reporting signal-unsafe behavior for PostgreSQL because it does a lot of work in
    // signal handlers on shutdown.

    const char* asan_options = getenv("ASAN_OPTIONS");
    proc->SetEnv(
        "ASAN_OPTIONS",
        std::string(asan_options ? asan_options : "") + " report_signal_unsafe=0");
#endif

    // Pass non-default flags to the child process using FLAGS_... environment variables.
    static const std::vector<string> explicit_flags{"pggate_master_addresses",
                                                    "certs_dir",
                                                    "certs_for_client_dir",
                                                    "mem_tracker_tcmalloc_gc_release_bytes",
                                                    "mem_tracker_update_consumption_interval_us"};
    std::vector<google::CommandLineFlagInfo> flag_infos;
    google::GetAllFlags(&flag_infos);
    for (const auto& flag_info : flag_infos) {
      // Skip the flags that we set explicitly using conf_ above.
      if (!flag_info.is_default &&
          std::find(explicit_flags.begin(),
                    explicit_flags.end(),
                    flag_info.name) == explicit_flags.end()) {
        proc->SetEnv("FLAGS_" + flag_info.name, flag_info.current_value);
      }
    }
  } else {
    proc->SetEnv("YB_PG_LOCAL_NODE_INITDB", "1");
  }
}

// ------------------------------------------------------------------------------------------------
// PgSupervisor: monitoring a PostgreSQL child process and restarting if needed
// ------------------------------------------------------------------------------------------------

PgSupervisor::PgSupervisor(PgProcessConf conf, tserver::TabletServerIf* tserver)
    : conf_(std::move(conf)) {
  if (tserver) {
    tserver->RegisterCertificateReloader(std::bind(&PgSupervisor::ReloadConfig, this));
  }
}

PgSupervisor::~PgSupervisor() {
  std::lock_guard lock(mtx_);
  DeregisterPgFlagChangeNotifications();
}

Status PgSupervisor::CleanupOldServerUnlocked() {
  std::string postmaster_pid_filename = JoinPathSegments(conf_.data_dir, "postmaster.pid");
  if (Env::Default()->FileExists(postmaster_pid_filename)) {
    std::ifstream postmaster_pid_file;
    postmaster_pid_file.open(postmaster_pid_filename, std::ios_base::in);
    pid_t postgres_pid = 0;

    if (!postmaster_pid_file.eof()) {
      postmaster_pid_file >> postgres_pid;
    }

    if (!postmaster_pid_file.good() || postgres_pid == 0) {
      LOG(ERROR) << strings::Substitute("Error reading postgres process ID from file $0. $1 $2",
          postmaster_pid_filename, ErrnoToString(errno), errno);
    } else {
      LOG(WARNING) << "Killing older postgres process: " << postgres_pid;
      // If process does not exist, system may return "process does not exist" or
      // "operation not permitted" error. Ignore those errors.
      postmaster_pid_file.close();
      bool postgres_found = true;
      string cmdline = "";
#ifdef __linux__
      string cmd_filename = "/proc/" + std::to_string(postgres_pid) + "/cmdline";
      std::ifstream postmaster_cmd_file;
      postmaster_cmd_file.open(cmd_filename, std::ios_base::in);
      if (postmaster_cmd_file.good()) {
        postmaster_cmd_file >> cmdline;
        postgres_found = cmdline.find("/postgres") != std::string::npos;
        postmaster_cmd_file.close();
      }
#endif
      if (postgres_found) {
        if (kill(postgres_pid, SIGKILL) != 0 && errno != ESRCH && errno != EPERM) {
          return STATUS(RuntimeError, "Unable to kill", Errno(errno));
        }
      } else {
        LOG(WARNING) << "Didn't find postgres in " << cmdline;
      }
    }
    WARN_NOT_OK(Env::Default()->DeleteFile(postmaster_pid_filename),
                "Failed to remove postmaster pid file");
  }
  return Status::OK();
}

Status PgSupervisor::ReloadConfig() {
  std::lock_guard lock(mtx_);
  if (process_wrapper_) {
    return process_wrapper_->ReloadConfig();
  }
  return Status::OK();
}


Status PgSupervisor::UpdateAndReloadConfig() {
  // See GHI #16055. TSAN detects that Start() and UpdateAndReloadConfig each acquire M0 and M1 in
  // inverse order which may run into a deadlock. However, Start() is always called first and will
  // acquire M0 and M1 before it registers the callback UpdateAndReloadConfig() and will never
  // be called again. Thus the deadlock called out by TSAN is not possible. Silence TSAN warnings
  // from this function to prevent spurious failures.
  debug::ScopedTSANIgnoreSync ignore_sync;
  debug::ScopedTSANIgnoreReadsAndWrites ignore_reads_and_writes;
  std::lock_guard lock(mtx_);
  if (process_wrapper_) {
    return process_wrapper_->UpdateAndReloadConfig();
  }
  return Status::OK();
}

Status PgSupervisor::RegisterReloadPgConfigCallback(const void* flag_ptr) {
  // DeRegisterForPgFlagChangeNotifications is called before flag_callbacks_ is destroyed, so its
  // safe to bind to this.
  flag_callbacks_.emplace_back(VERIFY_RESULT(RegisterFlagUpdateCallback(
      flag_ptr, "ReloadPgConfig", std::bind(&PgSupervisor::UpdateAndReloadConfig, this))));

  return Status::OK();
}

Status PgSupervisor::RegisterPgFlagChangeNotifications() {
  DeregisterPgFlagChangeNotifications();

  vector<CommandLineFlagInfo> flags;
  GetAllFlags(&flags);
  for (const CommandLineFlagInfo& flag : flags) {
    std::unordered_set<FlagTag> tags;
    GetFlagTags(flag.name, &tags);
    if (tags.contains(FlagTag::kPg)) {
      RETURN_NOT_OK(RegisterReloadPgConfigCallback(flag.flag_ptr));
    }
  }

  RETURN_NOT_OK(RegisterReloadPgConfigCallback(&FLAGS_ysql_pg_conf_csv));

  return Status::OK();
}

void PgSupervisor::DeregisterPgFlagChangeNotifications() {
  for (auto& callback : flag_callbacks_) {
    callback.Deregister();
  }
  flag_callbacks_.clear();
}

std::shared_ptr<ProcessWrapper> PgSupervisor::CreateProcessWrapper() {
  auto pgwrapper = std::make_shared<PgWrapper>(conf_);

  if (FLAGS_enable_ysql_conn_mgr) {
    if (FLAGS_enable_ysql_conn_mgr_stats)
      CHECK_OK(pgwrapper->SetYsqlConnManagerStatsShmKey(GetYsqlConnManagerStatsShmkey()));
  } else {
    FLAGS_enable_ysql_conn_mgr_stats = false;
  }

  return pgwrapper;
}

void PgSupervisor::PrepareForStop() {
  PgSupervisor::DeregisterPgFlagChangeNotifications();
}

Status PgSupervisor::PrepareForStart() {
  RETURN_NOT_OK(CleanupOldServerUnlocked());
  RETURN_NOT_OK(RegisterPgFlagChangeNotifications());
  return Status::OK();
}

key_t PgSupervisor::GetYsqlConnManagerStatsShmkey() {
  // Create the shared memory if not yet created.
  if (ysql_conn_mgr_stats_shmem_key_ > 0) {
    return ysql_conn_mgr_stats_shmem_key_;
  }

  // This will be called only when ysql connection manager is enabled and that
  // too just by the PgAdvisor and ysql_conn_manager_advisor so that they can send the
  // shared memory key to ysql_conn_manager for publishing stats and to
  // postmaster to pass it on to yb_pg_metrics to pull ysql_conn_manager stats
  // from memory.
  // Let's use a key start at 13000 + 997 (largest 3 digit prime number). Just decreasing
  // the chances of collision with the pg shared memory key space logic.
  key_t shmem_key = 13000 + 997;
  size_t size_of_shmem = YSQL_CONN_MGR_MAX_POOLS * sizeof(struct ConnectionStats);
  key_t shmid = -1;

  while (true) {
    shmid = shmget(shmem_key, size_of_shmem, IPC_CREAT | IPC_EXCL | 0666);

    if (shmid < 0) {
      switch (errno) {
        case EACCES:
          LOG(ERROR) << "Unable to create shared memory segment, not authorised to create shared "
                        "memory segment";
          return -1;
        case ENOSPC:
          LOG(ERROR)
              << "Unable to create shared memory segment, no space left.";
          return -1;
        case ENOMEM:
          LOG(ERROR)
              << "Unable to create shared memory segment, no memory left";
          return -1;
        default:
          shmem_key++;
          continue;
      }
    }

    ysql_conn_mgr_stats_shmem_key_ = shmem_key;
    return ysql_conn_mgr_stats_shmem_key_;
  }
}

}  // namespace pgwrapper
}  // namespace yb<|MERGE_RESOLUTION|>--- conflicted
+++ resolved
@@ -407,13 +407,7 @@
   }
   metricsLibs.push_back("yb_pg_metrics");
   metricsLibs.push_back("pgaudit");
-<<<<<<< HEAD
-  if (FLAGS_enable_yb_ash) {
-    metricsLibs.push_back("yb_ash");
-  }
 #endif
-=======
->>>>>>> 32546339
   metricsLibs.push_back("pg_hint_plan");
 
   vector<string> lines;
